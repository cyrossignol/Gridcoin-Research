﻿
Imports Microsoft.VisualBasic
Imports System.IO

Module modPersistedDataSystem

    'Rob Halford
    '6-6-2015
    'Add ability to persist off chain data from the gridcoin neural network, with primary keys, data added date, data expiration date, and to support contracts
    'The system must be fast, preserve data integrity, and must come to a true consensus with other nodes
    'When the node shuts down, the neural network needs to save its state
    'It must have the ability to restore state upon startup
    'Store data on the file system, with base64 encoding, and use the primary key as the filename for fast indexing
    'Stale data older than the Expiration shall be purged automatically
    'Data is stored across all Gridcoin windows nodes, in a decentralized store
    Public msSyncData As String = ""
    Public mbForcefullySyncAllRac = False
    Public mbTestNet As Boolean = False
    Public msThreadedCPID As String = ""
    Public bNeedsDgvRefreshed As Boolean = False

    Public mlQueue As Long = 0
    Public bDatabaseInUse As Boolean = False
    'Minimum RAC percentage required for RAC to be counted in magnitude:
    Public mdMinimumRacPercentage As Double = 0.06
    Public bMagsDoneLoading As Boolean = True
    Public mdLastSync As Date = DateAdd(DateInterval.Day, -10, Now)
    Public mlPercentComplete As Double = 0
    Public msContractDataForQuorum As String
    Public NeuralNetworkMultiplier As Double = 115000
    Private mclsQHA As New clsQuorumHashingAlgorithm
    Private Const MINIMUM_WITNESSES_REQUIRED_TESTNET As Long = 8
    Private Const MINIMUM_WITNESSES_REQUIRED_PROD As Long = 10
    Public mdLastNeuralNetworkSync As DateTime
    Private lUseCount As Long = 0
    Private MAX_NEURAL_NETWORK_THREADS = 255
    Public msNeuralDetail As String = ""
    Public SYNC_THRESHOLD As Double = 60 * 24 '24 hours
    Public TEAM_SYNC_THRESHOLD As Double = 60 * 24 * 7 '1 WEEK
    Public PROJECT_SYNC_THRESHOLD As Double = 60 * 24 '24 HOURS

    Public Structure NeuralStructure
        Public PK As String
        Public NeuralValue As Double
        Public Witnesses As Double
        Public Updated As DateTime
    End Structure
    Public mdictNeuralNetworkQuorumData As Dictionary(Of String, GRCSec.GridcoinData.NeuralStructure)
    Public mdictNeuralNetworkAdditionalQuorumData As Dictionary(Of String, GRCSec.GridcoinData.NeuralStructure)
    Public Structure Row
        Public Database As String
        Public Table As String
        Public PrimaryKey As String
        Public Added As Date
        Public Expiration As Date
        Public Synced As Date
        Public DataColumn1 As String
        Public DataColumn2 As String
        Public DataColumn3 As String
        Public DataColumn4 As String
        Public DataColumn5 As String
        Public Magnitude As String
        Public RAC As String
        Public AvgRAC As String
        Public Found As Boolean
        Public Witnesses As Long
    End Structure
    Public Structure CPID
        Public cpid As String
        Public RAC As Double
        Public Magnitude As Double
        Public Expiration As Date
    End Structure
    Public msCurrentNeuralHash = ""
    Public Function Num(sData As String) As String
        'Ensures culture is neutral
        Dim sOut As String
        sOut = Trim(Math.Round(RoundedMag(Val("0" + Trim(sData))), 2))
        sOut = Replace(sOut, ",", ".")
        Return sOut
    End Function
    Public Sub TestPDS1()
    End Sub
    Public Sub ReconnectToNeuralNetwork()
        Try
            mGRCData = New GRCSec.GridcoinData
        Catch ex As Exception
            Log("Unable to connect to neural network.")
        End Try
    End Sub
    Public Function ConstructTargetFileName(sEtag As String) As String
        Dim sFilename = sEtag + ".gz"
        Dim sEtagTarget As String = GetGridFolder() + "NeuralNetwork\" + sFilename
        Return sEtagTarget
    End Function
    Public Function GetFileSize(sPath As String) As Double
        If File.Exists(sPath) = False Then Return 0
        Dim fi As New FileInfo(sPath)
        Return fi.Length
    End Function
    Public Function DeleteOlderThan(sDirectory As String, lDaysOld As Long, sExtension As String) As Boolean
        Try
            Dim Dir1 As New IO.DirectoryInfo(sDirectory)
            For Each file As IO.FileInfo In Dir1.GetFiles
                If LCase(file.Extension) = LCase(sExtension) Then
                    If Not LCase(file.Name).Contains("whitelist") Then
                        If (Now - file.CreationTime).Days > lDaysOld Then file.Delete()
                    End If
                End If
            Next
        Catch ex As Exception
            Log("Unable to delete old file: " + ex.Message)
            Return False
        End Try
        Return True
    End Function


    Public Function UnixTimestampToDate(ByVal timestamp As Double) As DateTime
        Try
            Dim dt1 As New DateTime(1970, 1, 1, 0, 0, 0)
            Dim dt2 As DateTime = TimeZoneInfo.ConvertTimeToUtc(dt1)
            dt2 = dt2.AddSeconds(timestamp)
            Return dt2
        Catch ex As Exception
            Log("Unable to convert timestamp " + Trim(timestamp) + " to UTC datetime.")
            Dim dt3 As New DateTime(1970, 1, 1, 0, 0, 0)
            dt3 = dt3.AddSeconds(timestamp)
            Return dt3
        End Try
    End Function
    Public Function GetMagnitudeContractDetails() As String
        Dim surrogateRow As New Row
        surrogateRow.Database = "CPID"
        surrogateRow.Table = "CPIDS"
        Dim lstCPIDs As List(Of Row) = GetList(surrogateRow, "*")
        'FAILED TO COMPARE ELEMENT IN ARRAY
        lstCPIDs.Sort(Function(x, y) x.PrimaryKey.CompareTo(y.PrimaryKey))
        Dim sOut As String = ""
        For Each cpid As Row In lstCPIDs
            Dim sRow As String = cpid.PrimaryKey + "," + Num(cpid.Magnitude) _
                                 + "," + Num(cpid.Magnitude) + "," + Num(cpid.RAC) _
                                 + "," + Trim(cpid.Synced) + "," + Trim(cpid.DataColumn4) _
                                 + "," + Trim(cpid.DataColumn5) + "," + Trim(cpid.Witnesses) + ";"
            sOut += sRow
        Next
        Return sOut
    End Function
    Private Function SumOfNetworkMagnitude(ByRef dAvg As Double) As Double
        Dim surrogateRow As New Row
        surrogateRow.Database = "CPID"
        surrogateRow.Table = "CPIDS"
        Dim lstCPIDs As List(Of Row) = GetList(surrogateRow, "*")
        Dim sOut As String = ""
        Dim total As Double
        Dim entries As Double = 0
        For Each cpid As Row In lstCPIDs
            total += Val(cpid.Magnitude)
            entries += 1
        Next
        dAvg = total / (entries + 0.01)
        Return total
    End Function
    Public Function GetMagnitudeContract() As String
        Try

            If GetWindowsFileAge(GetGridPath("NeuralNetwork") + "\contract.dat") < 240 Then
                Dim sData As String
                sData = FileToString(GetGridPath("NeuralNetwork") + "\contract.dat")
                Return sData
            End If

            Dim lAgeOfMaster As Long = GetWindowsFileAge(GetGridPath("NeuralNetwork") + "\db.dat")
            If lAgeOfMaster > PROJECT_SYNC_THRESHOLD Then Return ""
            
            Dim surrogateRow As New Row
            surrogateRow.Database = "CPID"
            surrogateRow.Table = "CPIDS"
            Dim lTotal As Long
            Dim lRows As Long
            If mlPercentComplete > 0 Then Return ""
            'If Last synced older than 1 day, delete the contract - 10-2-2015
            Dim sOut As String = ""
            sOut = "<MAGNITUDES>"
            Dim lstCPIDs As List(Of Row) = GetList(surrogateRow, "*")
            lstCPIDs.Sort(Function(x, y) x.PrimaryKey.CompareTo(y.PrimaryKey))
            Dim dMagAge As Long = 0
            Dim lMaxZeroShaveAmount = lstCPIDs.Count * 0.06 'Our superblocks must be within 10% tolerance (as compared to beacon count) to be accepted
            Dim lShavedZeroCount As Long = 0

            For Each cpid As Row In lstCPIDs
                If cpid.DataColumn5 = "True" Then
                    Dim dLocalMagnitude As Double = Val("0" + Num(cpid.Magnitude)) * 1.35 'Ensure culture is neutral first - and then that magnitude passes through the bar
                    If dLocalMagnitude > 32766 Then dLocalMagnitude = 32766

                    Dim sRow As String = cpid.PrimaryKey + "," + Num(dLocalMagnitude) + ";"
                    'Zero magnitude rule (We need a placeholder because of the beacon count rule)
                    If Val(dLocalMagnitude) = 0 Then
                        sRow = "0,15;"
                        If lShavedZeroCount < lMaxZeroShaveAmount Then
                            lShavedZeroCount += 1
                            sRow = "" 'Remove the row
                        End If
                    End If

                    lTotal = lTotal + Val("0" + Trim(dLocalMagnitude))
                    lRows = lRows + 1
                    If Len(sRow) > 0 Then sOut += sRow
                    dMagAge = 0

                Else
                    Dim sRow As String = cpid.PrimaryKey + ",00;"
                    lTotal = lTotal + 0
                    lRows = lRows + 1
                    sOut += sRow
                End If
            Next
<<<<<<< HEAD
            'sOut += "00000000000,275000;" 'This is a placeholder to be removed in Neural Network 2.0
=======

            'This is a placeholder to be removed in Neural Network 2.0.
            'It is needed to bump the average magnitude above 70 to avoid having the superblock rejected.
            'The CPID cannot be all 0 since it will be filtered out and the hashes of the ASCII and the
            'binary superblock will diff. When the 70 average mag requirement has been lifted from the
            'C++ code this placeholder can be removed.
            sOut += "00000000000000000000000000000001,32767;"
>>>>>>> 9c182b70
            sOut += "</MAGNITUDES><QUOTES>"

            surrogateRow.Database = "Prices"
            surrogateRow.Table = "Quotes"
            lstCPIDs = GetList(surrogateRow, "*")

            For Each cpid As Row In lstCPIDs
                Dim dNeuralMagnitude As Double = 0
                Dim sRow As String = cpid.PrimaryKey + "," + Num(cpid.Magnitude) + ";"
                lTotal = lTotal + Val("0" + Trim(cpid.Magnitude))
                lRows = lRows + 1
                sOut += sRow
            Next

            sOut += "</QUOTES><AVERAGES>"
            Dim avg As Double
            avg = lTotal / (lRows + 0.01)


            If avg < 10 Or avg > 170000 Then
                Return "<ERROR>Superblock Average " + Trim(avg) + " out of bounds</ERROR>"
            End If
            'APPEND the Averages:

            Dim lProjectsInContract As Long = 0
            Dim surrogateWhitelistRow As New Row
            Dim lstWhitelist As List(Of Row)
            surrogateWhitelistRow.Database = "Whitelist"
            surrogateWhitelistRow.Table = "Whitelist"
            lstWhitelist = GetList(surrogateWhitelistRow, "*")
            Dim rRow As New Row
            Dim lTotalProjRac As Double = 0
            rRow.Database = "Project"
            rRow.Table = "Projects"
            Dim lstP As List(Of Row) = GetList(rRow, "*")
            lstP.Sort(Function(x, y) x.PrimaryKey.CompareTo(y.PrimaryKey))
            For Each r As Row In lstP
                Dim bIsThisWhitelisted = IsInList(r.PrimaryKey, lstWhitelist, False)
                If (bIsThisWhitelisted) Then
                    If Val("0" + Trim(r.AvgRAC)) > 0 Then
                        Dim sRow As String = r.PrimaryKey + "," + Num(r.AvgRAC) _
                                             + "," + Num(r.RAC) + ";"
                        lRows = lRows + 1
                        lProjectsInContract += 1
                        lTotalProjRac += Val(Num(r.RAC))
                        sOut += sRow
                    End If
                End If

            Next
            Dim lAvgProjRac As Double = lTotalProjRac / (lProjectsInContract + 0.01)
            If lAvgProjRac < 50000 Then
                Return "<ERROR>Superblock Project Average of " + Trim(lAvgProjRac) + " out of bounds</ERROR>"
            End If
            Log("Contracts in Project : " + Trim(lProjectsInContract) + ", Whitelisted Count: " + lstP.Count.ToString())
            'If less than 80% of the projects exist in the superblock, don't emit the contract
            If (lProjectsInContract < lstP.Count * 0.7) Then
                Log("Not enough projects in contract.")
                Return ""
            End If
            sOut += "NeuralNetwork,2000000,20000000;"
            sOut += "</AVERAGES>"
            Return sOut

        Catch ex As Exception
            Log("GetMagnitudeContract" + ex.Message)
            Return ""
        End Try

    End Function
    Public Function RoundedMag(num As Double)
        'Rounds magnitude to nearest Dither Factor
        Return Math.Round(Math.Round(num * mclsQHA.GetDitherMag(num), 0) / mclsQHA.GetDitherMag(num), 2)
    End Function
    Public Function RoundedRac(num As Double)
        'Rounds magnitude to nearest Dither Factor
        Return Math.Round(Math.Round(num * mclsQHA.GetDitherMag(num), 0) / mclsQHA.GetDitherMag(num), 2)
    End Function
    Public Function WithinBounds(n1 As Double, n2 As Double, percent As Double) As Boolean
        If n2 < (n1 + (n1 * percent)) And n2 > (n1 - (n1 * percent)) Then
            Return True
        End If
        Return False
    End Function
    Public Sub ThreadResolveDiscrepanciesInNeuralNetwork(sContract As String)
        msContractDataForQuorum = sContract
        Dim t1 As New System.Threading.Thread(AddressOf threadResolveDiscrepancies)
        t1.Start()
    End Sub
    Public Sub threadResolveDiscrepancies()
        If Len(msContractDataForQuorum) > 1 Then
            Log("Resolution process started.")
            ResolveDiscrepanciesInNeuralNetwork(msContractDataForQuorum)
        End If
    End Sub
    Public Function ResolveDiscrepanciesInNeuralNetwork(sContract As String) As String
        Dim sContractLocal As String = ""
        sContractLocal = GetMagnitudeContract()
        If Len(sContractLocal) = 0 Then Exit Function
        Dim dr As New Row
        Log("Starting neural network resolution process ...")
        Dim sResponse As String = ""
        Try
            Dim iUpdated As Long = 0
            Dim iMagnitudeDrift As Long = 0
            Dim iTimeStart As Double = Timer
            Dim sMags As String = ExtractXML(sContract, "<MAGNITUDES>")
            Dim vMags As String() = Split(sMags, ";")
            For x As Integer = 0 To UBound(vMags)
                If vMags(x).Contains(",") Then
                    Dim vRow As String() = Split(vMags(x), ",")
                    If UBound(vRow) >= 1 Then
                        Dim sCPID As String = vRow(0)
                        Dim sMag As String = vRow(1)
                        Dim dForeignMag As Double = Val("0" + Trim(sMag))
                        dr.Database = "CPID"
                        dr.Table = "CPIDS"
                        dr.PrimaryKey = sCPID
                        dr = Read(dr)
                        Dim dLocalMag As Double = Val("0" + Trim(dr.Magnitude))
                        '7-13-2015 Intelligently resolve disputes between neural network nodes
                        If dLocalMag > 0 And dForeignMag > 0 And RoundedMag(dForeignMag) <> RoundedMag(dLocalMag) Then
                            If WithinBounds(dLocalMag, dForeignMag, 0.15) And dForeignMag < dLocalMag Then
                                dr.Magnitude = RoundedMag(dForeignMag)
                                Store(dr)
                                iUpdated += 1
                                iMagnitudeDrift += Math.Abs(dForeignMag - dLocalMag)
                                Log("Neural Network Quorum: Updating magnitude for CPID " + sCPID + " from " + Trim(dLocalMag) + " to " + Trim(dForeignMag))
                            End If

                        End If
                    End If
                End If
            Next
            Dim iTimeEnd As Double = Timer
            Dim iElapsed As Double = iTimeEnd - iTimeStart
            sResponse = "Resolved (" + Trim(iUpdated) + ") discrepancies with magnitude drift of (" + Trim(iMagnitudeDrift) + ") in " + Trim(iElapsed) + " seconds."

        Catch ex As Exception
            Log("Error occurred while resolving discrepancies: " + ex.Message)
            Return "Resolving Discrepancies " + ex.Message
        End Try

        Log(sResponse)
        Return sResponse

    End Function
    Public Function UpdateNetworkAverages() As Boolean
        'loop through all projects on file, persist network averages
        'Get a collection of Projects
        Try
            Dim surrogateRow As New Row
            surrogateRow.Database = "Project"
            surrogateRow.Table = "Projects"
            Dim lstProjects As List(Of Row) = GetList(surrogateRow, "*")
            Dim lstProjectCPIDs As List(Of Row)
            Dim units As Double = 0
            For Each prj As Row In lstProjects
                'Tally all of the RAC in this project
                'Get the RAC container
                surrogateRow = New Row
                surrogateRow.Database = "Project"
                surrogateRow.Table = prj.PrimaryKey + "cpid"
                lstProjectCPIDs = GetList(surrogateRow, "*")
                Dim prjTotalRAC As Double = 0
                units = 0
                For Each prjCPID As Row In lstProjectCPIDs
                    If Val(prjCPID.RAC) > 1 Then
                        prjTotalRAC += Val(prjCPID.RAC)
                        units += 1
                    End If
                Next
                'Persist this total
                prj.Database = "Project"
                prj.Table = "Projects"
                prj.AvgRAC = Trim(RoundedRac(prjTotalRAC / (units + 0.01)))
                prj.RAC = Trim(RoundedRac(prjTotalRAC))

                Store(prj)
            Next
            Return True
        Catch ex As Exception
            Log("Update network averages: " + ex.Message)
            Return False

        End Try
    End Function
    Public Sub SyncDPOR2()
        If Math.Abs(DateDiff(DateInterval.Second, Now, mdLastSync)) > 60 * 10 Then bMagsDoneLoading = True
        If bMagsDoneLoading = False Then
            Log("Blocked call.")
            Exit Sub
        End If
        If KeyValue("disableneuralnetwork") = "true" Then
            Log("Neural network is disabled.")
            Exit Sub
        End If
        Dim t As New Threading.Thread(AddressOf CompleteSync)
        t.Priority = Threading.ThreadPriority.BelowNormal
        t.Start()
    End Sub
    Public Function NeedsSynced(dr As Row) As Boolean
        If Now > dr.Synced Then Return True Else Return False
    End Function

    Public Sub EnsureTeamIsSynchronized()
        Dim sCPIDData As String = ExtractXML(msSyncData, "<CPIDDATA>")
        Dim sQuorumData As String = ExtractXML(msSyncData, "<QUORUMDATA>")
        Dim dAge As Double = Val(ExtractXML(sQuorumData, "<AGE>"))
        Log("EnsureTeamIsSynchronized: " + Trim(dAge))

        If KeyValue("NEURAL_07252017") = "" Then
            UpdateKey("NEURAL_07252017", "CLEARING") 'Start Fresh on July 25 2017, then once every 6 hours we clear.  Take this out when we move to NN2.
            ClearProjectData()
        End If

        Dim dWindow As Double = 60 * 60 '1 hour before and 1 hour after superblock expires:
        Dim lAgeOfMaster = GetUnixFileAge(GetGridFolder() + "NeuralNetwork\db.dat")
        If lAgeOfMaster > (SYNC_THRESHOLD / 4) Then
            Log("Clearing project data once every 6 hours.")
            ClearProjectData()
        End If
        If dAge > (86400 - dWindow) And dAge < (86400 + dWindow) Then
            If lAgeOfMaster > (SYNC_THRESHOLD) Then
                'Clear out this nodes project data, so the node can sync with the team at the same exact time:
                Log("Clearing project data so we can synchronize as a team.")
                ClearProjectData()
            End If
        End If

    End Sub
    Private Sub SoftKill(sFile As String)
        Try
            Kill(sFile)
        Catch ex As Exception

        End Try
    End Sub
    Private Sub ClearProjectData()
        Dim sPath As String = GetGridFolder() + "NeuralNetwork\"
        SoftKill(sPath + "db.dat")
        'Erase the projects
        SoftKill(sPath + "*master.dat")
        SoftKill(sPath + "*.xml")
        SoftKill(sPath + "*.gz")
        SoftKill(sPath + "*.dat")
    End Sub
    Private Sub ClearWhitelistData()
        Dim sPath As String = GetGridFolder() + "NeuralNetwork\Whitelist\"
        SoftKill(sPath + "whitelist*.dat")
    End Sub
    Public Function EnsureNNDirExists()
        'Ensure NN dir exists:
        Try
            Dim sNNPath As String = GetGridFolder() + "NeuralNetwork\"
            If System.IO.Directory.Exists(sNNPath) = False Then
                MkDir(sNNPath)
            End If
        Catch ex As Exception
            Log("Unable to create Neural Network Directory " + ex.Message)
        End Try
    End Function
    Public Sub CompleteSync()
        If Math.Abs(DateDiff(DateInterval.Second, Now, mdLastSync)) > 60 * 10 Then bMagsDoneLoading = True
        If bMagsDoneLoading = False Then Exit Sub


        mbForcefullySyncAllRac = True
        Log("Starting complete Neural Network Sync.")

        Try

            EnsureNNDirExists()

            msCurrentNeuralHash = ""
            bMagsDoneLoading = False

            Try
                mlPercentComplete = 1
                EnsureTeamIsSynchronized()
                UpdateMagnitudesPhase1()
            Catch ex As Exception
                Log("Err in completesync" + ex.Message)
            End Try
            Log("Complete Sync: Updating mags")
            Try
                UpdateMagnitudes()
                mlPercentComplete = 0
            Catch ex As Exception
                Log("Err in UpdateMagnitudes in completesync" + ex.Message)
            End Try
            mbForcefullySyncAllRac = False
            If LCase(KeyValue("exportmagnitude")) = "true" Then
                ExportToCSV2()
            End If
        Catch ex As Exception
            Log("Completesync:" + ex.Message)
        End Try

        bMagsDoneLoading = True
        mdLastSync = Now
        mlPercentComplete = 0
        '7-21-2015: Store historical magnitude so it can be charted
        StoreHistoricalMagnitude()
        bNeedsDgvRefreshed = True

       End Sub
    Private Function GetMagByCPID(sCPID As String) As Row
        Dim dr As New Row
        dr.Database = "CPID"
        dr.Table = "CPIDS"
        dr.PrimaryKey = sCPID
        dr = Read(dr)
        Return dr
    End Function
    Private Function GRCDay(dDt As DateTime) As String
        'Return a culture agnostic date
        Dim sNeutralDate As String = Trim(Year(dDt)) + "-" + Trim(Month(dDt)) + "-" + Trim(Day(dDt))
        Return sNeutralDate
    End Function
    Private Function GRCDayToDate(sDate As String) As DateTime
        Dim vDate() As String = Split(sDate, "-")
        If UBound(vDate) < 2 Then Return Now
        Dim dt As DateTime = DateSerial(vDate(0), vDate(1), vDate(2))
        Return dt
    End Function
    Private Sub StoreHistoricalMagnitude()
        Dim sCPID As String = KeyValue("PrimaryCPID")
        If Len(sCPID) = 0 Then Exit Sub 'If we dont know the primary cpid
        Dim MyCPID As Row = GetMagByCPID(sCPID)
        'Store the Historical Magnitude:
        Dim d As New Row
        d.Expiration = DateAdd(DateInterval.Day, 30, Now)
        d.Added = Now
        d.Database = "Historical"
        d.Table = "Magnitude"
        d.PrimaryKey = sCPID + GRCDay(Now)
        d.Magnitude = MyCPID.Magnitude
        d.RAC = MyCPID.RAC
        d.AvgRAC = MyCPID.AvgRAC
        Store(d)
        d = New Row
        d.Database = "Historical"
        d.Table = "Magnitude"
        d.PrimaryKey = "Network" + GRCDay(Now)
        Dim dAvg As Double
        d.Magnitude = SumOfNetworkMagnitude(dAvg)
        d.AvgRAC = Trim(Math.Round(dAvg, 3))
        Store(d)
        'Update Last Time Synced for SeP
        d = New Row
        d.Database = "Historical"
        d.Table = "Magnitude"
        d.PrimaryKey = "LastTimeSynced"
        d.Expiration = DateAdd(DateInterval.Day, 30, Now)
        d.Synced = Now
        Store(d)
        Try
            'Let the neural network know we are updated
            If sCPID = "" Then sCPID = "INVESTOR"
        Catch ex As Exception
            Log(ex.Message)
        End Try
    End Sub
    Public Function UpdateSuperblockAgeAndQuorumHash(sAge As String, sQuorumHash As String, sTimestamp As String, sBlock As String, sCPID As String)
        Dim d As New Row
        d.Database = "Historical"
        d.Table = "Magnitude"
        d.PrimaryKey = "QuorumHash"
        d.DataColumn1 = Trim(sAge)
        d.DataColumn2 = Trim(sQuorumHash)
        d.DataColumn3 = Trim(sTimestamp)
        d.DataColumn4 = Trim(sBlock)
        d.Expiration = DateAdd(DateInterval.Day, 30, Now)
        Store(d)
        If Len(sCPID) > 5 Then
            UpdateKey("PrimaryCPID", sCPID)
        End If
    End Function
    Public Sub StoreValue(sDatabase As String, sTable As String, sPK As String, sValue As String)
        sPK = Replace(sPK, "/", "[fslash]")
        sPK = Replace(sPK, ".", "[period]")
        sPK = Replace(sPK, ":", "[colon]")
        Dim d As New Row
        d.Expiration = DateAdd(DateInterval.Day, 30, Now)
        d.Added = Now
        d.Database = sDatabase
        d.Table = sTable
        d.PrimaryKey = sPK
        d.DataColumn1 = sValue
        Store(d)
    End Sub
    Public Function GetDataValue(sDB As String, sTable As String, sPK As String) As Row
        sPK = Replace(sPK, "/", "[fslash]")
        sPK = Replace(sPK, ".", "[period]")
        sPK = Replace(sPK, ":", "[colon]")
        Dim dr As New Row
        dr.Database = sDB
        dr.Table = sTable
        dr.PrimaryKey = sPK
        dr = Read(dr)
        Return dr
    End Function
    Public Function GetHistoricalMagnitude(dt As DateTime, sCPID As String, ByRef dAvg As Double) As Double
        Dim dr As New Row
        dr.Database = "Historical"
        dr.Table = "Magnitude"
        dr.PrimaryKey = sCPID + GRCDay(dt)
        dr = Read(dr)
        dAvg = Val(dr.AvgRAC)
        Return Val(dr.Magnitude)
    End Function
    Private Sub EraseNeuralNetwork(sDatabase As String)
        Try
            Dim sNN As String = GetGridFolder() + "NeuralNetwork\"
            If Directory.Exists(sNN) = False Then
                Try
                    MkDir(sNN)
                Catch ex As Exception
                    Log("Unable to create neural network directory.")
                End Try
            End If
            Kill(sNN + sDatabase + "\*.dat")
        Catch ex As Exception
            Log("EraseNeuralNetwork:" + ex.Message)
        End Try
    End Sub

    Public Function UpdateMagnitudesPhase1()
        Try
            Dim surrogateRow1 As New Row
            Log("Deleting Projects")
            surrogateRow1.Database = "Project"
            surrogateRow1.Table = "Projects"
            EraseNeuralNetwork("project")
            EraseNeuralNetwork("projects")
            surrogateRow1.Database = "Whitelist"
            surrogateRow1.Table = "Whitelist"
            EraseNeuralNetwork("Whitelist")
            Dim sWhitelist As String
            sWhitelist = ExtractXML(msSyncData, "<WHITELIST>")
            Dim sCPIDData As String = ExtractXML(msSyncData, "<CPIDDATA>")
            Dim sQuorumData As String = ExtractXML(msSyncData, "<QUORUMDATA>")
            Dim sAge As String = ExtractXML(sQuorumData, "<AGE>")
            Dim sQuorumHash As String = ExtractXML(sQuorumData, "<HASH>")
            Dim TS As String = ExtractXML(sQuorumData, "<TIMESTAMP>")
            Dim sBlock As String = ExtractXML(sQuorumData, "<BLOCKNUMBER>")
            Dim sPrimaryCPID As String = ExtractXML(sQuorumData, "<PRIMARYCPID>")
            Call UpdateSuperblockAgeAndQuorumHash(sAge, sQuorumHash, TS, sBlock, sPrimaryCPID)
            Try
                mlPercentComplete = 2
                Dim vWhitelist() As String = Split(sWhitelist, "<ROW>")
                For x As Integer = 0 To UBound(vWhitelist)
                    If Len(vWhitelist(x)) > 1 Then
                        Dim vRow() As String
                        vRow = Split(vWhitelist(x), "<COL>")
                        If UBound(vRow) > 0 Then
                            Dim sProject As String = vRow(0)
                            Dim sURL As String = Trim(vRow(1))
                            If Right(sURL, 1) = "@" Then
                                Dim dr As New Row
                                dr.Database = "Whitelist"
                                dr.Table = "Whitelist"
                                dr.DataColumn1 = sURL
                                dr.PrimaryKey = sProject
                                dr = Read(dr)
                                dr.Expiration = DateAdd(DateInterval.Day, 14, Now)
                                dr.Synced = DateAdd(DateInterval.Day, -1, Now)
                                Store(dr)
                            End If
                        End If
                    End If
                Next x
            Catch ex As Exception
                Log("UM Phase 1: While loading projects " + ex.Message)
            End Try

            Dim vCPIDs() As String = Split(sCPIDData, "<ROW>")
            Dim vTestNet() As String
            vTestNet = Split(vCPIDs(0), "<COL>")
            Log("Updating magnitude in testnet=" + Trim(mbTestNet) + " for " + Trim(UBound(vCPIDs)) + " cpids.")
            'Delete any CPIDs that are in the neural network that no longer have beacons:
            surrogateRow1.Database = "CPID"
            surrogateRow1.Table = "CPIDS"
            EraseNeuralNetwork("cpid")
            EraseNeuralNetwork("cpids")

            For x As Integer = 0 To UBound(vCPIDs)
                If Len(vCPIDs(x)) > 20 Then
                    Dim vRow() As String
                    vRow = Split(vCPIDs(x), "<COL>")
                    Dim sCPID As String = vRow(0)
                    Dim sBase As String = vRow(1)
                    Dim unBase As String = DecodeBase64(sBase)
                    'contract = GlobalCPUMiningCPID.cpidv2 + ";" + hashRand.GetHex() + ";" + GRCAddress;
                    Dim vCPIDRow() As String = Split(unBase, ";")
                    Dim cpidv2 As String = vCPIDRow(0)
                    Dim BlockHash As String = vCPIDRow(1)
                    Dim Address As String = vCPIDRow(2)
                    Dim dr As New Row
                    dr.Database = "CPID"
                    dr.Table = "CPIDS"
                    dr.PrimaryKey = sCPID
                    dr = Read(dr)
                    If NeedsSynced(dr) Or mbForcefullySyncAllRac Then
                        dr.Expiration = DateAdd(DateInterval.Day, 14, Now)
                        dr.Synced = DateAdd(DateInterval.Day, -1, Now)
                        dr.DataColumn1 = cpidv2
                        dr.DataColumn3 = BlockHash
                        dr.DataColumn4 = Address
                        Dim bValid As Boolean = False
                        Dim clsMD5 As New MD5
                        bValid = clsMD5.CompareCPID(sCPID, cpidv2, BlockHash)
                        dr.DataColumn5 = Trim(bValid)
                        Store(dr)
                    End If
                End If
            Next

            mlPercentComplete = 1
            Dim c As New clsBoincProjectDownload
            c.DownloadGZipFiles()
            mlPercentComplete = 2
            Log("Starting Phase II")

        Catch ex As Exception
            Log("UpdateMagnitudesPhase1: " + ex.Message)
        End Try

        msSyncData = ""

    End Function
    Public Function GetWhitelistedCount(lstProjects As List(Of Row), lstWhitelist As List(Of Row))
        Dim WhitelistedProjects As Double = 0
        For Each prj As Row In lstProjects
            Dim bIsThisWhitelisted = IsInList(prj.PrimaryKey, lstWhitelist, False)
            If bIsThisWhitelisted Then
                WhitelistedProjects += 1
            End If
        Next
        Return WhitelistedProjects
    End Function
    Public Function GetWPC(ByRef WhitelistedProjects As Double, ByRef CountOfAllProjects As Double) As List(Of Row)

        Dim surrogateWhitelistRow As New Row
        Dim lstWhitelist As List(Of Row)
        surrogateWhitelistRow.Database = "Whitelist"
        surrogateWhitelistRow.Table = "Whitelist"
        lstWhitelist = GetList(surrogateWhitelistRow, "*")
        '
        Dim rPRJ As New Row
        rPRJ.Database = "Project"
        rPRJ.Table = "Projects"
        Dim lstProjects1 As List(Of Row) = GetList(rPRJ, "*")
        WhitelistedProjects = GetWhitelistedCount(lstProjects1, lstWhitelist)
        CountOfAllProjects = lstProjects1.Count
        Return lstWhitelist
    End Function
    Private Function GetConsensusData()
        For x As Integer = 1 To 3
            Try
                ReconnectToNeuralNetwork()
                mdictNeuralNetworkQuorumData = mGRCData.GetNeuralNetworkQuorumData2("quorumdata", mbTestNet, IIf(mbTestNet, MINIMUM_WITNESSES_REQUIRED_TESTNET, MINIMUM_WITNESSES_REQUIRED_PROD))
                mdictNeuralNetworkAdditionalQuorumData = mGRCData.GetNeuralNetworkQuorumData3("quorumconsensusdata", mbTestNet, IIf(mbTestNet, MINIMUM_WITNESSES_REQUIRED_TESTNET, MINIMUM_WITNESSES_REQUIRED_PROD))
                If mdictNeuralNetworkQuorumData.Count > IIf(mbTestNet, MINIMUM_WITNESSES_REQUIRED_TESTNET, MINIMUM_WITNESSES_REQUIRED_PROD) Then
                    Return True
                End If
            Catch ex As Exception
                Dim sErr As String = ex.Message
            End Try
        Next x
        Return False
    End Function
    Public Function GuiDoEvents()
        Try
            If Not mfrmMining Is Nothing Then
                mfrmMining.DoEvents()
            End If
        Catch

        End Try

    End Function
    Public Function CPIDCountWithNoWitnesses()
        'Loop through the researchers
        Dim r As Row
        Dim lstCPIDs As List(Of Row)
        r.Database = "CPID"
        r.Table = "CPIDS"
        lstCPIDs = GetList(r, "*")
        Dim lNoWitnesses As Long = 0

        For Each cpid As Row In lstCPIDs
                If cpid.Witnesses = 0 Then
                    lNoWitnesses += 1
            End If
        Next
        Return lNoWitnesses

    End Function
    Public Sub ResetCPIDsForManualSync()
        Dim r As Row
        Dim lstCPIDs As List(Of Row)
        r.Database = "CPID"
        r.Table = "CPIDS"
        lstCPIDs = GetList(r, "*")
        Dim lNoWitnesses As Long = 0
        For Each cpid As Row In lstCPIDs
            cpid.Witnesses = 0
            Store(cpid)
        Next
    End Sub

    Public Function UpdateMagnitudes() As Boolean
        Dim lstCPIDs As List(Of Row)
        Dim surrogateRow As New Row
        Dim WhitelistedProjects As Double = 0
        Dim ProjCount As Double = 0
        Dim lstWhitelist As List(Of Row)
        Dim bConsensus As Boolean = False
        bConsensus = GetConsensusData()
        Log("Updating Magnitudes " + IIf(bConsensus, "With consensus data", "Without consensus data"))
        Dim lStartingWitnesses As Long = CPIDCountWithNoWitnesses()
        Log(Trim(lStartingWitnesses) + " CPIDs starting out with clean slate.")

        For z As Integer = 1 To 5
            Dim iRow As Long = 0

            Try
                'Loop through the researchers
                surrogateRow.Database = "CPID"
                surrogateRow.Table = "CPIDS"
                lstCPIDs = GetList(surrogateRow, "*")
                lstCPIDs.Sort(Function(x, y) x.PrimaryKey.CompareTo(y.PrimaryKey))
                mlQueue = 0
                For Each cpid As Row In lstCPIDs
                    Try

                        If cpid.Witnesses = 0 Then
                            Dim bResult As Boolean = GetRacFromNeuralNetwork(cpid.PrimaryKey, 0)
                            GuiDoEvents()
                        End If

                        iRow += 1
                        Dim p As Double = (iRow / (lstCPIDs.Count + 0.01)) * 100
                        mlPercentComplete = p + 5
                        If mlPercentComplete > 90 Then mlPercentComplete = 90
                        'Log(Trim(mlPercentComplete) + "%: #" + Trim(iRow) + ", Gathering Magnitude for CPID " + cpid.PrimaryKey + ", RAC: " + Trim(cpid.RAC))
                    Catch ex As Exception
                        Log("Error in UpdateMagnitudes: " + ex.Message + " while processing CPID " + Trim(cpid.PrimaryKey))
                    End Try

                Next
            Catch ex As Exception
                Log("UpdateMagnitudes:GatherRAC: " + ex.Message)
            End Try

            'Thread.Join
            For x As Integer = 1 To 120
                If mlQueue = 0 Then Exit For
                GuiDoEvents()
                Threading.Thread.Sleep(200)
                mlPercentComplete -= 1
                If mlPercentComplete < 10 Then mlPercentComplete = 10
            Next
            Dim lNoWitnesses As Long = CPIDCountWithNoWitnesses()
            If mlQueue = 0 And lNoWitnesses = 0 Then Exit For Else Log(Trim(lNoWitnesses) + " CPIDs remaining with no witnesses.  Cleaning up problem.")
        Next z

        Try
            Log("UpdNetworkAvgs Start Time ")

            UpdateNetworkAverages()
            Log("UpdNetworkAvgs End Time")

        Catch ex As Exception
            Log("UpdateMagnitudes:UpdateNetworkAverages: " + ex.Message)
        End Try

        lstWhitelist = GetWPC(WhitelistedProjects, ProjCount)
        lstCPIDs.Sort(Function(x, y) x.PrimaryKey.CompareTo(y.PrimaryKey))
        Dim sMemoryName = IIf(mbTestNet, "magnitudes_testnet", "magnitudes")
        'Get CryptoCurrency Quotes:
        Dim dBTC As Double = GetCryptoPrice("BTC").Price * 100
        Dim dGRC As Double = GetCryptoPrice("GRC").Price * 10000000000
        '8-16-2015
        Dim q As New Row
        q.Database = "Prices"
        q.Table = "Quotes"
        q.PrimaryKey = "BTC"
        q.Expiration = DateAdd(DateInterval.Day, 1, Now)
        q.Synced = q.Expiration

        q.Magnitude = Trim(Math.Round(dBTC, 2))
        Log("Storing Bitcoin price quote")
        Store(q)
        q = New Row
        q.Database = "Prices"
        q.Table = "Quotes"
        q.Expiration = DateAdd(DateInterval.Day, 1, Now)
        q.PrimaryKey = "GRC"
        q.Magnitude = Trim(Math.Round(dGRC, 2))
        q.Synced = q.Expiration
        Log("Storing Gridcoin Price Quote")
        Store(q)

        'Update all researchers magnitudes (Final Calculation Phase):
        Dim surrogatePrj As New Row
        surrogatePrj.Database = "Project"
        surrogatePrj.Table = "Projects"
        Dim lstProjects As List(Of Row) = GetList(surrogatePrj, "*")
        'Remove blacklisted projects first
        For x As Integer = 0 To lstProjects.Count - 1
            If Not IsInList(lstProjects(x).PrimaryKey, lstWhitelist, False) Then
                Dim dr As Row = lstProjects(x)
                dr.PrimaryKey = ""
                lstProjects(x) = dr
            End If
        Next
        'Update individual CPIDs with calculated magnitude:
        Try
            Dim iRow2 As Long = 0
            lstCPIDs = GetList(surrogateRow, "*")
            For Each cpid As Row In lstCPIDs
                Dim dResearcherMagnitude As Double = 0
                Dim TotalRAC As Double = 0
                Dim TotalNetworkRAC As Double = 0
                Dim TotalMagnitude As Double = 0
                'Dim TotalRAC As Double = 0
                For Each prj As Row In lstProjects
                    Dim surrogatePrjCPID As New Row
                    If prj.PrimaryKey <> "" Then
                        surrogatePrjCPID.Database = "Project"
                        surrogatePrjCPID.Table = prj.PrimaryKey + "CPID"
                        surrogatePrjCPID.PrimaryKey = prj.PrimaryKey + "_" + cpid.PrimaryKey
                        Dim rowRAC = Read(surrogatePrjCPID)
                        Dim CPIDRAC As Double = Val(Trim("0" + rowRAC.RAC))
                        Dim PrjTotalRAC As Double = Val(Trim("0" + prj.RAC))
                        If CPIDRAC > 0 Then
                            TotalRAC += CPIDRAC
                            TotalNetworkRAC += PrjTotalRAC
                            Dim IndMag As Double = Math.Round(((CPIDRAC / (PrjTotalRAC + 0.01)) / (WhitelistedProjects + 0.01)) * NeuralNetworkMultiplier, 2)
                            TotalMagnitude += IndMag
                        End If
                    End If

                Next
                'Now we can store the magnitude - Formula for Network Magnitude per CPID:
                Dim dCalculatedResearcherMagnitude As Double = Math.Round(TotalMagnitude, 2)
                If TotalMagnitude < 1 And TotalMagnitude > 0.25 Then dCalculatedResearcherMagnitude = 1
                PersistMagnitude(cpid, dCalculatedResearcherMagnitude, True)
                iRow2 += 1
                Dim p As Double = (iRow2 / (lstCPIDs.Count + 0.01)) * 9.9
                mlPercentComplete = p + 90
                If mlPercentComplete > 99 Then mlPercentComplete = 99
            Next

            mGRCData.FinishSync(mbTestNet)

            mlPercentComplete = 0
            Return True
        Catch ex As Exception
            Log("UpdateMagnitudes:StoreMagnitudes: " + ex.Message)
        End Try

    End Function
    Public Function StringStandardize(sData As String) As String
        Dim sCompare1 As String = sData
        sCompare1 = Replace(sCompare1, "_", " ")
        sCompare1 = Replace(sCompare1, " ", "")
        sCompare1 = UCase(sCompare1)
        Return sCompare1
    End Function
    Public Function IsInListExact(sData As String, lstRows As List(Of Row)) As Boolean
        For Each oRowIterator As Row In lstRows
            If Trim(UCase(oRowIterator.PrimaryKey)) = Trim(UCase(sData)) Then
                Return True
            End If
        Next
        Return False
    End Function

    Public Function IsInList(sData As String, lstRows As List(Of Row), bRequireExactMatch As Boolean) As Boolean
        For Each oRowIterator As Row In lstRows
            If Trim(UCase(oRowIterator.PrimaryKey)) = Trim(UCase(sData)) Then
                Return True
            End If
            'One-off exceptions due to differences between project sites & Ntsoft (Will adjust via voting shortly then we can remove the code)
            If sData Like "*the lattice proj*" Then Return False
            If sData Like "*lhc@home classic" Then Return True
            If sData Like "*moowrap*" Then Return True

            If Not bRequireExactMatch Then
                Dim sCompare1 As String = StringStandardize(oRowIterator.PrimaryKey)
                Dim sCompare2 As String = StringStandardize(sData)
                If Left(sCompare1, 12) = Left(sCompare2, 12) Then Return True
            End If
        Next
        Return False
    End Function
    Public Function xGetList(DataRow As Row, sWildcard As String) As List(Of Row)
        Dim xx As New List(Of Row)
        Dim sErr As String = ""

        For x As Integer = 1 To 10
            Try
                Return xx
            Catch ex As Exception
                sErr = ex.Message
                System.Threading.Thread.Sleep(100)
            End Try
        Next

        Return xx

        Log("While asking for list in getlist of " + DataRow.PrimaryKey + ", " + sErr)

    End Function

    Public Function GetList(DataRow As Row, sWildcard As String) As List(Of Row)
        '   Dim sPath As String = GetPath(DataRow)
        Dim sTemp As String = ""
        Dim d As String = "<COL>"
        Dim x As New List(Of Row)
        Dim oLock As New Object

        Dim sNNFolder As String = GetGridFolder() + "NeuralNetwork\" + DataRow.Table + "\"
        If Not System.IO.Directory.Exists(sNNFolder) Then
            Try
                MkDir(sNNFolder)
            Catch ex As Exception
                Log("Unable to create Neural Network Subfolder : " + sNNFolder)
            End Try
        End If
        Dim bBlacklist As Boolean

        SyncLock oLock
            Dim di As New DirectoryInfo(sNNFolder)
            Dim fiArr As FileInfo() = di.GetFiles()
            Dim fi As FileInfo
            Dim sPrefix = GetEntryPrefix(DataRow)
            For Each fi In fiArr
                If Left(fi.Name, Len(sPrefix)) = sPrefix Then
                    Using Stream As New System.IO.FileStream(fi.FullName, FileMode.Open, FileAccess.Read, FileShare.ReadWrite)
                        Dim objReader As New System.IO.StreamReader(Stream)
                        While objReader.EndOfStream = False
                            sTemp = objReader.ReadLine
                            Dim r As Row = DataToRow(sTemp)
                            r.Database = DataRow.Database
                            r.Table = DataRow.Table
                            If LCase(r.PrimaryKey) Like LCase(sWildcard) Then
                                'Differences between Project Sites and Ntsoft:
                                bBlacklist = False
                                If LCase(r.Table) = "project" Or LCase(r.Table) = "whitelist" Or LCase(r.Table) = "projects" Then
                                    r.PrimaryKey = Replace(r.PrimaryKey, "_", " ")
                                    If IsInListExact(r.PrimaryKey, x) Then bBlacklist = True
                                End If
                                If Not bBlacklist Then
                                    If Not r.PrimaryKey Is Nothing Then
                                        x.Add(r)
                                    End If
                                End If
                            End If
                        End While
                        objReader.Close()
                    End Using
                End If
            Next fi
        End SyncLock
        Return x
    End Function

    Public Function GetRacFromNeuralNetwork(sCPID As String, lMsWait As Long) As Boolean
        Dim lCatastrophicFailures As Long = 0
TryAgain:
        Try

            Dim oNeuralType As New NeuralStructure
            oNeuralType.PK = sCPID
            Threading.ThreadPool.QueueUserWorkItem(AddressOf ThreadGetRac, oNeuralType)

ThreadStarted:
            mlQueue += 1
            If lCatastrophicFailures > 0 Then
                Log("Successfully recovered from catastrophic failures.")
            End If
        Catch ex As Exception
            Log("Panic: Threading error: " + ex.Message) 'Handle out of memory errors on small nodes.

            If lCatastrophicFailures > 10 Then
                'This node may not have enough RAM to sync the NN... Fail
                Log("Node does not have enough RAM to sync with Neural Network.  Failing.")
                Return False
            End If
            Threading.Thread.Sleep(333)
            If mlQueue > (MAX_NEURAL_NETWORK_THREADS * 0.9) Then
                Dim iPointInTime = mlQueue
                For x As Integer = 1 To 100
                    Threading.Thread.Sleep(333)
                    If mlQueue < iPointInTime - 2 Then Exit For 'Allow two to fall off the stack
                Next x
                lCatastrophicFailures += 1
                Log("Trying to sync this CPID again (" + sCPID + ").  Attempt # " + Trim(lCatastrophicFailures) + ".")
                GoTo TryAgain
            End If
        End Try
        If mlQueue > MAX_NEURAL_NETWORK_THREADS Then
            For x As Integer = 1 To 100
                Threading.Thread.Sleep(333)
                If mlQueue < MAX_NEURAL_NETWORK_THREADS Then Exit For
            Next x
        End If
    End Function
    Public Sub ThreadGetRac(oNeuralType As NeuralStructure)
        'Dim sLocalCPID As String = msThreadedCPID
        Dim bResult As Boolean = False
        For x = 1 To 12
            Try
                bResult = GetRAC_Resilient(oNeuralType.PK)
                If bResult Then Exit For
            Catch ex As Exception
                Log("Attempt # " + Trim(x) + ": Error in ThreadGetRAC : " + ex.Message + ", Trying again.")
            End Try
        Next x
        mlQueue -= 1
    End Sub
    Public Function GetSupermajorityVoteStatus(sCPID As String, lMinimumWitnessesRequired As Long) As Boolean
        If mdictNeuralNetworkQuorumData Is Nothing Then Return False
        Try
            For Each NS In mdictNeuralNetworkQuorumData
                If NS.Value.CPID = sCPID Then
                    If NS.Value.Witnesses > (NS.Value.Participants * 0.51) And NS.Value.Witnesses > lMinimumWitnessesRequired Then
                        Return True
                    End If
                End If
            Next
            Return False
        Catch ex As Exception
            Return False
        End Try
        Return False
    End Function
    Public Function GetSupermajorityVoteStatusForResearcher(sCPID As String, lMinimumWitnessesRequired As Long, ByRef ResearcherMagnitude As Double) As Boolean
        Return False
        If mdictNeuralNetworkAdditionalQuorumData Is Nothing Then Return False
        Try
            If mdictNeuralNetworkAdditionalQuorumData.ContainsKey(sCPID) Then
                Dim NS As GRCSec.GridcoinData.NeuralStructure = mdictNeuralNetworkAdditionalQuorumData(sCPID)
                If NS.Witnesses > (NS.Participants * 0.51) And NS.Witnesses > lMinimumWitnessesRequired Then
                    ResearcherMagnitude = NS.Magnitude
                    Return True
                End If
                Return False
            Else
                Return False
            End If
        Catch ex As Exception
            Return False
        End Try
        Return False
    End Function
    Public Function GetRAC(sCPID As String) As String
        'First try the project database:
        Dim sData As String
        Dim sNNFolder As String = GetGridFolder() + "NeuralNetwork\"
        Dim sDB As String = sNNFolder + "db.dat"
        If File.Exists(sDB) Then
            Using oStream As New System.IO.FileStream(sDB, FileMode.Open, FileAccess.Read, FileShare.Read)
                Using objReader As New System.IO.StreamReader(oStream)
                    While objReader.EndOfStream = False
                        Dim sTemp As String = objReader.ReadLine
                        Dim sLocalCPID As String = ExtractXML(sTemp, "<cpid>", "</cpid>")
                        If sLocalCPID = sCPID Then
                            sData += sTemp + vbCrLf
                        End If
                    End While
                    objReader.Close()
                End Using
            End Using
            Return sData
        End If

        'Then as a last resort, fall back to ntsoft:
        sData = ""
        Dim sURL As String = "http://boinc.netsoft-online.com/get_user.php?cpid=" + sCPID
        Dim w As New MyWebClient2
        Try
            sData = w.DownloadString(sURL)
        Catch ex As Exception

        End Try
        Return sData
    End Function
    Public Function GetRAC_Resilient(sCPID As String) As Boolean
        If sCPID = "" Then Return False
Retry:
        msCurrentNeuralHash = ""
        Dim TotalRAC As Double = 0
        Dim lFailCount As Long = 0
        If 1 = 0 Then
            Try
                'If more than 51% of the network voted on this CPIDs projects today, use that value
                If GetSupermajorityVoteStatus(sCPID, IIf(mbTestNet, MINIMUM_WITNESSES_REQUIRED_TESTNET, MINIMUM_WITNESSES_REQUIRED_PROD)) Then
                    'Use the Neural Network Quorum Data since we have over 51% witnesses for this CPID on file:
                    Dim lWitnesses As Long = 0
                    For Each nNeuralStructure In mdictNeuralNetworkQuorumData
                        If nNeuralStructure.Value.CPID = sCPID Then
                            If nNeuralStructure.Value.RAC > 10 Then PersistProjectRAC(sCPID, nNeuralStructure.Value.RAC, nNeuralStructure.Value.Project, False)
                            TotalRAC += nNeuralStructure.Value.RAC
                            If nNeuralStructure.Value.Witnesses > lWitnesses Then lWitnesses = nNeuralStructure.Value.Witnesses
                        End If
                    Next
                    UpdateCPIDStatus(sCPID, TotalRAC, lWitnesses)
                    Return True
                End If
            Catch ex As Exception
                lFailCount += 1
                If lFailCount < 12 Then
                    Threading.Thread.Sleep(400)
                    GoTo Retry
                End If
                Log("Error while updating CPID  (Attempts: 12) - Resorting to gather online rac for " + sCPID)
            End Try
        End If

        Try
            Dim sData As String = GetRAC(sCPID)

            'Push all team gridcoin rac in
            Dim vData() As String
            vData = Split(sData, "<project>")
            Dim sName As String
            Dim Rac As Double
            Dim Team As String
            If InStr(1, sData, "<error>") > 0 Then
                Return False
            End If
            For y As Integer = 0 To UBound(vData)
                'For each project
                sName = ExtractXML(vData(y), "<name>", "</name>")
                Rac = RoundedRac(Val(ExtractXML(vData(y), "<expavg_credit>", "</expavg_credit>")))
                Team = LCase(Trim(ExtractXML(vData(y), "<team_name>", "</team_name>")))
                'Store the :  PROJECT_CPID, RAC
                If Rac > 10 And Team = "gridcoin" Then
                    PersistProjectRAC(sCPID, Val(Num(Trim(Rac))), sName, True)
                    TotalRAC += Rac
                End If
            Next y
            If TotalRAC = 0 Then
                PersistProjectRAC(sCPID, 0, "NeuralNetwork", True)
            End If
            UpdateCPIDStatus(sCPID, TotalRAC, 1)
            Return True

        Catch ex As Exception
            Return False
        End Try

    End Function
    Private Function UpdateCPIDStatus(sCPID As String, TotalRAC As Double, lWitnesses As Long) As Boolean
        Dim oLock As New Object
        SyncLock oLock
            Dim d As Row = New Row
            d.Expiration = Tomorrow()
            d.Added = Now
            d.Database = "CPID"
            d.Table = "CPIDS"
            d.PrimaryKey = sCPID
            d = Read(d)
            d.Expiration = DateAdd(DateInterval.Day, 14, Now)
            d.Synced = Tomorrow()
            d.RAC = TotalRAC
            d.Witnesses = lWitnesses
            Store(d)
            Return True
        End SyncLock
    End Function
    Public Function Tomorrow() As Date
        Dim dt As Date = DateAdd(DateInterval.Day, 1, Now)
        Dim dtTomorrow As Date = New Date(Year(dt), Month(dt), Day(dt), 6, 0, 0)
        Return dtTomorrow
    End Function
    Private Function PersistMagnitude(CPID As Row, Magnitude As Double, bGenData As Boolean) As Boolean
        CPID.Database = "CPID"
        CPID.Table = "CPIDS"
        CPID.Magnitude = Trim(Math.Round(Magnitude, 2))
        Store(CPID)
    End Function
    Private Function PersistProjectRAC(sCPID As String, rac As Double, Project As String, bGenData As Boolean) As Boolean
        'Store the CPID_PROJECT RAC:
        Dim d As New Row
        d.Expiration = Tomorrow()
        d.Added = Now
        d.Database = "Project"
        d.Table = Project + "CPID"
        d.PrimaryKey = Project + "_" + sCPID
        d.RAC = Trim(RoundedRac(rac))
        Store(d)
        'Store the Project record
        d = New Row
        d.Expiration = Tomorrow()
        d.Added = Now
        d.Database = "Project"
        d.Table = "Projects"
        d.PrimaryKey = Project
        d.DataColumn1 = Project
        Read(d)
        ' (Infinity Error)
        If Not d.Found Then
            Store(d)
            'Vote on the RAC for the project for the CPID (Once we verify > 51% of the NN agrees (by distinct IP-CPID per vote), the nodes can use this project RAC for the day to increase performance)
            Try
                If bGenData Then mGRCData.VoteOnProjectRAC(sCPID, rac, Project, mbTestNet)
            Catch ex As Exception
            End Try
        End If
        Return True
    End Function

    Public Function ExtractXML2(sData As String, sStartKey As String, sEndKey As String)
        Dim iPos1 As Integer = InStr(1, sData, sStartKey)
        iPos1 = iPos1 + Len(sStartKey)
        Dim iPos2 As Integer = InStr(iPos1, sData, sEndKey)
        iPos2 = iPos2
        If iPos2 = 0 Then Return ""
        Dim sOut As String = Mid(sData, iPos1, iPos2 - iPos1)
        Return sOut
    End Function
    Public Function SerializeDate(dt As Date) As String
        Dim sOut As String = Trim(Year(dt)) + "/" + Trim(Month(dt)) + "/" + Trim(Day(dt)) + "/" + Trim(Hour(dt)) + "/" + Trim(Minute(dt)) + "/" + Trim(Second(dt))
        Return sOut
    End Function
    Public Function DeserializeDate(s As String) As Date
        If Trim(s) = "" Then Return CDate("1-1-1900")
        Dim vDate() As String
        vDate = Split(s, "/")
        Dim dtOut As Date = CDate("1-1-1900")
        If UBound(vDate) >= 5 Then
            Try
                dtOut = New Date(Val(vDate(0)), Val(vDate(1)), Val(vDate(2)), Val(vDate(3)), Val(vDate(4)), Val(vDate(5)))

            Catch ex As Exception
                Return CDate("1-1-1900")
            End Try
        End If
        Return dtOut
    End Function
    Public Function DataToRow(sData As String) As Row
        Dim vData() As String
        Dim d As String = "<COL>"
        vData = Split(sData, d)
        Dim r As New Row
        r.Magnitude = "0"
        r.RAC = "0"
        r.AvgRAC = "0"

        Try

            If UBound(vData) >= 0 Then r.Added = DeserializeDate(vData(0))
            If UBound(vData) >= 1 Then r.Expiration = DeserializeDate(vData(1))
            If UBound(vData) >= 2 Then r.Synced = DeserializeDate(vData(2))
            If UBound(vData) >= 3 Then r.PrimaryKey = vData(3)
            If UBound(vData) >= 4 Then r.DataColumn1 = "" & vData(4)
            If UBound(vData) >= 5 Then r.DataColumn2 = "" & vData(5)
            If UBound(vData) >= 6 Then r.DataColumn3 = "" & vData(6)
            If UBound(vData) >= 7 Then r.DataColumn4 = "" & vData(7)
            If UBound(vData) >= 8 Then r.DataColumn5 = "" & vData(8)
            If UBound(vData) >= 9 Then r.Magnitude = "" & vData(9)
            If UBound(vData) >= 10 Then r.RAC = "" & vData(10)
            If UBound(vData) >= 11 Then r.AvgRAC = "" & vData(11)
            Try
                If UBound(vData) >= 12 Then r.Witnesses = Val("" & vData(12))
            Catch ex As Exception

            End Try
            Return r
        Catch ex As Exception
            Dim sMsg As String = ex.Message
        End Try

    End Function
    Public Function GetCPID(cpid As String) As CPID
        Dim d As New Row
        d.Database = "CPID"
        d.Table = "CPIDS"
        d.PrimaryKey = cpid
        d = Read(d)
        Dim c As New CPID
        If d.Expiration > Now Then
            c.cpid = cpid
            c.Magnitude = Val(d.Magnitude)
            c.RAC = Val(d.RAC)
            c.Expiration = d.Expiration
            Return c
        Else
            c.Expiration = Nothing
            Return c
        End If

    End Function

    Public Function Read(dataRow As Row) As Row
        Dim sPath As String = GetEntryName(dataRow, dataRow.PrimaryKey)
        Dim sTemp As String = ""
        Dim d As String = "<COL>"
        If System.IO.File.Exists(sPath) Then
            Using objReader As New System.IO.StreamReader(sPath)
                While objReader.EndOfStream = False
                    sTemp = objReader.ReadLine
                    Dim r As Row = DataToRow(sTemp)
                    r.Database = dataRow.Database
                    r.Table = dataRow.Table
                    If LCase(dataRow.PrimaryKey) = LCase(r.PrimaryKey) Then
                        r.Found = True
                        Return r
                    End If
                End While
                objReader.Close()
            End Using

        End If
        dataRow.Found = False

        Return dataRow

    End Function
    Private Function OverwriteOriginal(sSource As String, sTarget As String)
        Try

            Dim sTargetProxy As String = sTarget + ".backup_" + Guid.NewGuid().ToString() + ".txt"
            If File.Exists(sTarget) Then
                Rename(sTarget, sTargetProxy)
            End If
            If File.Exists(sSource) Then
                FileCopy(sSource, sTarget)
            End If
            'Clean up
            Try
                Kill(sTargetProxy)
            Catch ex As Exception
            End Try
        Catch ex As Exception
            Dim sMsg As String = ex.Message
        End Try
    End Function
    Public Function Insert(dataRow As Row, bOnlyWriteIfNotFound As Boolean)
        Dim sPath As String = GetEntryName(dataRow, dataRow.PrimaryKey)
        Dim oLock As New Object
        Dim sNewFileName As String
        Dim sTemp As String = ""
        Dim d As String = "<COL>"
        Dim bFound As Boolean
        If dataRow.Added = New Date Then dataRow.Added = Now
        SyncLock oLock
            'FileMode.Create
            Dim oFileOutStream As New System.IO.FileStream(sPath, FileMode.Create, FileAccess.Write, FileShare.ReadWrite)
            Using objWriter As New System.IO.StreamWriter(oFileOutStream)
                objWriter.WriteLine(SerializeRow(dataRow))
                objWriter.Close()
            End Using
        End SyncLock
        Return True
    End Function
    Public Function SerStr(sData As String) As String
        sData = "" & sData
        Return sData
    End Function
    Public Function SerializeRow(dataRow As Row) As String
        Dim d As String = "<COL>"
        Dim sSerialized As String = SerializeDate(dataRow.Added) + d + SerializeDate(dataRow.Expiration) _
            + d + SerializeDate(dataRow.Synced) + d + LCase(dataRow.PrimaryKey) + d _
            + SerStr(dataRow.DataColumn1) + d + SerStr(dataRow.DataColumn2) _
            + d + SerStr(dataRow.DataColumn3) + d + SerStr(dataRow.DataColumn4) + d + SerStr(dataRow.DataColumn5) _
            + d + SerStr(dataRow.Magnitude) + d + SerStr(dataRow.RAC) + d + SerStr(dataRow.AvgRAC) + d + SerStr(dataRow.Witnesses)
        Return sSerialized
    End Function

    Public Function GetPath(dataRow As Row) As String
        Dim sFilename As String = LCase(dataRow.Database) + "_" + LCase(dataRow.Table) + ".dat"
        Dim sPath As String = GetGridFolder() + "NeuralNetwork\" + dataRow.Table + "\"
        If Not System.IO.Directory.Exists(sPath) Then
            Try
                MkDir(sPath)
            Catch ex As Exception
                Log("Unable to create neural network directory " + sPath)
                Return False
            End Try
        End If
        Return sPath + sFilename
    End Function
    Public Function GetEntryName(dataRow As Row, sPrimaryKey As String) As String
        Dim sFilename As String = LCase(dataRow.Database) + "_" + LCase(dataRow.Table) + "_" + sPrimaryKey + ".dat"
        Dim sPath As String = GetGridFolder() + "NeuralNetwork\" + dataRow.Table + "\"
        Try
            If Not System.IO.Directory.Exists(sPath) Then MkDir(sPath)
        Catch ex As Exception
            Log("Unable to create folder " + sPath)
        End Try

        Return sPath + sFilename
    End Function
   
    Public Function GetEntryPrefix(dataRow As Row) As String
        Dim sFilename As String = LCase(dataRow.Database) + "_" + LCase(dataRow.Table) + "_"
        Return sFilename
    End Function

    Public Function Store(dataRow As Row) As Boolean
        Dim sErr As String = ""
        Dim lFailCount As Long = 0
Retry:
        Dim oLock As New Object
        Try
            SyncLock oLock
                Insert(dataRow, False)
            End SyncLock

        Catch ex As Exception
            Log("Attempt #" + Trim(lFailCount) + " While storing data row " + dataRow.Table + "," + dataRow.Database + ", PK: " + dataRow.PrimaryKey + " : " + ex.Message + ", Retrying.")
            lFailCount += 1
            If lFailCount < 100 Then
                GoTo Retry
                Threading.Thread.Sleep(100)
            End If
            Return False
        End Try
        Return True
    End Function
    Public Function GetMd5String2(ByVal sData As String) As String
        Try
            Dim objMD5 As New System.Security.Cryptography.MD5CryptoServiceProvider
            Dim arrData() As Byte
            Dim arrHash() As Byte
            arrData = System.Text.Encoding.UTF8.GetBytes(sData)
            arrHash = objMD5.ComputeHash(arrData)
            objMD5 = Nothing
            Dim sOut As String = ByteArrayToHexString2(arrHash)
            Return sOut

        Catch ex As Exception
            Return "MD5Error"
        End Try
    End Function

    Private Function ByteArrayToHexString2(ByVal arrInput() As Byte) As String
        Dim strOutput As New System.Text.StringBuilder(arrInput.Length)
        For i As Integer = 0 To arrInput.Length - 1
            strOutput.Append(arrInput(i).ToString("X2"))
        Next
        Return strOutput.ToString().ToLower
    End Function
    Public Function ExplainNeuralNetworkMagnitudeByCPID(sCPID As String) As String
        Dim lstWhitelist As List(Of Row)
        Dim surrogateWhitelistRow As New Row
        surrogateWhitelistRow.Database = "Whitelist"
        surrogateWhitelistRow.Table = "Whitelist"
        lstWhitelist = GetList(surrogateWhitelistRow, "*")
        Dim rPRJ As New Row
        rPRJ.Database = "Project"
        rPRJ.Table = "Projects"
        Dim lstProjects1 As List(Of Row) = GetList(rPRJ, "*")
        lstProjects1.Sort(Function(x, y) x.PrimaryKey.CompareTo(y.PrimaryKey))
        Dim WhitelistedProjects As Double = GetWhitelistedCount(lstProjects1, lstWhitelist)
        Dim TotalProjects As Double = lstProjects1.Count
        Dim PrjCount As Double = 0
        lstWhitelist.Sort(Function(x, y) x.PrimaryKey.CompareTo(y.PrimaryKey))
        Dim TotalRAC As Double = 0
        If sCPID.Contains("Hash") Then Exit Function
        If Len(sCPID) < 10 Then Exit Function
        Dim sOut As String

        Dim sHeading As String = "CPID,Project,RAC,Project_Total_RAC,Project_Avg_RAC,Project Mag,Cumulative RAC,Cumulative Mag,Errors"
        sOut += sHeading + "<ROW>"

        Dim vHeading() As String = Split(sHeading, ",")
        Dim surrogatePrj As New Row
        surrogatePrj.Database = "Project"
        surrogatePrj.Table = "Projects"
        Dim lstProjects As List(Of Row) = GetList(surrogatePrj, "*")
        Dim iRow As Long = 0
        Dim CumulativeMag As Double = 0
        Dim sRow As String = ""
        Dim sErr As String = ""

        For Each prj As Row In lstProjects
            Dim surrogatePrjCPID As New Row
            surrogatePrjCPID.Database = "Project"
            surrogatePrjCPID.Table = prj.PrimaryKey + "CPID"
            surrogatePrjCPID.PrimaryKey = prj.PrimaryKey + "_" + sCPID
            Dim rowRAC = Read(surrogatePrjCPID)
            Dim CPIDRAC As Double = Val(rowRAC.RAC)
            Dim PrjRAC As Double = Val(prj.RAC)
            If CPIDRAC > 0 Then
                iRow += 1
                '7-26-2015
                sRow = sCPID + "," + prj.PrimaryKey + "," + Trim(CPIDRAC) + "," + Trim(PrjRAC) + "," + Trim(prj.AvgRAC)
                'Cumulative Mag:
                Dim bIsThisWhitelisted As Boolean = False
                bIsThisWhitelisted = IsInList(prj.PrimaryKey, lstWhitelist, False)
                Dim IndMag As Double = 0
                sErr = ""
                If Not bIsThisWhitelisted Then
                    sErr = "Not Whitelisted"
                End If
                If bIsThisWhitelisted Then
                    IndMag = Math.Round(((CPIDRAC / (PrjRAC + 0.01)) / (WhitelistedProjects + 0.01)) * NeuralNetworkMultiplier, 2)
                    CumulativeMag += IndMag
                    TotalRAC += CPIDRAC
                End If
                sRow += "," + Trim(IndMag) + "," + Trim(TotalRAC)
                sRow += "," + Trim(CumulativeMag) + "," + sErr
                sOut += sRow + "<ROW>"

            End If
        Next
        Dim sSignature As String = ""
        Dim sNeuralCPID As String = KeyValue("PrimaryCPID")
        If sNeuralCPID = "" Then sNeuralCPID = "Unknown"
        Dim sNH As String = mclsUtilization.GetNeuralHash
        If sNeuralCPID = "" Then sNeuralCPID = mclsUtilization.GetNeuralHash
        sSignature = "NN Host Version: " + Trim(mclsUtilization.Version) + ", NeuralHash: " + sNH + ", SignatureCPID: " + sNeuralCPID + ", Time: " + Trim(Now)
        sRow = "Total RAC: " + Trim(TotalRAC) + "<ROW>" + "Total Mag: " + Trim(Math.Round(CumulativeMag, 2))
        sOut += sSignature + "<ROW>" + sRow
        sRow += "<ROW>Your Neural Magnitude: " + Trim(RoundedMag(CumulativeMag))
        'Dim sXML As String = GetXMLOnly(sCPID)
        Return sOut

    End Function


    Public Sub ExportToCSV2()
        Try

            Dim sReport As String = ""
            Dim sReportRow As String = ""
            Dim sHeader As String = "CPID,LocalMagnitude,NeuralMagnitude,TotalRAC,Synced Til,Address,CPID_Valid,Witnesses"
            sReport += sHeader + vbCrLf
            Dim grr As New GridcoinReader.GridcoinRow
            Dim sHeading As String = "CPID;LocalMagnitude;NeuralMagnitude;TotalRAC;Synced Til;Address;CPID_Valid;Witnesses"
            Dim vHeading() As String = Split(sHeading, ";")
            Dim sData As String = modPersistedDataSystem.GetMagnitudeContractDetails()
            Dim vData() As String = Split(sData, ";")
            Dim iRow As Long = 0
            Dim sValue As String
            For y = 0 To UBound(vData) - 1
                sReportRow = ""
                For x = 0 To UBound(vHeading)
                    Dim vRow() As String = Split(vData(y), ",")
                    sValue = vRow(x)
                    sReportRow += sValue + ","
                Next x
                sReport += sReportRow + vbCrLf
                iRow = iRow + 1
            Next
            'Get the Neural Hash
            Dim sMyNeuralHash As String
            Dim sContract = GetMagnitudeContract()
            sMyNeuralHash = GetQuorumHash(sContract)
            sReport += "Hash: " + sMyNeuralHash + " (" + Trim(iRow) + ")"
            Dim sWritePath As String = GetGridFolder() + "reports\DailyNeuralMagnitudeReport.csv"
            If Not System.IO.Directory.Exists(GetGridFolder() + "reports") Then MkDir(GetGridFolder() + "reports")
            Using objWriter As New System.IO.StreamWriter(sWritePath)
                objWriter.WriteLine(sReport)
                objWriter.Close()
            End Using
            'Mass Export for RTM 11-7-2015
            Dim sMassWritePath As String = GetGridFolder() + "reports\MassExport.dat"
            Dim sTemp As String = ""
            Dim oLock As New Object
            Using objWriter As New System.IO.StreamWriter(sMassWritePath)
                Dim sNNFolder As String = GetGridFolder() + "NeuralNetwork\"
                SyncLock oLock
                    Dim di As New DirectoryInfo(sNNFolder)
                    Dim fiArr As FileInfo() = di.GetFiles()
                    Dim fi As FileInfo
                    For Each fi In fiArr
                        If LCase(fi.Name) Like "cpid_*" Or LCase(fi.Name) Like "project_*" Then

                            Using Stream As New System.IO.FileStream(fi.FullName, FileMode.Open, FileAccess.Read, FileShare.ReadWrite)
                                Dim objReader As New System.IO.StreamReader(Stream)
                                While objReader.EndOfStream = False
                                    sTemp = objReader.ReadLine
                                    Dim sExport As String = fi.Name + "<COL>" + sTemp
                                    objWriter.WriteLine(sExport)
                                End While
                                objReader.Close()
                            End Using
                        End If

                    Next fi

                End SyncLock
            End Using
        Catch ex As Exception
            Log("Error while exportingToCSV2: " + ex.Message)
        End Try

    End Sub

    Private Function NiceTicker(sSymbol As String)
        sSymbol = Replace(Replace(sSymbol, "$", ""), "^", "")
        Return sSymbol
    End Function

    Public Function GetCryptoPrice(sSymbol As String) As Quote

        Try

            'Sample Ticker Format :  {"ticker":{"high":0.00003796,"low":0.0000365,"avg":0.00003723,"lastbuy":0.0000371,"lastsell":0.00003795,"buy":0.00003794,"sell":0.00003795,"lastprice":0.00003795,"updated":1420369200}}
            Dim sSymbol1 As String
            sSymbol1 = NiceTicker(sSymbol)
            Dim ccxPage As String = ""
            If sSymbol1 = "BTC" Then
                ccxPage = "btc-usd.json"
            Else
                ccxPage = LCase(sSymbol1) + "-btc.json"
            End If
            Dim sURL As String = "https://c-cex.com/t/" + ccxPage
            Dim w As New MyWebClient
            Dim sJSON As String = String.Empty
            Try
                sJSON = w.DownloadString(sURL)

            Catch ex As Exception

            End Try
            Dim sLast As String = ExtractValue(sJSON, "lastprice", "updated")
            sLast = Replace(sLast, ",", ".")

            Dim dprice As Double
            dprice = CDbl(sLast)
            Dim qBitcoin As Quote
            qBitcoin = GetQuote("$BTC")
            If sSymbol1 <> "BTC" And qBitcoin.Price > 0 Then dprice = dprice * qBitcoin.Price
            Dim q As Quote
            q = GetQuote(sSymbol)
            q.Symbol = sSymbol
            q.PreviousClose = q.Price
            Dim Variance As Double
            Variance = Math.Round(dprice, 3) - q.PreviousClose
            q.Variance = Variance
            q.Price = Math.Round(dprice, 11)
            Return q

        Catch ex As Exception
            Log("Unable to get quote data probably due to SSL being blocked: " + ex.Message)
        End Try
    End Function
    Public Function GetWindowsFileAge(sPath As String) As Double
        If File.Exists(sPath) = False Then Return 1000000
        Dim fi As New FileInfo(sPath)
        If fi.Length = 0 Then Return 1000000
        Dim iMins As Long = DateDiff(DateInterval.Minute, fi.LastWriteTime, Now)
        Return iMins
    End Function
    Public Function GetUtcDateTime(sDateTime As String) As DateTime
        'When converting from a date time to a target datetime that falls within the window of a daylight savings time adjustment, an error is thrown since the target is technically no longer a valid date time, so we need to account for this just in case
        'On July2nd 2017, the Western Sahara had a 2AM to 3AM local time change and an error was thrown when we pulled in a RAC timestamp of 2AM JUL 2 2017 and tried to convert it to UTC
        'Step 1, try the natural conversion first
        If sDateTime = "" Then Return CDate("1-1-1970")
        Dim dtTime As DateTime = CDate("1-1-1970")
        Try
            dtTime = CDate(sDateTime)
        Catch ex As Exception
            Log("Error while converting #" + Trim(sDateTime) + " to DateTime")
            Return CDate("1-1-1970")
        End Try
        Try
            Dim dTime As DateTime = TimeZoneInfo.ConvertTimeToUtc(dtTime)
            Return dTime
        Catch ex As Exception
            'Next try 2 hours back
            Log("Setting clock 2 hours back.")
            Try
                Dim dTime2 As DateTime = DateAdd(DateInterval.Hour, -2, dtTime)
                Dim dTime2Return As DateTime = TimeZoneInfo.ConvertTimeToUtc(dTime2)
                Return dTime2Return
            Catch ex2 As Exception
                Log("Still unable to convert to UTC from " + Trim(dtTime))
                Return CDate("1-1-1970")
            End Try
        End Try
    End Function
    Public Function GetRowAgeInMins(sRow As String, dtSyncTime As DateTime) As Double
        Dim sTS As String = ExtractXML(sRow, "<expavg_time>", "</expavg_time>")
        Dim dStamp As Double = Val(sTS)
        Dim dTime As DateTime = UnixTimestampToDate(dStamp)
        Dim iMins As Long = DateDiff(DateInterval.Minute, dTime, dtSyncTime)
        Return iMins
    End Function

    

    Public Function GetUnixFileAge(sPath As String) As Double
        If File.Exists(sPath) = False Then Return 1000000
        Dim fi As New FileInfo(sPath)
        If fi.Length = 0 Then Return 1000000
        Dim sr As New StreamReader(sPath)
        Dim dMaxStamp As Double = 0
        Dim sTemp As String = ""
        While sr.EndOfStream = False
            sTemp = sr.ReadLine
            Dim sTS As String = ExtractXML(sTemp, "<expavg_time>", "</expavg_time>")
            Dim dStamp As Double = Val(sTS)
            If dStamp > 0 And dStamp > dMaxStamp Then
                dMaxStamp = dStamp
            End If
        End While
        sr.Close()
        Log("GUFA Timestamp: " + Trim(dMaxStamp))
        Dim dTime As DateTime = UnixTimestampToDate(dMaxStamp)
        Dim iMins As Long = DateDiff(DateInterval.Minute, dTime, DateTime.UtcNow)
        Return iMins
    End Function
    Public Function GetQuorumHash(data As String)
        Return mclsQHA.QuorumHashingAlgorithm(data)
    End Function
End Module

Public Class MyWebClient2
    Inherits System.Net.WebClient
    Private timeout As Long = 5000
    Protected Overrides Function GetWebRequest(ByVal uri As Uri) As System.Net.WebRequest
        Dim w As System.Net.WebRequest = MyBase.GetWebRequest(uri)
        w.Timeout = timeout
        Return (w)
    End Function
End Class<|MERGE_RESOLUTION|>--- conflicted
+++ resolved
@@ -215,17 +215,13 @@
                     sOut += sRow
                 End If
             Next
-<<<<<<< HEAD
             'sOut += "00000000000,275000;" 'This is a placeholder to be removed in Neural Network 2.0
-=======
-
             'This is a placeholder to be removed in Neural Network 2.0.
             'It is needed to bump the average magnitude above 70 to avoid having the superblock rejected.
             'The CPID cannot be all 0 since it will be filtered out and the hashes of the ASCII and the
             'binary superblock will diff. When the 70 average mag requirement has been lifted from the
             'C++ code this placeholder can be removed.
-            sOut += "00000000000000000000000000000001,32767;"
->>>>>>> 9c182b70
+            '            sOut += "00000000000000000000000000000001,32767;"
             sOut += "</MAGNITUDES><QUOTES>"
 
             surrogateRow.Database = "Prices"
@@ -532,7 +528,7 @@
         StoreHistoricalMagnitude()
         bNeedsDgvRefreshed = True
 
-       End Sub
+    End Sub
     Private Function GetMagByCPID(sCPID As String) As Row
         Dim dr As New Row
         dr.Database = "CPID"
@@ -819,8 +815,8 @@
         Dim lNoWitnesses As Long = 0
 
         For Each cpid As Row In lstCPIDs
-                If cpid.Witnesses = 0 Then
-                    lNoWitnesses += 1
+            If cpid.Witnesses = 0 Then
+                lNoWitnesses += 1
             End If
         Next
         Return lNoWitnesses
@@ -1527,7 +1523,7 @@
 
         Return sPath + sFilename
     End Function
-   
+
     Public Function GetEntryPrefix(dataRow As Row) As String
         Dim sFilename As String = LCase(dataRow.Database) + "_" + LCase(dataRow.Table) + "_"
         Return sFilename
@@ -1817,7 +1813,7 @@
         Return iMins
     End Function
 
-    
+
 
     Public Function GetUnixFileAge(sPath As String) As Double
         If File.Exists(sPath) = False Then Return 1000000
