#include "main.h"
#include "util.h"
#include "boinc.h"
<<<<<<< HEAD
#include "appcache.h"
=======
>>>>>>> 37530104

#include <boost/algorithm/string.hpp>
#include <boost/filesystem.hpp>
#include <boost/date_time/posix_time/posix_time.hpp>

#include "diagnosticsdialog.h"
#include "ui_diagnosticsdialog.h"

#include <numeric>
#include <fstream>


DiagnosticsDialog::DiagnosticsDialog(QWidget *parent) :
    QDialog(parent),
    ui(new Ui::DiagnosticsDialog)
{
    ui->setupUi(this);

    networkManager = new QNetworkAccessManager(this);
    connect(networkManager, SIGNAL(finished(QNetworkReply *)), this, SLOT(getGithubVersionFinished(QNetworkReply *)));
}

DiagnosticsDialog::~DiagnosticsDialog()
{
    delete ui;
}

int DiagnosticsDialog::VerifyBoincPath() {
    boost::filesystem::path boincPath = (boost::filesystem::path) GetBoincDataDir();
    if(boincPath.empty())
        boincPath = (boost::filesystem::path) GetArgument("boincdatadir", "");

    boincPath = boincPath / "client_state.xml";

    if(boost::filesystem::exists(boincPath))
        return 1;
    else
        return 0;
}

int DiagnosticsDialog::FindCPID() {
    std::string cpid = GetArgument("cpid", "");

    if(cpid.length() != 0)
        return 1;
    else
        return 0;
}

int DiagnosticsDialog::VerifyIsCPIDValid() {
    boost::filesystem::path clientStatePath = (boost::filesystem::path) GetBoincDataDir();
    if(!clientStatePath.empty())
        clientStatePath = clientStatePath / "client_state.xml";
    else
        clientStatePath = (boost::filesystem::path) GetArgument("boincdatadir", "") / "client_state.xml";

    if(clientStatePath.empty())
        return 0;

    std::ifstream clientStateStream;
    std::string clientState;

    clientStateStream.open(clientStatePath.string());
    clientState.assign((std::istreambuf_iterator<char>(clientStateStream)), std::istreambuf_iterator<char>());
    clientStateStream.close();

    size_t pos = 0;
    std::string cpid;
    if((pos = clientState.find("<external_cpid>")) != std::string::npos) {
        cpid = clientState.substr(pos + 15, clientState.length());
        pos = cpid.find("</external_cpid>");
        cpid.erase(pos, cpid.length());
    }

    if(GetArgument("cpid", "") == cpid)
        return 1;
    else
        return 0;
}

int DiagnosticsDialog::VerifyCPIDIsInNeuralNetwork() {
    std::string beacons = GetListOf("beacon");
    boost::algorithm::to_lower(beacons);

    if(beacons.length() < 100)
        return -1;

    std::string cpid = GetArgument("cpid", "");
    if(cpid != "" && beacons.find(cpid) != std::string::npos)
        return 1;
    else
        return 0;
}

int DiagnosticsDialog::VerifyWalletIsSynced() {
    int64_t nwalletAge = PreviousBlockAge();

    if(nwalletAge < (60 * 60))
        return 1;
    else
        return 0;

}

int DiagnosticsDialog::VerifyCPIDHasRAC() {
    boost::filesystem::path clientStatePath = (boost::filesystem::path) GetBoincDataDir();
    if(!clientStatePath.empty())
        clientStatePath = clientStatePath / "client_state.xml";
    else
        clientStatePath = (boost::filesystem::path) GetArgument("boincdatadir", "") / "client_state.xml";

    if(clientStatePath.empty())
        return 0;

    std::ifstream clientStateStream;
    std::string clientState;
    std::vector<std::string> racStrings;
    std::vector<int> racValues;

    clientStateStream.open(clientStatePath.string());
    clientState.assign((std::istreambuf_iterator<char>(clientStateStream)), std::istreambuf_iterator<char>());
    clientStateStream.close();

    if(clientState.length() > 0) {
        size_t pos = 0;
        std::string delim = "</user_expavg_credit>";
        std::string line;
        while ((pos = clientState.find(delim)) != std::string::npos) {
            line = clientState.substr(0, pos);
            clientState.erase(0, pos + delim.length());
            pos = line.find("<user_expavg_credit>");
            racStrings.push_back(line.substr(pos + 20, line.length()));
        }
        for(std::string racString : racStrings) {
            racValues.push_back(std::stod(racString, nullptr));
        }
        return (int) std::accumulate(racValues.begin(), racValues.end(), 0);
    } else
        return 0;

}

int DiagnosticsDialog::VerifyAddNode() {
    long int peersLength = boost::filesystem::file_size(GetDataDir(true) / "peers.dat");
    std::string addNode = GetArgument("addnode", "");

    if(addNode.length() == 0 && peersLength > 100)
        return 2;
    if(addNode.length() > 4 && peersLength == 0)
        return 3;
    if(peersLength > 100)
        return 1;
    if(peersLength == 0 && addNode == "")
        return -1;
    return 0;

}

void DiagnosticsDialog::VerifyClock() {
    QHostInfo NTPHost = QHostInfo::fromName("pool.ntp.org");
    udpSocket = new QUdpSocket(this);

    connect(udpSocket, SIGNAL(stateChanged(QAbstractSocket::SocketState)), this, SLOT(clkStateChanged(QAbstractSocket::SocketState)));
    connect(udpSocket, SIGNAL(error(QAbstractSocket::SocketError)), this, SLOT(clkSocketError(QAbstractSocket::SocketError)));

    udpSocket->connectToHost(QHostAddress(NTPHost.addresses().first()), 123, QIODevice::ReadWrite);
}



void DiagnosticsDialog::VerifyTCPPort() {
    tcpSocket = new QTcpSocket(this);

    connect(tcpSocket, SIGNAL(connected()), this, SLOT(TCPFinished()));
    connect(tcpSocket, SIGNAL(error(QAbstractSocket::SocketError)), this, SLOT(TCPFailed(QAbstractSocket::SocketError)));

    tcpSocket->connectToHost("london.grcnode.co.uk", 32749);

}

void DiagnosticsDialog::on_testBtn_clicked() {
    int result = 0;
    //boinc path
    ui->boincPathResultLbl->setText("Testing...");
    this->repaint();
    result = DiagnosticsDialog::VerifyBoincPath();
    if(result == 1)
        ui->boincPathResultLbl->setText("Passed");
    else
        ui->boincPathResultLbl->setText("Failed");
    //find cpid
    ui->findCPIDReaultLbl->setText("Testing...");
    this->repaint();
    result = DiagnosticsDialog::FindCPID();
    if(result == 1)
        ui->findCPIDReaultLbl->setText(QString::fromStdString("Passed CPID: " + GetArgument("cpid", "")));
    else
        ui->findCPIDReaultLbl->setText("Failed (Is CPID in gridcoinresearch.conf?)");
    //cpid valid
    ui->verifyCPIDValidResultLbl->setText("Testing...");
    this->repaint();
    result = DiagnosticsDialog::VerifyIsCPIDValid();
    if(result == 1)
        ui->verifyCPIDValidResultLbl->setText("Passed");
    else
        ui->verifyCPIDValidResultLbl->setText("Failed (BOINC CPID and gridcoinresearch.conf CPID do not match)");
    //cpid has rac
    ui->verifyCPIDHasRACResultLbl->setText("Testing...");
    this->repaint();
    result = DiagnosticsDialog::VerifyCPIDHasRAC();
    if(result > 0)
        ui->verifyCPIDHasRACResultLbl->setText(QString::fromStdString("Passed RAC: " + std::to_string(result)));
    else
        ui->verifyCPIDHasRACResultLbl->setText("Failed");
    //cpid is in nn
    ui->verifyCPIDIsInNNResultLbl->setText("Testing...");
    this->repaint();
    result = DiagnosticsDialog::VerifyCPIDIsInNeuralNetwork();
    if(result == 1)
        ui->verifyCPIDIsInNNResultLbl->setText("Passed");
    else if (result == -1)
        ui->verifyCPIDIsInNNResultLbl->setText("Beacon data empty, sync wallet");
    else
        ui->verifyCPIDIsInNNResultLbl->setText("Failed");
    //wallet synced
    ui->verifyWalletIsSyncedResultLbl->setText("Testing...");
    this->repaint();
    result = DiagnosticsDialog::VerifyWalletIsSynced();
    if(result == 1)
        ui->verifyWalletIsSyncedResultLbl->setText("Passed");
    else
        ui->verifyWalletIsSyncedResultLbl->setText("Failed");
    //clock
    ui->verifyClkResultLbl->setText("Testing...");
    this->repaint();
    DiagnosticsDialog::VerifyClock();
    //addnode
    ui->verifyAddnodeResultLbl->setText("Testing...");
    this->repaint();
    result = DiagnosticsDialog::VerifyAddNode();
    if(result == 1)
        ui->verifyAddnodeResultLbl->setText("Passed");
    else if(result == 2)
        ui->verifyAddnodeResultLbl->setText("Passed (Addnode does not exist but peers are synced)");
    else if(result == 3)
        ui->verifyAddnodeResultLbl->setText("Passed (Addnode exists but peers not synced)");
    else if(result == -1)
        ui->verifyAddnodeResultLbl->setText("Failed (Please add addnode=node.gridcoin.us in conf file)");
    else
        ui->verifyAddnodeResultLbl->setText("Failed");
    //tcp port
    ui->verifyTCPPortResultLbl->setText("Testing...");
    this->repaint();
    DiagnosticsDialog::VerifyTCPPort();
    //client version
    ui->checkClientVersionResultLbl->setText("Testing...");
    networkManager->get(QNetworkRequest(QUrl("https://api.github.com/repos/gridcoin/Gridcoin-Research/releases/latest")));

}

void DiagnosticsDialog::clkStateChanged(QAbstractSocket::SocketState state)
{
    if (state == QAbstractSocket::ConnectedState)
    {
        connect(udpSocket, SIGNAL(readyRead()), this, SLOT(clkFinished()));

        char NTPMessage[48] = {0x1b, 0, 0, 0 ,0, 0, 0, 0, 0};

        udpSocket->writeDatagram(NTPMessage, sizeof(NTPMessage), udpSocket->peerAddress(), udpSocket->peerPort());
    }
}

void DiagnosticsDialog::clkSocketError(QAbstractSocket::SocketError error)
{
    ui->verifyClkResultLbl->setText("Failed to make connection to NTP server");

    udpSocket->close();
}

void DiagnosticsDialog::clkFinished()
{
    if (udpSocket->waitForReadyRead())
    {
        while (udpSocket->hasPendingDatagrams())
        {
            QByteArray BufferSocket = udpSocket->readAll();

            if (BufferSocket.size() == 48)
            {
                int nNTPCount = 40;
                unsigned long DateTimeIn = uchar(BufferSocket.at(nNTPCount)) + (uchar(BufferSocket.at(nNTPCount + 1)) << 8) + (uchar(BufferSocket.at(nNTPCount + 2)) << 16) + (uchar(BufferSocket.at(nNTPCount + 3)) << 24);
                long tmit = ntohl((time_t)DateTimeIn);
                tmit -= 2208988800U;

                udpSocket->close();

                boost::posix_time::ptime localTime = boost::posix_time::microsec_clock::universal_time();
                boost::posix_time::ptime networkTime = boost::posix_time::from_time_t(tmit);
                boost::posix_time::time_duration timeDiff = networkTime - localTime;

                if(timeDiff.minutes() < 3)
                    ui->verifyClkResultLbl->setText("Passed");
                else
                    ui->verifyClkResultLbl->setText("Failed (Sync local time with network)");

                this->repaint();
            }
        }
    }
}

void DiagnosticsDialog::TCPFinished() {
    tcpSocket->close();
    ui->verifyTCPPortResultLbl->setText("Passed");
    this->repaint();
}

void DiagnosticsDialog::TCPFailed(QAbstractSocket::SocketError socket) {
    ui->verifyTCPPortResultLbl->setText("Failed (Port 32749 may be blocked by your firewall)");
    this->repaint();
}

void DiagnosticsDialog::getGithubVersionFinished(QNetworkReply *reply) {
<<<<<<< HEAD
=======
    if (reply->error())
    {
        // Incase ssl dlls are not present or corrupted; avoid crash
        ui->checkClientVersionResultLbl->setText("Failed (" + reply->errorString() + ")");
        return;
    }
>>>>>>> 37530104
    QByteArray data;
    data = reply->readAll();
    std::string newVersionString;

    QJsonDocument replyJson = QJsonDocument::fromJson(data);
    QJsonObject obj = replyJson.object();
    if(!obj.empty()) {
        QJsonValue newVersionJVal = obj.value("name");
        if(!newVersionJVal.isUndefined()) {
            newVersionString = newVersionJVal.toString().toStdString();
        }
    }

    std::vector<std::string> newVersionStringSplit;
    boost::algorithm::split(newVersionStringSplit, newVersionString, boost::is_any_of("-"));
    newVersionString = newVersionStringSplit.at(0);

    std::string currentVersionString = FormatFullVersion();
    std::vector<std::string> currentVersionStringSplit;
    boost::algorithm::split(currentVersionStringSplit, currentVersionString, boost::is_any_of("-"));
    currentVersionString = currentVersionStringSplit.at(0);
    boost::algorithm::split(currentVersionStringSplit, currentVersionString, boost::is_any_of("v"));
    currentVersionString = currentVersionStringSplit.at(1);

    std::vector<std::string> currentVersionList;
    std::vector<std::string> newVersionList;

    boost::algorithm::split(currentVersionList, currentVersionString, boost::is_any_of("."));
    boost::algorithm::split(newVersionList, newVersionString, boost::is_any_of("."));

    int iNew;
    int iCurrent;
    for(unsigned int i=0; i<newVersionList.size(); i++) {
        iNew = std::stoi(newVersionList.at(i), nullptr, 10);
        iCurrent = std::stoi(currentVersionList.at(i), nullptr, 10);
        if(iNew > iCurrent) {
            ui->checkClientVersionResultLbl->setText("Failed (An update is available, please update)");
            return;
        } else
            ui->checkClientVersionResultLbl->setText("Up to date");
    }
}<|MERGE_RESOLUTION|>--- conflicted
+++ resolved
@@ -1,10 +1,7 @@
 #include "main.h"
 #include "util.h"
 #include "boinc.h"
-<<<<<<< HEAD
 #include "appcache.h"
-=======
->>>>>>> 37530104
 
 #include <boost/algorithm/string.hpp>
 #include <boost/filesystem.hpp>
@@ -274,8 +271,8 @@
         char NTPMessage[48] = {0x1b, 0, 0, 0 ,0, 0, 0, 0, 0};
 
         udpSocket->writeDatagram(NTPMessage, sizeof(NTPMessage), udpSocket->peerAddress(), udpSocket->peerPort());
-    }
-}
+        }
+    }
 
 void DiagnosticsDialog::clkSocketError(QAbstractSocket::SocketError error)
 {
@@ -301,17 +298,17 @@
 
                 udpSocket->close();
 
-                boost::posix_time::ptime localTime = boost::posix_time::microsec_clock::universal_time();
+    boost::posix_time::ptime localTime = boost::posix_time::microsec_clock::universal_time();
                 boost::posix_time::ptime networkTime = boost::posix_time::from_time_t(tmit);
-                boost::posix_time::time_duration timeDiff = networkTime - localTime;
-
-                if(timeDiff.minutes() < 3)
-                    ui->verifyClkResultLbl->setText("Passed");
-                else
-                    ui->verifyClkResultLbl->setText("Failed (Sync local time with network)");
-
-                this->repaint();
-            }
+    boost::posix_time::time_duration timeDiff = networkTime - localTime;
+
+    if(timeDiff.minutes() < 3)
+        ui->verifyClkResultLbl->setText("Passed");
+    else
+        ui->verifyClkResultLbl->setText("Failed (Sync local time with network)");
+
+    this->repaint();
+}
         }
     }
 }
@@ -328,15 +325,13 @@
 }
 
 void DiagnosticsDialog::getGithubVersionFinished(QNetworkReply *reply) {
-<<<<<<< HEAD
-=======
     if (reply->error())
     {
         // Incase ssl dlls are not present or corrupted; avoid crash
         ui->checkClientVersionResultLbl->setText("Failed (" + reply->errorString() + ")");
         return;
     }
->>>>>>> 37530104
+
     QByteArray data;
     data = reply->readAll();
     std::string newVersionString;
