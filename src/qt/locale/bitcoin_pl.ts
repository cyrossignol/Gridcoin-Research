<?xml version="1.0" encoding="utf-8"?>
<!DOCTYPE TS>
<TS version="2.1" language="pl">
<context>
    <name>AboutDialog</name>
    <message>
        <location filename="../forms/aboutdialog.ui" line="+14"/>
        <source>About Gridcoin</source>
        <translation>O oprogramowaniu GridCoin</translation>
    </message>
    <message>
        <location line="+39"/>
        <source>&lt;b&gt;Gridcoin&lt;/b&gt; </source>
        <translation>Gridcoin </translation>
    </message>
    <message>
        <location line="+58"/>
        <source>
This is experimental software.

Distributed under the MIT/X11 software license, see the accompanying file COPYING or https://opensource.org/licenses/mit-license.php.

This product includes software developed by the OpenSSL Project for use in the OpenSSL Toolkit (https://www.openssl.org/) and cryptographic software written by Eric Young (eay@cryptsoft.com) and UPnP software written by Thomas Bernard.</source>
        <translation type="unfinished"></translation>
    </message>
    <message>
        <source>
This is experimental software.

Distributed under the MIT/X11 software license, see the accompanying file COPYING or http://www.opensource.org/licenses/mit-license.php.

This product includes software developed by the OpenSSL Project for use in the OpenSSL Toolkit (http://www.openssl.org/) and cryptographic software written by Eric Young (eay@cryptsoft.com) and UPnP software written by Thomas Bernard.</source>
        <translation type="vanished">
Oprogramowanie eksperymentalne.

Rozprowadzane na licencji MIT/X11, zobacz plik &apos;COPYING&apos; lub http://www.opensource.org/licenses/mit-license.php.

Ten produkt zawiera oprogramowanie stworzone przez OpenSSL Project do użytku przez OpenSSL Toolkit (http://www.openssl.org/). Oprogramowanie kryptograficzne napisane przez Eric&apos;a Young (eay@cryptsoft.com) i oprogramowanie UPnP napisane przez Thomas&apos;a Bernard.</translation>
    </message>
</context>
<context>
    <name>AddressBookPage</name>
    <message>
        <location filename="../forms/addressbookpage.ui" line="+14"/>
        <source>Address Book</source>
        <translation>Książka Adresowa</translation>
    </message>
    <message>
        <location line="+6"/>
        <source>These are your Gridcoin addresses for receiving payments. You may want to give a different one to each sender so you can keep track of who is paying you.</source>
        <translation>To są twoje adresy Gridcoin, służące do odbierania płatności. Dobrym pomysłem jest podanie każdemu wysyłającemu innego adresu, żeby mieć punkt odniesienia, kto dokonał płatności.</translation>
    </message>
    <message>
        <location line="+16"/>
        <source>Double-click to edit address or label</source>
        <translation>Kliknij dwukrotnie, aby edytować adres lub etykietę</translation>
    </message>
    <message>
        <location line="+27"/>
        <source>Create a new address</source>
        <translation>Utwórz nowy adres</translation>
    </message>
    <message>
        <location line="+3"/>
        <source>&amp;New</source>
        <translation>&amp;Nowy</translation>
    </message>
    <message>
        <location line="+11"/>
        <source>Copy the currently selected address to the system clipboard</source>
        <translation>Skopiuj aktualnie wybrany adres do schowka</translation>
    </message>
    <message>
        <location line="+3"/>
        <source>&amp;Copy</source>
        <translation>&amp;Kopiuj</translation>
    </message>
    <message>
        <location line="+11"/>
        <source>Show &amp;QR Code</source>
        <translation>Pokaż Kod &amp;QR</translation>
    </message>
    <message>
        <location line="+11"/>
        <source>Sign a message to prove you own a Gridcoin address</source>
        <translation>Podpisz wiadomość aby udowodnić, że posiadasz ten adres Gridcoin</translation>
    </message>
    <message>
        <location line="+3"/>
        <source>Sign &amp;Message</source>
        <translation>Podpisz Wiado&amp;mość</translation>
    </message>
    <message>
        <location line="+11"/>
        <source>Verify a message to ensure it was signed with a specified Gridcoin address</source>
        <translation>Zweryfikuj wiadomość aby upewnić się, że została podpisana określonym adresem Gridcoin</translation>
    </message>
    <message>
        <location line="+3"/>
        <source>&amp;Verify Message</source>
        <translation>&amp;Zweryfikuj wiadomość</translation>
    </message>
    <message>
        <location line="+11"/>
        <source>Delete the currently selected address from the list</source>
        <translation>Usuń zaznaczony adres z listy</translation>
    </message>
    <message>
        <location line="+3"/>
        <source>&amp;Delete</source>
        <translation>&amp;Usuń</translation>
    </message>
    <message>
        <location filename="../addressbookpage.cpp" line="+65"/>
        <source>Copy &amp;Label</source>
        <translation>Kopiuj Etykietę (&amp;L)</translation>
    </message>
    <message>
        <location line="+2"/>
        <source>&amp;Edit</source>
        <translation>&amp;Edytuj</translation>
    </message>
    <message>
        <location line="+249"/>
        <source>Export Address Book Data</source>
        <translation>Eksportuj Książkę Adresową</translation>
    </message>
    <message>
        <location line="+14"/>
        <source>Error exporting</source>
        <translation>Błąd eksportowania</translation>
    </message>
    <message>
        <location line="+0"/>
        <source>Could not write to file %1.</source>
        <translation>Nie można zapisać do pliku %1.</translation>
    </message>
    <message>
        <location line="-13"/>
        <source>Comma separated file (*.csv)</source>
        <translation>Plik *.CSV (dane rozdzielane przecinkami)</translation>
    </message>
</context>
<context>
    <name>AddressTableModel</name>
    <message>
        <location filename="../addresstablemodel.cpp" line="+145"/>
        <source>Label</source>
        <translation>Etykieta</translation>
    </message>
    <message>
        <location line="+0"/>
        <source>Address</source>
        <translation>Adres</translation>
    </message>
    <message>
        <location line="+36"/>
        <source>(no label)</source>
        <translation>(brak etykiety)</translation>
    </message>
</context>
<context>
    <name>AskPassphraseDialog</name>
    <message>
        <location filename="../forms/askpassphrasedialog.ui" line="+26"/>
        <source>Passphrase Dialog</source>
        <translation>Okno Hasła</translation>
    </message>
    <message>
        <location line="+21"/>
        <source>Enter passphrase</source>
        <translation>Aktualne hasło</translation>
    </message>
    <message>
        <location line="+14"/>
        <source>New passphrase</source>
        <translation>Nowe hasło</translation>
    </message>
    <message>
        <location line="+14"/>
        <source>Repeat new passphrase</source>
        <translation>Powtórz nowe hasło</translation>
    </message>
    <message>
        <location line="+30"/>
        <source>Serves to disable the trivial sendmoney when OS account compromised. Provides no real security.</source>
        <translation>Zabezpiecza przed zwykłym wysyłaniem pieniędzy, jeśli system został przejęty. Nie daje żadnej rzeczywistej ochrony.</translation>
    </message>
    <message>
        <location line="+3"/>
        <source>For staking only</source>
        <translation>Tylko do gromadzenia (staking)</translation>
    </message>
    <message>
        <location filename="../askpassphrasedialog.cpp" line="+37"/>
        <source>Enter the new passphrase to the wallet.&lt;br/&gt;Please use a passphrase of &lt;b&gt;ten or more random characters&lt;/b&gt;, or &lt;b&gt;eight or more words&lt;/b&gt;.</source>
        <translation>Wprowadź nowe hasło do portfela.&lt;br/&gt;Proszę używać hasła złożonego z &lt;b&gt;10 lub więcej losowych znaków&lt;/b&gt; albo &lt;b&gt;8 lub więcej słów&lt;/b&gt;.</translation>
    </message>
    <message>
        <location line="+1"/>
        <source>Encrypt wallet</source>
        <translation>Zaszyfruj portfel</translation>
    </message>
    <message>
        <location line="+7"/>
        <source>This operation needs your wallet passphrase to unlock the wallet.</source>
        <translation>Ta operacja wymaga hasła do portfela aby odblokować portfel.</translation>
    </message>
    <message>
        <location line="+5"/>
        <source>Unlock wallet</source>
        <translation>Odblokuj portfel</translation>
    </message>
    <message>
        <location line="+3"/>
        <source>This operation needs your wallet passphrase to decrypt the wallet.</source>
        <translation>Ta operacja wymaga hasła portfela, aby go odszyfrować.</translation>
    </message>
    <message>
        <location line="+5"/>
        <source>Decrypt wallet</source>
        <translation>Odszyfruj portfel</translation>
    </message>
    <message>
        <location line="+3"/>
        <source>Change passphrase</source>
        <translation>Zmień hasło</translation>
    </message>
    <message>
        <location line="+1"/>
        <source>Enter the old and new passphrase to the wallet.</source>
        <translation>Podaj stare i nowe hasło do portfela.</translation>
    </message>
    <message>
        <location line="+46"/>
        <source>Warning: If you encrypt your wallet and lose your passphrase, you will &lt;b&gt;LOSE ALL OF YOUR COINS&lt;/b&gt;!</source>
        <translation>Uwaga: Jeżli zaszyfrujesz swój portfel i zgubisz hasło, wtedy&lt;b&gt;UTRACISZ SWOJE MONETY!&lt;/b&gt;!</translation>
    </message>
    <message>
        <location line="+11"/>
        <source>Gridcoin will close now to finish the encryption process. Remember that encrypting your wallet cannot fully protect your coins from being stolen by malware infecting your computer.</source>
        <translation>Portfel teraz się zamknie w celu dokończenia procesu szyfrowania. Uwaga! Zaszyfrowanie portfela nie gwarantuje, że twoje pieniądze nie zostaną skradzione jeśli twój komputer jest zainfekowany malware.</translation>
    </message>
    <message>
        <location line="-12"/>
        <source>Confirm wallet encryption</source>
        <translation>Potwierdź szyfrowanie portfela</translation>
    </message>
    <message>
        <location line="+1"/>
        <source>Are you sure you wish to encrypt your wallet?</source>
        <translation>Jesteś pewien, że chcesz zaszyfrować swój portfel?</translation>
    </message>
    <message>
        <location line="+9"/>
        <location line="+60"/>
        <source>Wallet encrypted</source>
        <translation>Portfel zaszyfrowany</translation>
    </message>
    <message>
        <location line="-54"/>
        <source>IMPORTANT: Any previous backups you have made of your wallet file should be replaced with the newly generated, encrypted wallet file. For security reasons, previous backups of the unencrypted wallet file will become useless as soon as you start using the new, encrypted wallet.</source>
        <translation>WAŻNE: Wszystkie wykonane wcześniej kopie pliku portfela powinny być zamienione na nowe, szyfrowane pliki. Z powodów bezpieczeństwa, poprzednie kopie nieszyfrowanych plików portfela staną się bezużyteczne jak tylko zaczniesz korzystać z nowego, szyfrowanego portfela.</translation>
    </message>
    <message>
        <location line="+9"/>
        <location line="+7"/>
        <location line="+44"/>
        <location line="+6"/>
        <source>Wallet encryption failed</source>
        <translation>Szyfrowanie portfela nie powiodło się</translation>
    </message>
    <message>
        <location line="-56"/>
        <source>Wallet encryption failed due to an internal error. Your wallet was not encrypted.</source>
        <translation>Szyfrowanie portfela nie powiodło się z powodu wewnętrznego błędu. Twój portfel nie został zaszyfrowany.</translation>
    </message>
    <message>
        <location line="+7"/>
        <location line="+50"/>
        <source>The supplied passphrases do not match.</source>
        <translation>Podane hasła nie są takie same.</translation>
    </message>
    <message>
        <location line="-38"/>
        <source>Wallet unlock failed</source>
        <translation>Odblokowanie portfela nie powiodło się</translation>
    </message>
    <message>
        <location line="+1"/>
        <location line="+12"/>
        <location line="+19"/>
        <source>The passphrase entered for the wallet decryption was incorrect.</source>
        <translation>Wprowadzone hasło do odszyfrowania portfela jest niepoprawne.</translation>
    </message>
    <message>
        <location line="-20"/>
        <source>Wallet decryption failed</source>
        <translation>Odszyfrowanie portfela nie powiodło się</translation>
    </message>
    <message>
        <location line="+14"/>
        <source>Wallet passphrase was successfully changed.</source>
        <translation>Hasło do portfela zostało pomyślnie zmienione.</translation>
    </message>
    <message>
        <location line="+48"/>
        <location line="+24"/>
        <source>Warning: The Caps Lock key is on!</source>
        <translation>Ostrzeżenie: Caps Lock jest włączony!</translation>
    </message>
</context>
<context>
    <name>BitcoinGUI</name>
    <message>
        <location filename="../bitcoingui.cpp" line="+531"/>
        <source>Sign &amp;message...</source>
        <translation>Podpisz wiado&amp;mość...</translation>
    </message>
    <message>
        <location line="-104"/>
        <source>&amp;Overview</source>
        <translation>P&amp;odsumowanie</translation>
    </message>
    <message>
        <location line="+1"/>
        <source>Show general overview of wallet</source>
        <translation>Pokazuje ogólny widok portfela</translation>
    </message>
    <message>
        <location line="+5"/>
        <source>Send coins to a Gridcoin address</source>
        <translation>Zrób przelew na adres Gridcoin</translation>
    </message>
    <message>
        <location line="+5"/>
        <source>Show the list of addresses for receiving payments</source>
        <translation>Pokaż listę adresów do odbierania wpłat</translation>
    </message>
    <message>
        <location line="+4"/>
        <source>&amp;Transactions</source>
        <translation>&amp;Transakcje</translation>
    </message>
    <message>
        <location line="+1"/>
        <source>Browse transaction history</source>
        <translation>Przeglądaj historię transakcji</translation>
    </message>
    <message>
        <location line="+4"/>
        <source>&amp;Address Book</source>
        <translation>Książka &amp;Adresowa</translation>
    </message>
    <message>
        <location line="+1"/>
        <source>Edit the list of stored addresses and labels</source>
        <translation>Edytuj listę przechowywanych adresów i etykiet</translation>
    </message>
    <message>
        <location line="+9"/>
        <source>&amp;Block Explorer</source>
        <translation>Przegląd &amp;bloków</translation>
    </message>
    <message>
        <location line="+1"/>
        <source>Block Explorer</source>
        <translation>Przegląd bloków</translation>
    </message>
    <message>
        <location line="+3"/>
        <source>&amp;Exchange</source>
        <translation>Gi&amp;ełda</translation>
    </message>
    <message>
        <location line="+1"/>
        <location line="+4"/>
        <source>Web Site</source>
        <translation>Strona internetowa</translation>
    </message>
    <message>
        <location line="-1"/>
        <source>&amp;Web Site</source>
        <translation>Strona interneto&amp;wa</translation>
    </message>
    <message>
        <location line="+4"/>
        <source>&amp;GRC Chat Room</source>
        <translation>Chat &amp;GRC</translation>
    </message>
    <message>
        <location line="+1"/>
        <source>GRC Chatroom</source>
        <translation>Chat GRC</translation>
    </message>
    <message>
        <location line="+3"/>
        <source>&amp;BOINC</source>
        <translation></translation>
    </message>
    <message>
        <location line="+1"/>
        <source>Gridcoin rewards distributed computing with BOINC</source>
        <translation>Nagrody Gridcoin przekazane za obliczenia BOINC</translation>
    </message>
    <message>
        <location line="+21"/>
        <source>E&amp;xit</source>
        <translation>&amp;Zakończ</translation>
    </message>
    <message>
        <location line="+1"/>
        <source>Quit application</source>
        <translation>Zamknij program</translation>
    </message>
    <message>
        <location line="+20"/>
        <source>&amp;Options...</source>
        <translation>&amp;Opcje...</translation>
    </message>
    <message>
        <location line="+4"/>
        <source>&amp;Encrypt Wallet...</source>
        <translation>Zaszyfruj Portf&amp;el...</translation>
    </message>
    <message>
        <location line="+1"/>
        <source>Encrypt or decrypt wallet</source>
        <translation>Zaszyfruj lub rozszyfruj portfel</translation>
    </message>
    <message numerus="yes">
        <location line="+400"/>
        <source>%n second(s) ago</source>
        <translation type="unfinished">
            <numerusform></numerusform>
            <numerusform></numerusform>
            <numerusform></numerusform>
        </translation>
    </message>
    <message numerus="yes">
        <location line="+4"/>
        <source>%n minute(s) ago</source>
        <translation type="unfinished">
            <numerusform></numerusform>
            <numerusform></numerusform>
            <numerusform></numerusform>
        </translation>
    </message>
    <message numerus="yes">
        <location line="+4"/>
        <source>%n hour(s) ago</source>
        <translation type="unfinished">
            <numerusform></numerusform>
            <numerusform></numerusform>
            <numerusform></numerusform>
        </translation>
    </message>
    <message numerus="yes">
        <location line="+4"/>
        <source>%n day(s) ago</source>
        <translation type="unfinished">
            <numerusform></numerusform>
            <numerusform></numerusform>
            <numerusform></numerusform>
        </translation>
    </message>
    <message>
        <location line="+230"/>
        <source>Date: %1
Amount: %2
Type: %3
Address: %4</source>
        <translation type="unfinished">Data: %1
Kwota: %2
Typ: %3
Adres: %4
 {1
?} {2
?} {3
?} {4?}</translation>
    </message>
    <message>
        <location line="+511"/>
        <source>Staking.&lt;br&gt;Your weight is %1&lt;br&gt;Network weight is %2&lt;br&gt;&lt;b&gt;Estimated&lt;/b&gt; time to earn reward is %3.</source>
        <translation type="unfinished"></translation>
    </message>
    <message>
        <location line="+7"/>
        <source>Not staking; %1</source>
        <translation type="unfinished"></translation>
    </message>
    <message>
        <source>&amp;Backup Wallet...</source>
<<<<<<< HEAD
        <translation>&amp;Wykonaj kopię zapasową...</translation>
=======
        <translation type="vanished">Wykonaj kopię zapasową...</translation>
>>>>>>> d7909820
    </message>
    <message>
        <location line="-1156"/>
        <source>&amp;Change Passphrase...</source>
        <translation>&amp;Zmień hasło...</translation>
    </message>
    <message>
        <source>Backup wallet to another location</source>
<<<<<<< HEAD
        <translation>Wykonaj kopię zapasową portfela w inne miejsce</translation>
=======
        <translation type="vanished">Zapasowy portfel w innej lokalizacji</translation>
>>>>>>> d7909820
    </message>
    <message>
        <location line="+1"/>
        <source>Change the passphrase used for wallet encryption</source>
        <translation>Zmień hasło użyte do szyfrowania portfela</translation>
    </message>
    <message>
        <location line="+1"/>
        <source>&amp;Unlock Wallet...</source>
        <translation>&amp;Odblokuj portfel...</translation>
    </message>
    <message>
        <location line="+1"/>
        <source>Unlock wallet</source>
        <translation>Odblokuj portfel</translation>
    </message>
    <message>
        <location line="+1"/>
        <source>&amp;Lock Wallet</source>
        <translation>Zab&amp;lokuj portfel</translation>
    </message>
    <message>
        <location line="+1"/>
        <source>Lock wallet</source>
        <translation>Zablokuj portfel</translation>
    </message>
    <message>
        <location line="+4"/>
        <source>&amp;Export...</source>
        <translation>&amp;Eksportuj...</translation>
    </message>
    <message>
        <location line="+1"/>
        <source>Export the data in the current tab to a file</source>
        <translation>Eksportuj dane z aktywnej zakładki do pliku</translation>
    </message>
    <message>
        <location line="+1"/>
        <source>&amp;Debug window</source>
        <translation>Okno &amp;debugowania</translation>
    </message>
    <message>
        <location line="+1"/>
        <source>Open debugging and diagnostic console</source>
        <translation>Otwórz konsolę debugowania i diagnostyki</translation>
    </message>
    <message>
        <location line="-5"/>
        <source>&amp;Verify message...</source>
        <translation>&amp;Zweryfikuj wiadomość...</translation>
    </message>
    <message>
        <location line="-376"/>
        <source>Wallet</source>
        <translation>Portfel</translation>
    </message>
    <message>
        <location line="+0"/>
        <source>Gridcoin</source>
        <translation>Gridcoin</translation>
    </message>
    <message>
        <location line="+276"/>
        <source>&amp;Send</source>
        <translation>&amp;Wyślij</translation>
    </message>
    <message>
        <location line="+5"/>
        <source>&amp;Receive</source>
        <translation>Odbie&amp;rz</translation>
    </message>
    <message>
<<<<<<< HEAD
        <location line="+65"/>
        <source>&amp;Rebuild Block Chain</source>
        <translation>&amp;Odbuduj łańcuch bloków</translation>
    </message>
    <message>
        <location line="+1"/>
        <source>Rebuild Block Chain</source>
        <translation>Odbuduj łańcuch bloków</translation>
    </message>
    <message>
        <location line="+3"/>
        <source>&amp;Download Blocks</source>
        <translation>&amp;Pobierz bloki</translation>
    </message>
    <message>
        <location line="+1"/>
        <source>Download Blocks</source>
        <translation>Pobierz bloki</translation>
    </message>
    <message>
        <location line="+3"/>
        <source>&amp;Upgrade Client</source>
        <translation>&amp;Aktualizuj program</translation>
    </message>
    <message>
        <location line="+1"/>
        <source>Upgrade Client</source>
        <translation>Aktualizuj program</translation>
    </message>
    <message>
        <location line="+3"/>
=======
        <location line="+63"/>
>>>>>>> d7909820
        <source>&amp;About Gridcoin</source>
        <translation>&amp;O Gridcoin</translation>
    </message>
    <message>
        <location line="+1"/>
        <source>Show information about Gridcoin</source>
        <translation>Pokaż informacje o Gridcoin</translation>
    </message>
    <message>
        <location line="+3"/>
        <source>&amp;Neural Network</source>
        <translation>Sieć &amp;neuronowa</translation>
    </message>
    <message>
        <location line="+1"/>
        <source>Neural Network</source>
        <translation>Sieć neuronowa</translation>
    </message>
    <message>
        <location line="+3"/>
<<<<<<< HEAD
        <source>&amp;Advanced Configuration</source>
        <translation>Konfiguracj&amp;a zaawansowana</translation>
    </message>
    <message>
        <location line="+1"/>
        <source>Advanced Configuration</source>
        <translation>Konfiguracja zaawansowana</translation>
    </message>
    <message>
        <location line="+3"/>
=======
>>>>>>> d7909820
        <source>&amp;New User Wizard</source>
        <translation>&amp;Nowy kreator użytkownika</translation>
    </message>
    <message>
        <location line="+1"/>
        <location line="+586"/>
        <source>New User Wizard</source>
        <translation>Nowy kreator użytkownika</translation>
    </message>
    <message>
        <location line="-643"/>
        <source>&amp;Voting</source>
        <translation>&amp;Głosowanie</translation>
    </message>
    <message>
        <location line="+1"/>
        <source>Voting</source>
        <translation>Głosowanie</translation>
    </message>
    <message>
<<<<<<< HEAD
        <location line="+77"/>
        <source>&amp;Foundation</source>
        <translation>&amp;Fundacja</translation>
    </message>
    <message>
        <location line="+1"/>
        <source>Foundation</source>
        <translation>Fundacja</translation>
    </message>
    <message>
        <location line="+3"/>
=======
        <location line="+59"/>
>>>>>>> d7909820
        <source>&amp;Diagnostics</source>
        <translation>&amp;Diagnostyka</translation>
    </message>
    <message>
        <location line="+1"/>
        <source>Diagnostics</source>
        <translation>Diagnostyka</translation>
    </message>
    <message>
        <location line="+4"/>
<<<<<<< HEAD
        <source>FA&amp;Q</source>
        <translation></translation>
    </message>
    <message>
        <location line="+1"/>
        <source>Interactive FAQ</source>
        <translation>Interaktywne FAQ</translation>
    </message>
    <message>
        <location line="+4"/>
        <source>Modify configuration options for Gridcoin</source>
        <translation>Zmień konfigurację dla Gridcoin</translation>
=======
        <source>Modify configuration options for Gridcoin</source>
        <translation type="unfinished"></translation>
    </message>
    <message>
        <location line="+2"/>
        <source>&amp;Show / Hide</source>
        <translation>&amp;Pokaż / Ukryj</translation>
    </message>
    <message>
        <location line="+4"/>
        <source>&amp;Backup Wallet/Config...</source>
        <translation type="unfinished"></translation>
>>>>>>> d7909820
    </message>
    <message>
        <location line="+1"/>
        <source>Backup wallet/config to another location</source>
        <translation type="unfinished"></translation>
    </message>
    <message>
        <location line="+215"/>
        <location line="+9"/>
        <source>[testnet]</source>
        <translation>[testnet]</translation>
    </message>
    <message>
        <location line="+0"/>
        <location line="+65"/>
        <source>Gridcoin client</source>
        <translation>Klient Gridcoin</translation>
    </message>
    <message>
        <location line="+83"/>
        <source>%1 active connection(s) to Gridcoin network</source>
        <translation>%1 aktywnych połączeń do sieci Gridcoin</translation>
    </message>
    <message>
<<<<<<< HEAD
        <location line="+25"/>
        <source>%1 second(s) ago</source>
        <translation>%1 sekund(y) temu</translation>
    </message>
    <message>
        <location line="+4"/>
        <source>%1 minute(s) ago</source>
        <translation>%1 minut(y) temu</translation>
    </message>
    <message>
        <location line="+4"/>
        <source>%1 hour(s) ago</source>
        <translation>%1 godzin(y) temu</translation>
    </message>
    <message>
        <location line="+4"/>
        <source>%1 day(s) ago</source>
        <translation>%1 dni temu</translation>
    </message>
    <message>
        <location line="+23"/>
=======
        <location line="+60"/>
>>>>>>> d7909820
        <source>Last received block was generated %1.</source>
        <translation>Ostatni odebrany blok został wygenerowany %1.</translation>
    </message>
    <message>
        <location line="+68"/>
        <source>This transaction is over the size limit.  You can still send it for a fee of %1, which goes to the nodes that process your transaction and helps to support the network.  Do you want to pay the fee?</source>
        <translation>Ta transakcja jest poza limitem. Wciąż możesz ją wysłać za opłatą %1, która zostanie przekazana do gałęzi, które przetwarzają twoją transakcję i wesprze sieć. Czy chcesz uiścić opłatę?</translation>
    </message>
    <message>
        <location line="+5"/>
        <source>Confirm transaction fee</source>
        <translation>Potwierdź opłatę tranzakcyjną</translation>
    </message>
    <message>
        <location line="+67"/>
        <source>Please enter your boinc E-mail address, or click &lt;Cancel&gt; to skip for now:</source>
        <translation>Proszę wprowadzić swój adres e-mail zarejestrowany w BOINC, lub kliknij Anuluj aby pominąć:</translation>
    </message>
    <message>
        <location line="+10"/>
        <source>Created new Configuration File Successfully. </source>
        <translation>Z powodzeniem utworzono nowy plik konfiguracyjny. </translation>
    </message>
    <message>
        <location line="+1"/>
        <source>New Account Created - Welcome Aboard!</source>
        <translation>Nowe konto utworzone - Witamy na pokładzie!</translation>
    </message>
    <message>
        <location line="+8"/>
        <source>To get started with Boinc, run the boinc client, choose projects, then populate the gridcoinresearch.conf file in %appdata%\GridcoinResearch with your boinc e-mail address.  To run this wizard again, please delete the gridcoinresearch.conf file. </source>
        <translation>Aby rozpocząć z BOINC, uruchom aplikację BOINC, wybierz projekty, następnie wpisz swój adres e-mail (BOINC) w pliku gridcoinresearch.conf w %appdata%\GridcoinResearch. Aby uruchomić ponownie ten kreator, proszę usunąć plik gridcoinresearch.conf. </translation>
    </message>
    <message>
        <location line="+1"/>
        <source>New User Wizard - Skipped</source>
        <translation>Kreator użytkownika - pominięty</translation>
    </message>
    <message>
        <location line="+15"/>
        <source>Attention! - Boinc Path Error!</source>
        <translation>Uwaga! - Problem ze ścięzką do BOINC!</translation>
    </message>
    <message>
        <source>Date: %1
Amount: %2
Type: %3
Address: %4
</source>
        <translation type="vanished">Data: %1
Kwota: %2
Typ: %3
Adres: %4
</translation>
    </message>
    <message>
        <location line="+199"/>
        <location line="+15"/>
        <source>URI can not be parsed! This can be caused by an invalid Gridcoin address or malformed URI parameters.</source>
        <translation>URI nie może zostać sparsowane! Może to być spowodowane złym adresem Gridcoin lub złymi parametrami URI.</translation>
    </message>
    <message>
        <location line="-15"/>
        <location line="+15"/>
        <source>URI handling</source>
        <translation>Obsługa URI</translation>
    </message>
    <message>
        <location line="+18"/>
        <source>Wallet is &lt;b&gt;encrypted&lt;/b&gt; and currently %1 </source>
        <translation type="unfinished"></translation>
    </message>
    <message>
        <location line="+0"/>
        <source>&lt;b&gt;unlocked for staking only&lt;/b&gt;</source>
        <translation type="unfinished"></translation>
    </message>
    <message>
        <location line="+0"/>
        <source>&lt;b&gt;fully unlocked&lt;/b&gt;</source>
        <translation type="unfinished"></translation>
    </message>
    <message>
        <location line="+35"/>
        <source>Backup Wallet</source>
        <translation>Kopia zapasowa portfela</translation>
    </message>
    <message>
        <location line="+0"/>
        <source>Wallet Data (*.dat)</source>
        <translation>Dane portfela (*.dat)</translation>
    </message>
    <message>
        <location line="+3"/>
        <location line="+6"/>
        <source>Backup Failed</source>
        <translation>Nie udało się wykonać kopii zapasowej</translation>
    </message>
    <message>
        <location line="-6"/>
        <location line="+6"/>
        <source>There was an error trying to save the wallet data to the new location.</source>
        <translation>Wystąpił problem przy zapisie danych portfela w nowym miejscu.</translation>
    </message>
    <message>
        <location line="-3"/>
        <source>Backup Config</source>
        <translation type="unfinished"></translation>
    </message>
    <message>
        <location line="+0"/>
        <source>Wallet Config (*.conf)</source>
        <translation type="unfinished"></translation>
    </message>
    <message numerus="yes">
        <location line="+232"/>
        <source>%n second(s)</source>
        <translation>
            <numerusform>%n sekunda</numerusform>
            <numerusform>%n sekund</numerusform>
            <numerusform>%n sekund</numerusform>
        </translation>
    </message>
    <message numerus="yes">
        <location line="+4"/>
        <source>%n minute(s)</source>
        <translation>
            <numerusform>%n minuta</numerusform>
            <numerusform>%n minut</numerusform>
            <numerusform>%n minut</numerusform>
        </translation>
    </message>
    <message numerus="yes">
        <location line="+4"/>
        <source>%n hour(s)</source>
        <translation>
            <numerusform>%n godzinę</numerusform>
            <numerusform>%n godziny</numerusform>
            <numerusform>%n godzin</numerusform>
        </translation>
    </message>
    <message numerus="yes">
        <location line="+4"/>
        <source>%n day(s)</source>
        <translation>
            <numerusform>%n dzień</numerusform>
            <numerusform>%n dni</numerusform>
            <numerusform>%n dni</numerusform>
        </translation>
    </message>
    <message>
<<<<<<< HEAD
        <location line="+27"/>
        <source>Staking.&lt;br&gt;Your weight is %1&lt;br&gt;Network weight is %2&lt;br&gt;&lt;b&gt;Estimated&lt;/b&gt; time to earn reward is %3. %4</source>
        <translation>Twoja waga wynosi %1&lt;br&gt;Waga sieci to %2&lt;br&gt;&lt;b&gt;Szacowany&lt;/b&gt; czas do uzyskania nagrody to %3. %4</translation>
    </message>
    <message>
        <location line="+9"/>
        <source>Not staking because wallet is locked</source>
        <translation>Brak gromadzenia (staking) ponieważ twój portfel jest zablokowany</translation>
    </message>
    <message>
        <location line="+5"/>
        <source>Not staking because wallet is offline</source>
        <translation>Brak gromadzenia (staking) ponieważ twój portfel jest odłączony od sieci</translation>
    </message>
    <message>
        <location line="+4"/>
        <source>Not staking because wallet is syncing</source>
        <translation>Brak gromadzenia (staking) ponieważ twój portfel się synchronizuje</translation>
    </message>
    <message>
        <location line="+5"/>
        <source>Not staking because you don&apos;t have mature coins and stake weight is too low.</source>
        <translation>Brak gromadzenia (staking) ponieważ nie masz &quot;dojrzałych&quot; monet i twoja waga gromadzenia jest za niska.</translation>
    </message>
    <message>
        <location line="+5"/>
        <source>Not staking because you don&apos;t have mature coins</source>
        <translation>Brak gromadzenia (staking) ponieważ nie masz &quot;dojrzałych&quot; monet</translation>
    </message>
    <message>
        <location line="+5"/>
        <source>Searching for mature coins... Please wait</source>
        <translation>Szukanie &quot;dojrzałych&quot; monet... proszę czekać</translation>
    </message>
    <message>
        <location line="+5"/>
        <source>Not staking</source>
        <translation>Brak gromadzenia (staking)</translation>
    </message>
    <message>
        <location line="-1246"/>
=======
        <location line="-1049"/>
>>>>>>> d7909820
        <source>&amp;File</source>
        <translation>&amp;Plik</translation>
    </message>
    <message>
        <location line="+8"/>
        <source>&amp;Settings</source>
        <translation>P&amp;referencje</translation>
    </message>
    <message>
        <location line="+9"/>
        <source>&amp;Community</source>
        <translation>Społe&amp;czność</translation>
    </message>
    <message>
        <location line="+9"/>
        <source>&amp;Advanced</source>
        <translation>Z&amp;aawansowane</translation>
    </message>
    <message>
        <location line="+4"/>
        <source>&amp;Help</source>
        <translation>Pomo&amp;c</translation>
    </message>
    <message numerus="yes">
        <location line="+279"/>
        <source>Processed %n block(s) of transaction history.</source>
        <translation>
            <numerusform>Przetworzono %n bloków historii transakcji.</numerusform>
            <numerusform>Przetworzono %n bloków historii transakcji.</numerusform>
            <numerusform>Przetworzono %n bloków historii transakcji.</numerusform>
        </translation>
    </message>
    <message>
        <location line="+31"/>
        <source>Up to date</source>
        <translation>Aktualny</translation>
    </message>
    <message>
        <location line="+7"/>
        <source>Catching up...</source>
        <translation>Trwa synchronizacja…</translation>
    </message>
    <message>
        <location line="+215"/>
        <source>Sent transaction</source>
        <translation>Transakcja wysłana</translation>
    </message>
    <message>
        <location line="+1"/>
        <source>Incoming transaction</source>
        <translation>Transakcja przychodząca</translation>
    </message>
    <message>
        <source>Wallet is &lt;b&gt;encrypted&lt;/b&gt; and currently &lt;b&gt;unlocked&lt;/b&gt;</source>
        <translation type="vanished">Portfel jest &lt;b&gt;zaszyfrowany&lt;/b&gt; i obecnie &lt;b&gt;odblokowany&lt;/b&gt;</translation>
    </message>
    <message>
        <location line="+211"/>
        <source>Wallet is &lt;b&gt;encrypted&lt;/b&gt; and currently &lt;b&gt;locked&lt;/b&gt;</source>
        <translation>Portfel jest &lt;b&gt;zaszyfrowany&lt;/b&gt; i obecnie &lt;b&gt;zablokowany&lt;/b&gt;</translation>
    </message>
    <message>
        <location filename="../bitcoin.cpp" line="+160"/>
        <source>A fatal error occurred. Gridcoin can no longer continue safely and will quit.</source>
        <translation>Błąd krytyczny. Portfel gridcoin nie może kontynuować i się zamknie.</translation>
    </message>
</context>
<context>
    <name>ClientModel</name>
    <message>
        <location filename="../clientmodel.cpp" line="+117"/>
        <source>Network Alert</source>
        <translation>Ostrzeżenie sieci</translation>
    </message>
</context>
<context>
    <name>CoinControlDialog</name>
    <message>
        <location filename="../forms/coincontroldialog.ui" line="+14"/>
        <source>Coin Control</source>
        <translation>Obsługa monet</translation>
    </message>
    <message>
        <location line="+28"/>
        <source>Quantity:</source>
        <translation>Ilość:</translation>
    </message>
    <message>
        <location line="+23"/>
        <source>Bytes:</source>
        <translation>Bajtów:</translation>
    </message>
    <message>
        <location line="+39"/>
        <source>Amount:</source>
        <translation>Kwota:</translation>
    </message>
    <message>
        <location line="+23"/>
        <source>Priority:</source>
        <translation>Priorytet:</translation>
    </message>
    <message>
        <location line="+39"/>
        <source>Fee:</source>
        <translation>Opłata:</translation>
    </message>
    <message>
        <location line="+26"/>
        <source>Low Output:</source>
        <translation>Niska wydajność:</translation>
    </message>
    <message>
        <location line="+144"/>
        <source>Tree &amp;mode</source>
        <translation>&amp;Widok drzewa</translation>
    </message>
    <message>
        <location line="+16"/>
        <source>&amp;List mode</source>
        <translation type="unfinished"></translation>
    </message>
    <message>
        <location line="+50"/>
        <source>Label</source>
        <translation>Etykieta</translation>
    </message>
    <message>
        <location line="+5"/>
        <source>Address</source>
        <translation>Adres</translation>
    </message>
    <message>
        <location line="+18"/>
        <source>Priority</source>
        <translation>Priorytet</translation>
    </message>
    <message>
        <location line="-191"/>
        <source>After Fee:</source>
        <translation>Po opłacie:</translation>
    </message>
    <message>
        <location line="+26"/>
        <source>Change:</source>
        <translation>Reszta:</translation>
    </message>
    <message>
        <location line="+63"/>
        <source>(un)select all</source>
        <translation>Zaznacz/Odznacz wszystko</translation>
    </message>
    <message>
        <source>List mode</source>
        <translation type="vanished">Widok listy</translation>
    </message>
    <message>
        <location line="+74"/>
        <source>Amount</source>
        <translation>Kwota</translation>
    </message>
    <message>
        <location line="+15"/>
        <source>Date</source>
        <translation>Data</translation>
    </message>
    <message>
        <location line="+5"/>
        <source>Confirmations</source>
        <translation>Potwierdzenia</translation>
    </message>
    <message>
        <location line="+3"/>
        <source>Confirmed</source>
        <translation>Potwierdzony</translation>
    </message>
    <message>
        <location filename="../coincontroldialog.cpp" line="+36"/>
        <source>Copy address</source>
        <translation>Kopiuj adres</translation>
    </message>
    <message>
        <location line="+1"/>
        <source>Copy label</source>
        <translation>Kopiuj etykietę</translation>
    </message>
    <message>
        <location line="+1"/>
        <location line="+26"/>
        <source>Copy amount</source>
        <translation>Kopiuj kwotę</translation>
    </message>
    <message>
        <location line="-25"/>
        <source>Copy transaction ID</source>
        <translation>Skopiuj ID transakcji</translation>
    </message>
    <message>
        <location line="+29"/>
        <source>Copy priority</source>
        <translation>Skopiuj priorytet</translation>
    </message>
    <message>
        <location line="+1"/>
        <source>Copy low output</source>
        <translation>Kopiuj niską wydajność</translation>
    </message>
    <message>
        <location line="+318"/>
        <source>highest</source>
        <translation>najwyższa</translation>
    </message>
    <message>
        <location line="+1"/>
        <source>high</source>
        <translation>wysoka</translation>
    </message>
    <message>
        <location line="+1"/>
        <source>medium-high</source>
        <translation>średnio wysoki</translation>
    </message>
    <message>
        <location line="+1"/>
        <source>medium</source>
        <translation>średnia</translation>
    </message>
    <message>
        <location line="+4"/>
        <source>low-medium</source>
        <translation>średnio niski</translation>
    </message>
    <message>
        <location line="+1"/>
        <source>low</source>
        <translation>niski</translation>
    </message>
    <message>
        <location line="+1"/>
        <source>lowest</source>
        <translation>najniższy</translation>
    </message>
    <message>
        <location line="+155"/>
        <source>DUST</source>
        <translation></translation>
    </message>
    <message>
        <location line="+10"/>
        <source>This label turns red, if the transaction size is bigger than 10000 bytes.

 This means a fee of at least %1 per kb is required.

 Can vary +/- 1 Byte per input.</source>
        <translation>Ta etykieta zmienia się na czerwony, jeśli wielkość transakcji jest większa od 10000 bajtów.
        
 To oznacza wymaganą opłatę wysokości conajmniej %1 za każdy kilobajt.

 Różnica może wynieść +/- 1 Bajt za wkład.</translation>
    </message>
    <message>
        <location line="+1"/>
        <source>Transactions with higher priority get more likely into a block.

This label turns red, if the priority is smaller than &quot;medium&quot;.

 This means a fee of at least %1 per kb is required.</source>
        <translation>Transakcje z większym priorytetem częściej znajdują się w bloku.
 Ta etykieta zmienia się na czerowny, jeżeli priorytet jest mniejszy niż &quot;średni&quot;.

 To oznacza opłatę w wysokości conajmniej %1 za każdy wymagany kilobajt.</translation>
    </message>
    <message>
        <location line="+1"/>
        <source>This label turns red, if any recipient receives an amount smaller than %1.

 This means a fee of at least %2 is required. 

 Amounts below 0.546 times the minimum relay fee are shown as DUST.</source>
        <translation>Ta etykieta zmienia się na czerwoną, jeżeli którykolwiek odbiorca otrzyma kwotę mniejszą niż %1.

To wymaga opłaty w wysokości conajmniej %2.

Wartości poniżej 0.546*minimalna wartość przekazu. są traktowane jako &quot;śmieci&quot;.</translation>
    </message>
    <message>
        <location line="+1"/>
        <source>This label turns red, if the change is smaller than %1.

 This means a fee of at least %2 is required.</source>
        <translation>Etykieta jest czerwona jeśli reszta jest mniejsza niż %1.
        
 Oznacza to opłatę w wysokości conajmniej %2.</translation>
    </message>
    <message>
        <location line="-501"/>
        <source>Copy quantity</source>
        <translation>Skopiuj ilość</translation>
    </message>
    <message>
        <location line="+2"/>
        <source>Copy fee</source>
        <translation>Skopiuj prowizję</translation>
    </message>
    <message>
        <location line="+1"/>
        <source>Copy after fee</source>
        <translation>Skopiuj ilość po opłacie</translation>
    </message>
    <message>
        <location line="+1"/>
        <source>Copy bytes</source>
        <translation>Skopiuj ilość bajtów</translation>
    </message>
    <message>
        <location line="+3"/>
        <source>Copy change</source>
        <translation>Skopiuj resztę</translation>
    </message>
    <message>
        <location line="+481"/>
        <source>yes</source>
        <translation>tak</translation>
    </message>
    <message>
        <location line="+0"/>
        <source>no</source>
        <translation>nie</translation>
    </message>
    <message>
        <location line="+50"/>
        <location line="+63"/>
        <source>(no label)</source>
        <translation>(brak etykiety)</translation>
    </message>
    <message>
        <location line="-9"/>
        <source>change from %1 (%2)</source>
        <translation>reszta z %1 (%2)</translation>
    </message>
    <message>
        <location line="+1"/>
        <source>(change)</source>
        <translation>(reszta)</translation>
    </message>
</context>
<context>
    <name>DiagnosticsDialog</name>
    <message>
        <location filename="../forms/diagnosticsdialog.ui" line="+14"/>
        <location line="+210"/>
        <source>Diagnostics</source>
        <translation type="unfinished"></translation>
    </message>
    <message>
        <location line="-157"/>
        <source>Verify CPID is in Neural Network</source>
        <translation type="unfinished"></translation>
    </message>
    <message>
<<<<<<< HEAD
        <location line="+10"/>
        <source>The label associated with this address book entry</source>
        <translation>Etykieta jest związana z tym wpisem książki adresowej</translation>
    </message>
    <message>
        <location line="+17"/>
        <source>The address associated with this address book entry. This can only be modified for sending addresses.</source>
        <translation>Adres jest związany z tym wpisem książki adresowej. Można edytować tylko dla adresów wyjściowych.</translation>
=======
        <location line="+51"/>
        <source>Verify BOINC path</source>
        <translation type="unfinished"></translation>
    </message>
    <message>
        <location line="+7"/>
        <source>Verify CPID has RAC</source>
        <translation type="unfinished"></translation>
>>>>>>> d7909820
    </message>
    <message>
        <location line="+29"/>
        <source>Verify wallet is synced</source>
        <translation type="unfinished"></translation>
    </message>
    <message>
        <location line="+7"/>
        <source>Verify CPID is valid</source>
        <translation type="unfinished"></translation>
    </message>
    <message>
        <location line="+51"/>
        <source>Find PrimaryCPID (Windows Only)</source>
        <translation type="unfinished"></translation>
    </message>
    <message>
        <location line="+41"/>
        <source>Verify clock</source>
        <translation type="unfinished"></translation>
    </message>
    <message>
        <location line="+29"/>
        <source>Verify connections to seeds</source>
        <translation type="unfinished"></translation>
    </message>
    <message>
        <location line="+29"/>
        <source>Verify connections to network</source>
        <translation type="unfinished"></translation>
    </message>
    <message>
        <location line="+29"/>
        <source>Verify TCP port 32749</source>
        <translation type="unfinished"></translation>
    </message>
    <message>
        <location line="+29"/>
        <source>Check client version</source>
        <translation type="unfinished"></translation>
    </message>
    <message>
        <location line="+48"/>
        <source>Close</source>
        <translation type="unfinished"></translation>
    </message>
    <message>
        <location line="+16"/>
        <source>Test</source>
        <translation type="unfinished"></translation>
    </message>
</context>
<context>
    <name>EditAddressDialog</name>
    <message>
        <location filename="../forms/editaddressdialog.ui" line="+14"/>
        <source>Edit Address</source>
        <translation>Zmień adres</translation>
    </message>
    <message>
        <location line="+11"/>
        <source>&amp;Label</source>
        <translation>&amp;Etykieta</translation>
    </message>
    <message>
        <location line="+10"/>
        <source>The label associated with this address book entry</source>
        <translation type="unfinished"></translation>
    </message>
    <message>
        <location line="+17"/>
        <source>The address associated with this address book entry. This can only be modified for sending addresses.</source>
        <translation type="unfinished"></translation>
    </message>
    <message>
        <location line="-10"/>
        <source>&amp;Address</source>
        <translation>&amp;Adres</translation>
    </message>
    <message>
        <location filename="../editaddressdialog.cpp" line="+20"/>
        <source>New receiving address</source>
        <translation>Nowy adres odbiorczy</translation>
    </message>
    <message>
        <location line="+4"/>
        <source>New sending address</source>
        <translation>Nowy adres wysyłania</translation>
    </message>
    <message>
        <location line="+3"/>
        <source>Edit receiving address</source>
        <translation>Zmień adres odbioru</translation>
    </message>
    <message>
        <location line="+4"/>
        <source>Edit sending address</source>
        <translation>Zmień adres wysyłania</translation>
    </message>
    <message>
        <location line="+71"/>
        <source>The entered address &quot;%1&quot; is not a valid Gridcoin address.</source>
        <translation>Wpisany adres &quot;%1&quot; nie jest prawidłowym adresem Gridcoin.</translation>
    </message>
    <message>
        <location line="+5"/>
        <source>The entered address &quot;%1&quot; is already in the address book.</source>
        <translation>Wprowadzony adres &quot;%1&quot; już istnieje w książce adresowej.</translation>
    </message>
    <message>
        <location line="+5"/>
        <source>Could not unlock wallet.</source>
        <translation>Nie można było odblokować portfela.</translation>
    </message>
    <message>
        <location line="+5"/>
        <source>New key generation failed.</source>
        <translation>Generowanie nowego klucza nie powiodło się.</translation>
    </message>
</context>
<context>
    <name>GUIUtil::HelpMessageBox</name>
    <message>
        <location filename="../guiutil.cpp" line="+419"/>
        <source>version</source>
        <translation>wersja</translation>
    </message>
    <message>
        <location line="+2"/>
        <source>Usage:</source>
        <translation>Użycie:</translation>
    </message>
    <message>
        <location line="+1"/>
        <source>command-line options</source>
        <translation>opcje konsoli</translation>
    </message>
    <message>
        <location line="+4"/>
        <source>UI options</source>
        <translation>Opcje interfejsu</translation>
    </message>
    <message>
        <location line="+1"/>
        <source>Set language, for example &quot;de_DE&quot; (default: system locale)</source>
        <translation>Wybierz język, na przykład «de_DE» (domyślnie: język systemowy)</translation>
    </message>
    <message>
        <location line="+1"/>
        <source>Start minimized</source>
        <translation>Uruchom zminimalizowany</translation>
    </message>
    <message>
        <location line="+1"/>
        <source>Show splash screen on startup (default: 1)</source>
        <translation>Pokaż ekran powitalny przy uruchamianiu</translation>
    </message>
    <message>
        <location line="+2"/>
        <source>Gridcoin-Qt</source>
        <translation>Gridcoin-Qt</translation>
    </message>
</context>
<context>
    <name>NewPollDialog</name>
    <message>
        <location filename="../votingdialog.cpp" line="+863"/>
        <location line="+96"/>
        <source>Create Poll</source>
        <translation>Utwórz głosowanie</translation>
    </message>
    <message>
        <location line="-81"/>
        <source>Title: </source>
        <translation>Tytuł: </translation>
    </message>
    <message>
        <location line="+10"/>
        <source>Days: </source>
        <translation>Dni: </translation>
    </message>
    <message>
        <location line="+10"/>
        <source>Question: </source>
        <translation>Pytanie: </translation>
    </message>
    <message>
        <location line="+10"/>
        <source>Discussion URL: </source>
        <translation>URL dyskusji: </translation>
    </message>
    <message>
        <location line="+10"/>
        <source>Share Type: </source>
        <translation>Typ podziału: </translation>
    </message>
    <message>
        <location line="+23"/>
        <source>Add Item</source>
        <translation>Dodaj pozycję</translation>
    </message>
    <message>
        <location line="+5"/>
        <source>Remove Item</source>
        <translation>Usuń pozycję</translation>
    </message>
    <message>
        <location line="+5"/>
        <source>Clear All</source>
        <translation>Wyczyść wszystko</translation>
    </message>
    <message>
        <location line="+36"/>
        <source>Creating poll failed! Title is missing.</source>
        <translation>Utworzenie głosowania nie powiodło się! Brak tytułu.</translation>
    </message>
    <message>
        <location line="+4"/>
        <source>Creating poll failed! Days value is missing.</source>
        <translation>Utworzenie głosowania nie powiodło się! Nie podano ile dni.</translation>
    </message>
    <message>
        <location line="+4"/>
        <source>Creating poll failed! Polls can not last longer than 180 days.</source>
        <translation type="unfinished"></translation>
    </message>
    <message>
        <location line="+4"/>
        <source>Creating poll failed! Question is missing.</source>
        <translation>Utworzenie głosowania nie powiodło się! Brak pytania.</translation>
    </message>
    <message>
        <location line="+4"/>
        <source>Creating poll failed! URL is missing.</source>
        <translation>Utworzenie głosowania nie powiodło się! Brak URL.</translation>
    </message>
    <message>
        <location line="+4"/>
        <source>Creating poll failed! Answer is missing.</source>
        <translation>Utworzenie głosowania nie powiodło się! Brak odpowiedzi na pytanie.</translation>
    </message>
</context>
<context>
    <name>OptionsDialog</name>
    <message>
        <location filename="../forms/optionsdialog.ui" line="+14"/>
        <source>Options</source>
        <translation>Opcje</translation>
    </message>
    <message>
        <location line="+16"/>
        <source>&amp;Main</source>
        <translation>&amp;Główne</translation>
    </message>
    <message>
        <location line="+6"/>
        <source>Optional transaction fee per kB that helps make sure your transactions are processed quickly. Most transactions are 1 kB. Fee 0.01 recommended.</source>
        <translation>Opcjonalna opłata transakcyjna za każdy kB, która pomaga upewnić się, że transakcje są szybko przetwarzane. Większość transakcji ma 1kB. Rekomendowana opłata to 0.01.</translation>
    </message>
    <message>
        <location line="+15"/>
        <source>Pa&amp;y transaction fee</source>
        <translation>Opłata transakc&amp;yjna</translation>
    </message>
    <message>
        <location line="+31"/>
        <source>Reserved amount does not participate in staking and is therefore spendable at any time.</source>
        <translation>Zarezerwowana kwota nie bierze udziału w gromadzeniu(staking), dlatego można jej swobodnie używać.</translation>
    </message>
    <message>
        <location line="+15"/>
        <source>Reser&amp;ve</source>
        <translation>&amp;Zarezerwuj</translation>
    </message>
    <message>
        <location line="+31"/>
        <source>Automatically start Gridcoin after logging in to the system.</source>
        <translation>Automatycznie uruchom Gridcoin przy logowaniu do systemu.</translation>
    </message>
    <message>
        <location line="+3"/>
        <source>&amp;Start Gridcoin on system login</source>
        <translation>Uruchom Gridcoin przy logowaniu do &amp;systemu</translation>
    </message>
    <message>
        <location line="+7"/>
        <source>Detach block and address databases at shutdown. This means they can be moved to another data directory, but it slows down shutdown. The wallet is always detached.</source>
        <translation>Odłącz blok i bazę danych adresów przy wyłączaniu. Dzięki temu mogą zostać przeniesione do innego folderu, ale spowalnia to wyłączenie. Portfel jest zawsze odłączony.</translation>
    </message>
    <message>
        <location line="+3"/>
        <source>&amp;Detach databases at shutdown</source>
        <translation>Odłącz bazy &amp;danych przy wyłączaniu</translation>
    </message>
    <message>
        <location line="+27"/>
        <source>Automatically open the Gridcoin client port on the router. This only works when your router supports UPnP and it is enabled.</source>
        <translation>Automatycznie otwórz port na routerze dla aplikacji Gridcoin. Zadziała tylko jeśli twój router wspiera UPnP i opcja jest włączona.</translation>
    </message>
    <message>
        <location line="+10"/>
        <source>Connect to the Gridcoin network through a SOCKS proxy (e.g. when connecting through Tor).</source>
        <translation>Połącz do sieci Gridcoin przez SOCKS proxy (n.p. przy połączeniach przez TOR).</translation>
    </message>
    <message>
        <location line="+3"/>
        <source>&amp;Connect through SOCKS proxy:</source>
        <translation>Połącz przez SO&amp;CKS proxy:</translation>
    </message>
    <message>
        <location line="+9"/>
        <source>Pro&amp;xy IP:</source>
        <translation type="unfinished"></translation>
    </message>
    <message>
        <location line="+19"/>
        <source>IP address of the proxy (e.g. 127.0.0.1)</source>
        <translation>Adres IP proxy (n.p. 127.0.0.1)</translation>
    </message>
    <message>
        <location line="+33"/>
        <source>SOCKS &amp;Version:</source>
        <translation>Wersja &amp;SOCKS:</translation>
    </message>
    <message>
        <location line="+13"/>
        <source>SOCKS version of the proxy (e.g. 5)</source>
        <translation>SOCKS wersja serwera proxy (np. 5)</translation>
    </message>
    <message>
        <location line="+52"/>
        <source>Minimize instead of exit the application when the window is closed. When this option is enabled, the application will be closed only after selecting Quit in the menu.</source>
        <translation>Minimalizuje zamiast zakończyć działanie programu przy zamykaniu okna. Kiedy ta opcja jest włączona, program zakończy działanie po wybieraniu Zamknij w menu.</translation>
    </message>
    <message>
        <location line="+45"/>
        <source>The user interface language can be set here. This setting will take effect after restarting Gridcoin.</source>
        <translation>Język interfejsu użytkownika. Zmiana nastąpi dopiero po ponownym uruchomieniu aplikacji Gridcoin.</translation>
    </message>
    <message>
        <location line="+35"/>
        <source>Style:</source>
        <translation>Styl:</translation>
    </message>
    <message>
        <location line="+7"/>
        <source>Choose a stylesheet to change the look of the wallet.</source>
        <translation>Wybierz styl aby zmienić wygląd portfela.</translation>
    </message>
    <message>
        <location line="+9"/>
        <source>Whether to show Gridcoin addresses in the transaction list or not.</source>
        <translation>Czy pokazać adres Gridcoin na liście transakcyjnej czy nie.</translation>
    </message>
    <message>
        <location line="+3"/>
        <source>&amp;Display addresses in transaction list</source>
        <translation>&amp;Wyświetlaj adresy na liście transakcji</translation>
    </message>
    <message>
        <location line="+10"/>
        <source>Display coin &amp;control features (experts only!)</source>
        <translation>Wyświetl op&amp;cje kontroli monet (tylko dla zaawansowanych!)</translation>
    </message>
    <message>
        <location line="+85"/>
        <source>&amp;Apply</source>
        <translation>Z&amp;astosuj</translation>
    </message>
    <message>
        <location line="-339"/>
        <source>&amp;Network</source>
        <translation>&amp;Sieć</translation>
    </message>
    <message>
        <location line="+9"/>
        <source>Map port using &amp;UPnP</source>
        <translation>Mapuj port używając &amp;UPnP</translation>
    </message>
    <message>
        <source>Proxy &amp;IP:</source>
<<<<<<< HEAD
        <translation>&amp;IP proxy:</translation>
=======
        <translation type="vanished">&amp;IP proxy: </translation>
>>>>>>> d7909820
    </message>
    <message>
        <location line="+45"/>
        <source>&amp;Port:</source>
        <translation>&amp;Port:</translation>
    </message>
    <message>
        <location line="+19"/>
        <source>Port of the proxy (e.g. 9050)</source>
        <translation>Port proxy (np. 9050)</translation>
    </message>
    <message>
        <location line="+56"/>
        <source>&amp;Window</source>
        <translation>&amp;Okno</translation>
    </message>
    <message>
        <location line="+6"/>
        <source>Show only a tray icon after minimizing the window.</source>
        <translation>Po zminimalizowaniu, widoczna jest tylko ikona na pasku zadań.</translation>
    </message>
    <message>
        <location line="+3"/>
        <source>&amp;Minimize to the tray instead of the taskbar</source>
        <translation>&amp;Minimalizuj do zasobnika systemowego</translation>
    </message>
    <message>
        <location line="+10"/>
        <source>M&amp;inimize on close</source>
        <translation>M&amp;inimalizuj przy zamknięciu</translation>
    </message>
    <message>
        <location line="+21"/>
        <source>&amp;Display</source>
        <translation>&amp;Wyświetlanie</translation>
    </message>
    <message>
        <location line="+8"/>
        <source>User Interface &amp;language:</source>
        <translation>Język &amp;użytkownika:</translation>
    </message>
    <message>
        <location line="+24"/>
        <source>&amp;Unit to show amounts in:</source>
        <translation>&amp;Jednostka pokazywana przy kwocie:</translation>
    </message>
    <message>
        <location line="+13"/>
        <source>Choose the default subdivision unit to show in the interface and when sending coins.</source>
        <translation>Wybierz podział jednostki pokazywany w interfejsie  oraz podczas wysyłania monet.</translation>
    </message>
    <message>
        <location line="+37"/>
        <source>Whether to show coin control features or not.</source>
        <translation>Wybierz pokazywanie lub nie funkcji kontroli monet.</translation>
    </message>
    <message>
        <location line="+71"/>
        <source>&amp;OK</source>
        <translation>&amp;OK</translation>
    </message>
    <message>
        <location line="+7"/>
        <source>&amp;Cancel</source>
        <translation>&amp;Anuluj</translation>
    </message>
    <message>
        <location filename="../optionsdialog.cpp" line="+55"/>
        <source>default</source>
        <translation>domyślny</translation>
    </message>
    <message>
        <location line="+22"/>
        <source>Native</source>
        <translation>Domyślny</translation>
    </message>
    <message>
        <location line="-2"/>
        <source>Light</source>
        <translation>Jasny</translation>
    </message>
    <message>
        <location line="+1"/>
        <source>Dark</source>
        <translation type="unfinished"></translation>
    </message>
    <message>
        <location line="+125"/>
        <location line="+9"/>
        <source>Warning</source>
        <translation>Ostrzeżenie</translation>
    </message>
    <message>
        <location line="-9"/>
        <location line="+9"/>
        <source>This setting will take effect after restarting Gridcoin.</source>
        <translation>To ustawienie zostanie zastosowane po zrestartowaniu aplikacji Gridcoin.</translation>
    </message>
    <message>
        <location line="+42"/>
        <source>The supplied proxy address is invalid.</source>
        <translation>Adres podanego proxy jest nieprawidłowy.</translation>
    </message>
</context>
<context>
    <name>OverviewPage</name>
    <message>
        <location filename="../forms/overviewpage.ui" line="+32"/>
        <source>Form</source>
        <translation>Formularz</translation>
    </message>
    <message>
        <location line="+39"/>
        <source>Wallet</source>
        <translation>Portfel</translation>
    </message>
    <message>
        <location line="+10"/>
        <location line="+418"/>
        <source>The displayed information may be out of date. Your wallet automatically synchronizes with the Gridcoin network after a connection is established, but this process has not completed yet.</source>
        <translation>Wyświetalana informacja może być przestarzała. Twój portfel automatycznie synchronizuje się z siecią Gridcoin po podłączeniu do niej, ale ten proces jeszcze się nie zakończył.</translation>
    </message>
    <message>
        <location line="-356"/>
        <source>Stake</source>
        <translation>Gromadzenie (Stake)</translation>
    </message>
    <message>
        <location line="+10"/>
        <source>Total number of coins that are staking, and do not yet count toward the current balance</source>
        <translation>Kompletna wartość monet które się gromadzą i nie są jeszcze wliczone w bilans</translation>
    </message>
    <message>
        <location line="+13"/>
        <source>Unconfirmed</source>
        <translation>Niepotwierdzone</translation>
    </message>
    <message>
        <location line="+10"/>
        <source>Total of transactions that have yet to be confirmed, and do not yet count toward the current balance</source>
        <translation>Suma transakcji, które nie zostały jeszcze potwierdzone i dodane do aktualnego bilansu</translation>
    </message>
    <message>
        <location line="+20"/>
        <source>Total mined coins that have not yet matured.</source>
        <translation>Suma zdobytych monet, które jeszcze nie dojrzały.</translation>
    </message>
    <message>
        <location line="+88"/>
        <source>Blocks:</source>
        <translation>Bloków:</translation>
    </message>
    <message>
        <location line="+17"/>
        <source>Difficulty:</source>
        <translation>Trudność:</translation>
    </message>
    <message>
        <location line="+17"/>
        <source>Net Weight:</source>
        <translation>Waga sieci:</translation>
    </message>
    <message>
<<<<<<< HEAD
        <location line="+17"/>
        <source>DPOR Weight:</source>
        <translation>Waga DPOR:</translation>
=======
        <location line="+275"/>
        <source>Error Messages:</source>
        <translation type="unfinished"></translation>
>>>>>>> d7909820
    </message>
    <message>
        <location line="-251"/>
        <source>Magnitude:</source>
        <translation>MAG:</translation>
    </message>
    <message>
        <location line="+7"/>
        <source>Project:</source>
        <translation>Projekt:</translation>
    </message>
    <message>
        <location line="+7"/>
        <source>CPID:</source>
        <translation>CPID:</translation>
    </message>
    <message>
        <location line="+7"/>
        <source>Status:</source>
        <translation>Status:</translation>
    </message>
    <message>
        <location line="+213"/>
        <source>Current Poll:</source>
        <translation>Aktualne głosowanie:</translation>
    </message>
    <message>
<<<<<<< HEAD
        <location line="+17"/>
        <source>Client Messages:</source>
        <translation>Wiadomości:</translation>
    </message>
    <message>
        <location line="-515"/>
=======
        <location line="-456"/>
>>>>>>> d7909820
        <source>Available:</source>
        <translation>Dostępne:</translation>
    </message>
    <message>
        <location line="+10"/>
        <source>Your current spendable balance</source>
        <translation>Twoje obecne saldo</translation>
    </message>
    <message>
        <location line="+59"/>
        <source>Immature:</source>
        <translation>Niedojrzały:</translation>
    </message>
    <message>
        <location line="+39"/>
        <source>Total:</source>
        <translation>Ogółem:</translation>
    </message>
    <message>
        <location line="+7"/>
        <source>Your current total balance</source>
        <translation>Twoje obecne saldo</translation>
    </message>
    <message>
        <location line="+100"/>
        <source>Coin Weight:</source>
        <translation type="unfinished"></translation>
    </message>
    <message>
        <location line="+145"/>
        <source>Recent transactions</source>
        <translation>Ostatnie transakcje</translation>
    </message>
    <message>
        <location filename="../overviewpage.cpp" line="+128"/>
        <location line="+1"/>
        <source>out of sync</source>
        <translation>desynchronizacja</translation>
    </message>
</context>
<context>
    <name>QRCodeDialog</name>
    <message>
        <location filename="../forms/qrcodedialog.ui" line="+14"/>
        <source>QR Code Dialog</source>
        <translation>Pole dialogowe QR</translation>
    </message>
    <message>
        <location line="+62"/>
        <source>Request Payment</source>
        <translation>Zażądaj zapłaty</translation>
    </message>
    <message>
        <location line="+12"/>
        <source>Label:</source>
        <translation>Etykieta:</translation>
    </message>
    <message>
        <location line="+19"/>
        <source>Message:</source>
        <translation>Wiadomość:</translation>
    </message>
    <message>
        <location line="+25"/>
        <source>Amount:</source>
        <translation>Kwota:</translation>
    </message>
    <message>
        <location line="+46"/>
        <source>&amp;Save As...</source>
        <translation>Zapi&amp;sz jako...</translation>
    </message>
    <message>
        <location filename="../qrcodedialog.cpp" line="+62"/>
        <source>Error encoding URI into QR Code.</source>
        <translation>Problem z zakodowaniem URI w kod QR.</translation>
    </message>
    <message>
        <location line="+40"/>
        <source>The entered amount is invalid, please check.</source>
        <translation>Wprowadzona wartość jest nieprawidłowa.</translation>
    </message>
    <message>
        <location line="+23"/>
        <source>Resulting URI too long, try to reduce the text for label / message.</source>
        <translation>Wynikowy URI jest zbyt długi. Spróbuj skrócić tekst dla etykiety / wiadomości.</translation>
    </message>
    <message>
        <location line="+25"/>
        <source>Save QR Code</source>
        <translation>Zapisz Kod QR</translation>
    </message>
    <message>
        <location line="+0"/>
        <source>PNG Images (*.png)</source>
        <translation>Obrazy PNG (*.png)</translation>
    </message>
</context>
<context>
    <name>RPCConsole</name>
    <message>
        <location filename="../forms/rpcconsole.ui" line="+46"/>
        <location line="+43"/>
        <location line="+47"/>
        <location line="+16"/>
        <location line="+23"/>
        <location line="+16"/>
        <location line="+36"/>
        <location line="+16"/>
        <location line="+30"/>
        <location line="+58"/>
        <location line="+43"/>
        <location line="+42"/>
        <location filename="../rpcconsole.cpp" line="+391"/>
        <source>N/A</source>
        <translation>NIEDOSTĘPNE</translation>
    </message>
    <message>
        <location line="-251"/>
        <source>Client version</source>
        <translation>Wersja klienta</translation>
    </message>
    <message>
        <location line="-135"/>
        <source>&amp;Information</source>
        <translation>&amp;Informacje</translation>
    </message>
    <message>
        <location line="+291"/>
        <source>Startup time</source>
        <translation>Czas uruchomienia</translation>
    </message>
    <message>
        <location line="-215"/>
        <source>Number of connections</source>
        <translation>Liczba połączeń</translation>
    </message>
    <message>
        <location line="+245"/>
        <source>Block chain</source>
        <translation>Łańcuch bloków</translation>
    </message>
    <message>
        <location line="-58"/>
        <source>Current number of blocks</source>
        <translation>Aktualna liczba bloków</translation>
    </message>
    <message>
        <location line="+14"/>
        <source>Last block time</source>
        <translation>Czas ostatniego bloku</translation>
    </message>
    <message>
        <location line="+96"/>
        <source>&amp;Open</source>
        <translation>&amp;Otwórz</translation>
    </message>
    <message>
        <location line="+277"/>
        <source>&amp;Console</source>
        <translation>&amp;Konsola</translation>
    </message>
    <message>
        <location line="-250"/>
        <source>&amp;Network Traffic</source>
        <translation>&amp;Ruch sieci</translation>
    </message>
    <message>
        <location line="-167"/>
        <source>Qt version</source>
        <translation type="unfinished"></translation>
    </message>
    <message>
        <location line="+219"/>
        <source>&amp;Clear</source>
        <translation>&amp;Wyczyść</translation>
    </message>
    <message>
        <location line="+13"/>
        <source>Totals</source>
        <translation>Kwota ogólna</translation>
    </message>
    <message>
        <location line="+64"/>
        <source>In:</source>
        <translation>Wejście:</translation>
    </message>
    <message>
        <location line="+80"/>
        <source>Out:</source>
        <translation>Wyjście:</translation>
    </message>
    <message>
        <location line="-353"/>
        <source>Debug log file</source>
        <translation>Plik logowania debugowania</translation>
    </message>
    <message>
        <location line="+450"/>
        <source>Clear console</source>
        <translation>Wyczyść konsolę</translation>
    </message>
    <message>
        <location filename="../rpcconsole.cpp" line="-85"/>
        <source>Yes</source>
        <translation type="unfinished"></translation>
    </message>
    <message>
        <location line="+0"/>
        <source>No</source>
        <translation type="unfinished"></translation>
    </message>
    <message>
        <location line="+51"/>
        <source>Use up and down arrows to navigate history, and &lt;b&gt;Ctrl-L&lt;/b&gt; to clear screen.</source>
        <translation>Użyj strzałek do przewijania historii i &lt;b&gt;Ctrl-L&lt;/b&gt; aby wyczyścić ekran.</translation>
    </message>
    <message>
        <location line="+1"/>
        <source>Type &lt;b&gt;help&lt;/b&gt; for an overview of available commands.</source>
        <translation>Wpisz &lt;b&gt;help&lt;/b&gt; aby uzyskać listę dostępnych komend.</translation>
    </message>
    <message>
        <location line="+111"/>
        <source>%1 B</source>
        <translation>%1 B</translation>
    </message>
    <message>
        <location line="+2"/>
        <source>%1 KB</source>
        <translation>%1 KB</translation>
    </message>
    <message>
        <location line="+2"/>
        <source>%1 MB</source>
        <translation>%1 MB</translation>
    </message>
    <message>
        <location line="+2"/>
        <source>%1 GB</source>
        <translation>%1 GB</translation>
    </message>
    <message>
        <location line="+7"/>
        <source>%1 m</source>
        <translation>%1 m</translation>
    </message>
    <message>
        <location line="+5"/>
        <source>%1 h</source>
        <translation>%1 g</translation>
    </message>
    <message>
        <location line="+2"/>
        <source>%1 h %2 m</source>
        <translation>%1 g %2 m</translation>
    </message>
    <message>
        <location filename="../forms/rpcconsole.ui" line="-722"/>
        <source>Gridcoin - Debug Console</source>
        <translation>Gridcoin - konsola debugowania</translation>
    </message>
    <message>
        <location line="+330"/>
        <source>Boost version</source>
        <translation>Wersja Boost</translation>
    </message>
    <message>
        <location line="-44"/>
        <source>Proof Of Research Difficulty</source>
        <translation>Trudność dowodu badań (POR)</translation>
    </message>
    <message>
        <location line="-247"/>
        <source>1</source>
        <translation></translation>
    </message>
    <message>
        <location line="+164"/>
        <source>Gridcoin Core:</source>
        <translation>Rdzeń Gridcoin:</translation>
    </message>
    <message>
        <location line="-104"/>
        <source>Build date</source>
        <translation>Data kompilacji</translation>
    </message>
    <message>
        <location line="+201"/>
        <source>Network:</source>
        <translation>Sieć:</translation>
    </message>
    <message>
        <location line="-275"/>
        <source>On testnet</source>
        <translation>Połączenie testnet</translation>
    </message>
    <message>
        <location line="+348"/>
        <source>Estimated total blocks</source>
        <translation>Szacowana ilość bloków</translation>
    </message>
    <message>
        <location line="+10"/>
        <source>Open the Gridcoin debug log file from the current data directory. This can take a few seconds for large log files.</source>
        <translation>Otwórz plik dziennika zdarzeń z aktualnego folderu. Może to potrwać kilka sekund dla dużych plików.</translation>
    </message>
    <message>
        <location line="-301"/>
        <source>Command-line options</source>
        <translation>Opcje konsoli</translation>
    </message>
    <message>
        <location line="-33"/>
        <source>Show the Gridcoin help message to get a list with possible Gridcoin command-line options.</source>
        <translation>Pokaż wiadomość pomocniczą z listą dostępnych komend.</translation>
    </message>
    <message>
        <location line="+6"/>
        <source>&amp;Show</source>
        <translation>&amp;Pokaż</translation>
    </message>
    <message>
        <location line="+10"/>
        <source>OpenSSL version</source>
        <translation>Wersja OpenSSL</translation>
    </message>
    <message>
        <location line="+177"/>
        <source>Client name</source>
        <translation>Nazwa klienta</translation>
    </message>
    <message>
        <location filename="../rpcconsole.cpp" line="-133"/>
        <source>Welcome to the Gridcoin RPC console! </source>
        <translation>Witaj w konsoli RPC! </translation>
    </message>
</context>
<context>
    <name>SendCoinsDialog</name>
    <message>
        <location filename="../forms/sendcoinsdialog.ui" line="+14"/>
        <location filename="../sendcoinsdialog.cpp" line="+177"/>
        <location line="+5"/>
        <location line="+5"/>
        <location line="+5"/>
        <location line="+6"/>
        <location line="+5"/>
        <location line="+5"/>
        <source>Send Coins</source>
        <translation>Wyślij monety</translation>
    </message>
    <message>
        <location line="+67"/>
        <source>Coin Control Features</source>
        <translation>Kontrola monet</translation>
    </message>
    <message>
        <location line="+20"/>
        <source>Inputs...</source>
        <translation>Wejścia...</translation>
    </message>
    <message>
        <location line="+7"/>
        <source>automatically selected</source>
        <translation>Zaznaczone automatycznie</translation>
    </message>
    <message>
        <location line="+10"/>
        <source>Insufficient funds!</source>
        <translation>Niewystarczające środki!</translation>
    </message>
    <message>
        <location line="+83"/>
        <source>Quantity:</source>
        <translation>Ilość:</translation>
    </message>
    <message>
        <location line="+16"/>
        <location line="+26"/>
        <source>0</source>
        <translation></translation>
    </message>
    <message>
        <location line="-13"/>
        <source>Bytes:</source>
        <translation>Bajtów:</translation>
    </message>
    <message>
        <location line="+42"/>
        <source>Amount:</source>
        <translation>Kwota:</translation>
    </message>
    <message>
        <location line="+16"/>
        <location line="+68"/>
        <location line="+68"/>
        <location line="+23"/>
        <source>0.00 GRC</source>
        <translation></translation>
    </message>
    <message>
        <location line="-149"/>
        <source>Priority:</source>
        <translation>Priorytet:</translation>
    </message>
    <message>
        <location line="+13"/>
        <source>medium</source>
        <translation>średni</translation>
    </message>
    <message>
        <location line="+29"/>
        <source>Fee:</source>
        <translation>Opłata:</translation>
    </message>
    <message>
        <location line="+26"/>
        <source>Low Output:</source>
        <translation>Niska wydajność:</translation>
    </message>
    <message>
        <location line="+13"/>
        <source>no</source>
        <translation>nie</translation>
    </message>
    <message>
        <location line="+29"/>
        <source>After Fee:</source>
        <translation>Po opłacie:</translation>
    </message>
    <message>
        <location line="+26"/>
        <source>Change</source>
        <translation>Zmień</translation>
    </message>
    <message>
        <location line="+44"/>
        <source>custom change address</source>
        <translation>Zmień adres</translation>
    </message>
    <message>
        <location line="+141"/>
        <source>Remove all transaction fields</source>
        <translation>Usuń wszystkie pola transakcyjne</translation>
    </message>
    <message>
        <location line="+47"/>
        <source>123.456 GRC</source>
        <translation></translation>
    </message>
    <message>
        <location line="-70"/>
        <source>Send to multiple recipients at once</source>
        <translation>Wyślij do wielu odbiorców na raz</translation>
    </message>
    <message>
        <location line="+3"/>
        <source>Add &amp;Recipient</source>
        <translation>Dodaj Odbio&amp;rcę</translation>
    </message>
    <message>
        <location line="+23"/>
        <source>Clear &amp;All</source>
        <translation>Wyczyść &amp;wszystko</translation>
    </message>
    <message>
        <location line="+28"/>
        <source>Balance:</source>
        <translation>Saldo:</translation>
    </message>
    <message>
        <location line="+47"/>
        <source>Confirm the send action</source>
        <translation>Potwierdź akcję wysyłania</translation>
    </message>
    <message>
        <location line="+3"/>
        <source>S&amp;end</source>
        <translation>Wy&amp;syłka</translation>
    </message>
    <message>
        <location line="-206"/>
        <source>Enter a Gridcoin address (e.g. G8gZqgY4r2RoEdqYk3QsAqFckyf9pRHN6i)</source>
        <translation>Wprowadź adres Gridcoin (n.p. G8gZqgY4r2RoEdqYk3QsAqFckyf9pRHN6i)</translation>
    </message>
    <message>
        <location filename="../sendcoinsdialog.cpp" line="-165"/>
        <source>Copy quantity</source>
        <translation>Kopiuj ilość</translation>
    </message>
    <message>
        <location line="+1"/>
        <source>Copy amount</source>
        <translation>Kopiuj kwotę</translation>
    </message>
    <message>
        <location line="+1"/>
        <source>Copy fee</source>
        <translation>Kopiuj prowizję</translation>
    </message>
    <message>
        <location line="+1"/>
        <source>Copy after fee</source>
        <translation>Kopiuj ilość po opłacie</translation>
    </message>
    <message>
        <location line="+1"/>
        <source>Copy bytes</source>
        <translation>Kopiuj ilość bajtów</translation>
    </message>
    <message>
        <location line="+1"/>
        <source>Copy priority</source>
        <translation>Kopiuj priorytet</translation>
    </message>
    <message>
        <location line="+1"/>
        <source>Copy low output</source>
        <translation>Kopiuj niską wydajność</translation>
    </message>
    <message>
        <location line="+93"/>
        <source>&lt;b&gt;%1&lt;/b&gt; to %2 (%3)</source>
        <translation></translation>
    </message>
    <message>
        <location line="+7"/>
        <source>Are you sure you want to send %1?</source>
        <translation>Jesteś pewny, że chcesz wysłać? %1?</translation>
    </message>
    <message>
        <location line="+0"/>
        <source> and </source>
        <translation> i </translation>
    </message>
    <message>
        <location line="+29"/>
        <source>The recipient address is not valid, please recheck.</source>
        <translation>Adres odbiorcy jest nieprawidłowy, proszę poprawić.</translation>
    </message>
    <message>
        <location line="+21"/>
        <source>Duplicate address found, can only send to each address once per send operation.</source>
        <translation>Znaleziono powtórzony adres, można wysłac tylko raz na każdy adres podczas operacji wysyłania.</translation>
    </message>
    <message>
        <location line="+5"/>
        <source>Error: Transaction creation failed.</source>
        <translation>Błąd: Utworzenie transakcji nie powiodło się.</translation>
    </message>
    <message>
        <location line="+5"/>
        <source>Error: The transaction was rejected. This might happen if some of the coins in your wallet were already spent, such as if you used a copy of wallet.dat and coins were spent in the copy but not marked as spent here.</source>
        <translation>Błąd: Transakcja odrzucona. Przyczyną może być, że część twoich monet w portfelu zostały już wydane. Kiedy n.p. użyłeś kopii wallet.dat i monety zostały w nim wydane oraz oznaczaone, ale nie oznaczone tutaj.</translation>
    </message>
    <message>
        <location line="+251"/>
        <source>WARNING: Invalid Gridcoin address</source>
        <translation>UWAGA: Nieprawidłowy adres Gridcoin</translation>
    </message>
    <message>
        <location line="+17"/>
        <source>WARNING: unknown change address</source>
        <translation>UWAGA: nieznany adres reszty</translation>
    </message>
    <message>
        <location line="-427"/>
        <source>Copy change</source>
        <translation>Skopiuj resztę</translation>
    </message>
    <message>
        <location line="+98"/>
        <source>Confirm send coins</source>
        <translation>Potwierdź wysyłanie monet</translation>
    </message>
    <message>
        <location line="+35"/>
        <source>The amount to pay must be larger than 0.</source>
        <translation>Kwota do zapłacenia musi być większa od 0.</translation>
    </message>
    <message>
        <location line="+5"/>
        <source>The amount exceeds your balance.</source>
        <translation>Kwota przekracza twoje saldo.</translation>
    </message>
    <message>
        <location line="+5"/>
        <source>The total exceeds your balance when the %1 transaction fee is included.</source>
        <translation>Suma przekracza twoje saldo, gdy doliczymy %1 prowizji transakcyjnej.</translation>
    </message>
    <message>
        <location line="+280"/>
        <source>(no label)</source>
        <translation>(brak etykiety)</translation>
    </message>
</context>
<context>
    <name>SendCoinsEntry</name>
    <message>
        <location filename="../forms/sendcoinsentry.ui" line="+172"/>
        <source>A&amp;mount:</source>
        <translation>Su&amp;ma:</translation>
    </message>
    <message>
        <location line="-107"/>
        <source>Pay &amp;To:</source>
        <translation>A&amp;dres przelewu:</translation>
    </message>
    <message>
        <location line="-33"/>
        <source>&amp;Label:</source>
        <translation>&amp;Etykieta:</translation>
    </message>
    <message>
        <location line="+70"/>
        <source>Alt+A</source>
        <translation>Alt+A</translation>
    </message>
    <message>
        <location line="+7"/>
        <source>Paste address from clipboard</source>
        <translation>Wklej adres ze schowka</translation>
    </message>
    <message>
        <location line="+10"/>
        <source>Alt+P</source>
        <translation>Alt+P</translation>
    </message>
    <message>
        <location line="+23"/>
        <source>Message:</source>
        <translation>Wiadomość:</translation>
    </message>
    <message>
        <location line="-128"/>
        <source>Form</source>
        <translation>Formularz</translation>
    </message>
    <message>
        <location line="+39"/>
        <location line="+3"/>
        <source>Enter a label for this address to add it to your address book</source>
        <translation>Wprowadź etykietę dla tego adresu by dodać go do książki adresowej</translation>
    </message>
    <message>
        <location line="+27"/>
        <source>The address to send the payment to  (e.g. Sjz75uKHzUQJnSdzvpiigEGxseKkDhQToX)</source>
        <translation>Adres przelewu (n.p. Sjz75uKHzUQJnSdzvpiigEGxseKkDhQToX)</translation>
    </message>
    <message>
        <location line="+13"/>
        <source>Choose address from address book</source>
        <translation>Wybierz adres z książki adresowej</translation>
    </message>
    <message>
        <location line="+30"/>
        <source>Remove this recipient</source>
        <translation>Usuń tego odbiorcę</translation>
    </message>
    <message>
        <location line="+37"/>
        <source>Send Custom Message to a Gridcoin Recipient</source>
        <translation>Wyślij swoją wiadomość do odbiorcy</translation>
    </message>
    <message>
        <location line="+22"/>
<<<<<<< HEAD
        <source>Track Coins</source>
        <translation>Śledź monety</translation>
    </message>
    <message>
        <location line="+7"/>
=======
>>>>>>> d7909820
        <source>Add Attachment</source>
        <translation>Załącznik</translation>
    </message>
    <message>
        <location line="-96"/>
        <source>Enter a Gridcoin address (e.g. G8gZqgY4r2RoEdqYk3QsAqFckyf9pRHN6i)</source>
        <translation>Wprowadź adres Gridcoin (n.p. G8gZqgY4r2RoEdqYk3QsAqFckyf9pRHN6i)</translation>
    </message>
</context>
<context>
    <name>SignVerifyMessageDialog</name>
    <message>
        <location filename="../forms/signverifymessagedialog.ui" line="+14"/>
        <source>Signatures - Sign / Verify a Message</source>
        <translation>Podpisy - Podpisz / zweryfikuj wiadomość</translation>
    </message>
    <message>
        <location line="+13"/>
        <source>&amp;Sign Message</source>
        <translation>Podpi&amp;sz Wiadomość</translation>
    </message>
    <message>
        <location line="+6"/>
        <source>You can sign messages with your addresses to prove you own them. Be careful not to sign anything vague, as phishing attacks may try to trick you into signing your identity over to them. Only sign fully-detailed statements you agree to.</source>
        <translation>Możesz podpisywać wiadomości swoimi adresami aby udowodnić, że jesteś ich właścicielem. Uważaj, aby nie podpisywać niczego co wzbudza Twoje podejrzenia, ponieważ ktoś może stosować phishing próbując nakłonić Cię do ich podpisania. Akceptuj i podpisuj tylko w pełni zrozumiałe komunikaty i wiadomości.</translation>
    </message>
    <message>
        <location line="+18"/>
        <source>The address to sign the message with (e.g. Sjz75uKHzUQJnSdzvpiigEGxseKkDhQToX)</source>
        <translation>Adres podpisujący wiadmość (n.p. Sjz75uKHzUQJnSdzvpiigEGxseKkDhQToX)</translation>
    </message>
    <message>
        <location line="+13"/>
        <location line="+198"/>
        <source>Choose an address from the address book</source>
        <translation>Wybierz adres z książki adresowej</translation>
    </message>
    <message>
        <location line="-113"/>
        <source>Sign the message to prove you own this Gridcoin address</source>
        <translation>Podpisz wiadomość aby udowodnić że to twój adres Gridcoin</translation>
    </message>
    <message>
        <location line="+79"/>
        <source>Enter the signing address, message (ensure you copy line breaks, spaces, tabs, etc. exactly) and signature below to verify the message. Be careful not to read more into the signature than what is in the signed message itself, to avoid being tricked by a man-in-the-middle attack.</source>
        <translation>Wpisz adres podpisu, wiadomość (upewnij się, że dokładnie skopiujesz wszystkie zakończenia linii, spacje, tabulacje itp.) oraz podpis poniżej by sprawdzić wiadomość. Uważaj by nie dodać więcej do podpisu niż do samej podpisywanej wiadomości by uniknąć ataku MITM.</translation>
    </message>
    <message>
        <location line="+21"/>
        <source>The address the message was signed with (e.g. Sjz75uKHzUQJnSdzvpiigEGxseKkDhQToX)</source>
        <translation>Adres którym została podpisana wiadomość (n.p. Sjz75uKHzUQJnSdzvpiigEGxseKkDhQToX)</translation>
    </message>
    <message>
        <location line="+47"/>
        <source>Verify the message to ensure it was signed with the specified Gridcoin address</source>
        <translation>Zweryfikuj wiadomość i upewnij się, że została podpisana wybranych adresem Gridcoin</translation>
    </message>
    <message>
        <location line="-222"/>
        <location line="+198"/>
        <source>Alt+A</source>
        <translation>Alt+A</translation>
    </message>
    <message>
        <location line="-188"/>
        <source>Paste address from clipboard</source>
        <translation>Wklej adres ze schowka</translation>
    </message>
    <message>
        <location line="+10"/>
        <source>Alt+P</source>
        <translation>Alt+P</translation>
    </message>
    <message>
        <location line="+12"/>
        <source>Enter the message you want to sign here</source>
        <translation>Tutaj wprowadź wiadomość, którą chcesz podpisać</translation>
    </message>
    <message>
        <location line="+22"/>
        <source>Copy the current signature to the system clipboard</source>
        <translation>Kopiuje aktualny podpis do schowka systemowego</translation>
    </message>
    <message>
        <location line="+24"/>
        <source>Sign &amp;Message</source>
        <translation>Podpisz Wiado&amp;mość</translation>
    </message>
    <message>
        <location line="+14"/>
        <source>Reset all sign message fields</source>
        <translation>Zresetuj wszystkie pola podpisanej wiadomości</translation>
    </message>
    <message>
        <location line="+3"/>
        <location line="+147"/>
        <source>Clear &amp;All</source>
        <translation>Wyczyść &amp;wszystko</translation>
    </message>
    <message>
        <location line="-94"/>
        <location line="+77"/>
        <source>&amp;Verify Message</source>
        <translation>&amp;Zweryfikuj wiadomość</translation>
    </message>
    <message>
        <location line="+14"/>
        <source>Reset all verify message fields</source>
        <translation>Resetuje wszystkie pola weryfikacji wiadomości</translation>
    </message>
    <message>
        <location filename="../signverifymessagedialog.cpp" line="+104"/>
        <location line="+81"/>
        <source>The entered address is invalid.</source>
        <translation>Podany adres jest nieprawid?owy.</translation>
    </message>
    <message>
        <location line="-81"/>
        <location line="+8"/>
        <location line="+73"/>
        <location line="+8"/>
        <source>Please check the address and try again.</source>
        <translation>Proszę sprawdziś adres i spróbować ponownie.</translation>
    </message>
    <message>
        <location filename="../forms/signverifymessagedialog.ui" line="-256"/>
        <location line="+198"/>
        <source>Enter a Gridcoin address (e.g. G8gZqgY4r2RoEdqYk3QsAqFckyf9pRHN6i)</source>
        <translation>Wpisz adres Gridcoin (n.p. G8gZqgY4r2RoEdqYk3QsAqFckyf9pRHN6i)</translation>
    </message>
    <message>
        <location line="-134"/>
        <source>Click &quot;Sign Message&quot; to generate signature</source>
        <translation>Kliknij &quot;Podpisz Wiadomość&quot; żeby wygenerować podpis</translation>
    </message>
    <message>
        <location line="+166"/>
        <source>Enter Gridcoin signature</source>
        <translation>Wprowadź podpis Gridcoin</translation>
    </message>
    <message>
        <location filename="../signverifymessagedialog.cpp" line="-81"/>
        <location line="+81"/>
        <source>The entered address does not refer to a key.</source>
        <translation>Wprowadzony adres nie odnosi się do klucza.</translation>
    </message>
    <message>
        <location line="-73"/>
        <source>Wallet unlock was cancelled.</source>
        <translation>Odblokowanie portfela zostało anulowane.</translation>
    </message>
    <message>
        <location line="+8"/>
        <source>Private key for the entered address is not available.</source>
        <translation>Klucz prywatny dla podanego adresu nie jest dostępny.</translation>
    </message>
    <message>
        <location line="+12"/>
        <source>Message signing failed.</source>
        <translation>Podpisanie wiadomości nie powiodło się.</translation>
    </message>
    <message>
        <location line="+5"/>
        <source>Message signed.</source>
        <translation>Wiadomość podpisana.</translation>
    </message>
    <message>
        <location line="+59"/>
        <source>The signature could not be decoded.</source>
        <translation>Podpis nie może zostać zdekodowany.</translation>
    </message>
    <message>
        <location line="+0"/>
        <location line="+13"/>
        <source>Please check the signature and try again.</source>
        <translation>Sprawdź podpis i spróbuj ponownie.</translation>
    </message>
    <message>
        <location line="+0"/>
        <source>The signature did not match the message digest.</source>
        <translation>Podpis nie odpowiada skrótowi wiadomości.</translation>
    </message>
    <message>
        <location line="+7"/>
        <source>Message verification failed.</source>
        <translation>Weryfikacja wiadomości nie powiodła się.</translation>
    </message>
    <message>
        <location line="+5"/>
        <source>Message verified.</source>
        <translation>Wiadomość zweryfikowana.</translation>
    </message>
</context>
<context>
    <name>TransactionDesc</name>
    <message numerus="yes">
        <location filename="../transactiondesc.cpp" line="+35"/>
        <source>Open for %n more block(s)</source>
        <translation>
            <numerusform></numerusform>
            <numerusform></numerusform>
            <numerusform></numerusform>
        </translation>
    </message>
    <message>
        <location line="+3"/>
        <source>Open until %1</source>
        <translation>Otwórz do %1</translation>
    </message>
    <message>
        <location line="+8"/>
        <source>conflicted</source>
        <translation>konflikt</translation>
    </message>
    <message>
        <location line="+3"/>
        <source>%1/offline</source>
        <translation>%1/offline</translation>
    </message>
    <message>
        <location line="+3"/>
        <source>%1/unconfirmed</source>
        <translation>%1/niezatwierdzone</translation>
    </message>
    <message>
        <location line="+3"/>
        <source>%1 confirmations</source>
        <translation>%1 potwierdzeń</translation>
    </message>
    <message>
        <location line="+38"/>
        <source>Status</source>
        <translation>Status</translation>
    </message>
    <message>
        <location line="+5"/>
        <source>, has not been successfully broadcast yet</source>
        <translation>, nie został jeszcze pomyślnie wyemitowany</translation>
    </message>
    <message numerus="yes">
        <location line="+3"/>
        <source>, broadcast through %n node(s)</source>
        <translation>
            <numerusform>, emitowany przez %n węzeł</numerusform>
            <numerusform>, emitowany przez %n węzły</numerusform>
            <numerusform>, emitowany przez %n węzłów</numerusform>
        </translation>
    </message>
    <message>
        <location line="+4"/>
        <source>Date</source>
        <translation>Data</translation>
    </message>
    <message>
        <location line="+4"/>
        <location line="+3"/>
        <source>Source</source>
        <translation>Źródło</translation>
    </message>
    <message>
        <location line="-3"/>
        <source>Generated in CoinBase</source>
        <translation type="unfinished"></translation>
    </message>
    <message>
        <location line="+3"/>
        <source>Generated, PoS</source>
        <translation type="unfinished"></translation>
    </message>
    <message>
        <location line="+164"/>
        <source>TX ID</source>
        <translation type="unfinished"></translation>
    </message>
    <message>
        <location line="+5"/>
        <location line="+3"/>
        <source>Block Hash</source>
        <translation type="unfinished"></translation>
    </message>
    <message>
        <location line="+4"/>
        <source>Transaction Stake Data</source>
        <translation type="unfinished"></translation>
    </message>
    <message>
        <location line="+18"/>
        <source>Transaction Message Data</source>
        <translation type="unfinished"></translation>
    </message>
    <message>
        <location line="+21"/>
        <source>Transaction Debits/Credits</source>
        <translation type="unfinished"></translation>
    </message>
    <message>
        <location line="+12"/>
        <source>Transaction Data</source>
        <translation type="unfinished"></translation>
    </message>
    <message>
        <location line="+17"/>
        <source>Transaction Inputs</source>
        <translation type="unfinished"></translation>
    </message>
    <message>
        <source>Generated</source>
        <translation type="vanished">Wygenerowano</translation>
    </message>
    <message>
        <location line="-240"/>
        <location line="+18"/>
        <source>From</source>
        <translation>Od</translation>
    </message>
    <message>
        <location line="+0"/>
        <source>unknown</source>
        <translation>nieznane</translation>
    </message>
    <message>
        <location line="+1"/>
        <location line="+25"/>
        <location line="+63"/>
        <source>To</source>
        <translation>Do</translation>
    </message>
    <message>
        <location line="-84"/>
        <location line="+3"/>
        <source>own address</source>
        <translation>własny adres</translation>
    </message>
    <message>
        <location line="+37"/>
        <location line="+14"/>
        <location line="+50"/>
        <location line="+20"/>
        <location line="+74"/>
        <source>Credit</source>
        <translation>Przypisy</translation>
    </message>
    <message numerus="yes">
        <location line="-155"/>
        <source>matures in %n more block(s)</source>
        <translation>
            <numerusform>potwierdzona przy %n bloku więcej</numerusform>
            <numerusform>potwierdzona przy %n blokach więcej</numerusform>
            <numerusform>potwierdzona przy %n blokach więcej</numerusform>
        </translation>
    </message>
    <message>
        <location line="+3"/>
        <source>not accepted</source>
        <translation>niezaakceptowane</translation>
    </message>
    <message>
        <location line="+48"/>
        <location line="+9"/>
        <location line="+16"/>
        <location line="+74"/>
        <source>Debit</source>
        <translation>Debet</translation>
    </message>
    <message>
        <location line="-58"/>
        <source>Comment</source>
        <translation>Komentarz</translation>
    </message>
    <message>
        <source>Transaction ID</source>
<<<<<<< HEAD
        <translation>ID transakcji</translation>
    </message>
    <message>
        <location line="+7"/>
        <source>Block Type</source>
        <translation>Typ bloku</translation>
    </message>
    <message>
        <location line="+1"/>
        <source>Block Number</source>
        <translation>Numer bloku</translation>
=======
        <translation type="vanished">ID transakcji</translation>
>>>>>>> d7909820
    </message>
    <message>
        <location line="+27"/>
        <source>Gridcoin generated coins must mature 110 blocks before they can be spent. When you generated this block, it was broadcast to the network to be added to the block chain. If it fails to get into the chain, its state will change to &quot;not accepted&quot; and it won&apos;t be spendable. This may occasionally happen if another node generates a block within a few seconds of yours.</source>
        <translation>Wygenerowane money musza &quot;dojrzeć&quot; przez 110 bloków zanim mogą zostać użyte. Kiedy wygenerowałeś ten blok, ogłoszenie zostało rozesłane do sieci aby go dodać do sieci bloków. Jeśli się nie powiedzie, jego status zostanie zmieniony na  &quot;brak akceptacji&quot; i nie będzie można go użyć. Może się to czasem zdarzyć jeśli inna gałąź wygeneruje blok w przeciągu kilku sekund od twojego.</translation>
    </message>
    <message>
        <source>Information</source>
<<<<<<< HEAD
        <translation>Informacje</translation>
=======
        <translation type="obsolete">Informacja</translation>
>>>>>>> d7909820
    </message>
    <message>
        <location line="-162"/>
        <source>label</source>
        <translation>etykieta</translation>
    </message>
    <message>
        <location line="+110"/>
        <source>Transaction fee</source>
        <translation>Prowizja transakcji</translation>
    </message>
    <message>
        <location line="+18"/>
        <source>Net amount</source>
        <translation>Kwota netto</translation>
    </message>
    <message>
        <location line="+4"/>
        <source>Message</source>
        <translation>Wiadomość</translation>
    </message>
    <message>
        <source>Transaction</source>
        <translation type="vanished">Transakcja</translation>
    </message>
    <message>
        <source>Inputs</source>
<<<<<<< HEAD
        <translation>Wejścia</translation>
=======
        <translation type="vanished">Wej?cia</translation>
>>>>>>> d7909820
    </message>
    <message>
        <location line="+108"/>
        <source>Amount</source>
        <translation>Kwota</translation>
    </message>
    <message>
        <location line="+1"/>
        <source>true</source>
        <translation>prawda</translation>
    </message>
    <message>
        <location line="+0"/>
        <source>false</source>
        <translation>fałsz</translation>
    </message>
</context>
<context>
    <name>TransactionDescDialog</name>
    <message>
        <location filename="../forms/transactiondescdialog.ui" line="+20"/>
        <source>Transaction details</source>
        <translation>Szczegóły transakcji</translation>
    </message>
    <message>
        <location line="+9"/>
        <source>This pane shows a detailed description of the transaction</source>
        <translation>Ten panel pokazuje szczegółowy opis transakcji</translation>
    </message>
    <message>
        <location line="+25"/>
        <source>View Attachment</source>
        <translation>Zobacz załącznik</translation>
    </message>
    <message>
        <location line="+10"/>
        <source>Execute Contract</source>
        <translation>Wykonaj kontrakt</translation>
    </message>
    <message>
        <location line="+7"/>
        <source>C&amp;lose</source>
        <translation>Z&amp;amknij</translation>
    </message>
    <message>
        <location filename="../transactiondescdialog.cpp" line="+38"/>
        <source>Gridcoin Documents</source>
        <translation>Dokumenty Gridcoin</translation>
    </message>
    <message>
        <location line="+1"/>
        <source>Document cannot be found on P2P server.</source>
        <translation>Dokument nie może zostać znaleziony na serwerze P2P.</translation>
    </message>
</context>
<context>
    <name>TransactionTableModel</name>
    <message>
        <location filename="../transactiontablemodel.cpp" line="+239"/>
        <source>Date</source>
        <translation>Data</translation>
    </message>
    <message>
        <location line="+0"/>
        <source>Type</source>
        <translation>Typ</translation>
    </message>
    <message>
        <location line="+0"/>
        <source>Address</source>
        <translation>Adres</translation>
    </message>
    <message>
        <location line="+0"/>
        <source>Amount</source>
        <translation>Kwota</translation>
    </message>
    <message numerus="yes">
        <location line="+52"/>
        <source>Open for %n more block(s)</source>
        <translation>
            <numerusform></numerusform>
            <numerusform></numerusform>
            <numerusform></numerusform>
        </translation>
    </message>
    <message>
        <location line="+3"/>
        <source>Open until %1</source>
        <translation>Otwórz do %1</translation>
    </message>
    <message>
        <location line="+9"/>
        <source>Confirming (%1 of %2 recommended confirmations)&lt;br&gt;</source>
        <translation>Potwierdzanie (%1 z %2 zalecanych potwierdzeń)&lt;br&gt;</translation>
    </message>
    <message>
        <location line="+3"/>
        <source>Confirmed (%1 confirmations)</source>
        <translation>Zatwierdzony (%1 potwierdzeń)</translation>
    </message>
    <message>
        <location line="+6"/>
        <source>Immature (%1 confirmations, will be available after %2)&lt;br&gt;</source>
        <translation>Niedojrzałe (%1 potwierdzeń, będą dostępne po %2)&lt;br&gt;)</translation>
    </message>
    <message>
        <location line="+3"/>
        <source>This block was not received by any other nodes&lt;br&gt; and will probably not be accepted!</source>
        <translation>Ten blok nie został odebrany przez inne gałęzie&lt;br&gt; i prawdopodobnie nie zostanie zaakceptowany!</translation>
    </message>
    <message>
        <location line="+64"/>
        <source>Received with</source>
        <translation>Otrzymane przez</translation>
    </message>
    <message>
        <location line="+2"/>
        <source>Received from</source>
        <translation>Odebrano od</translation>
    </message>
    <message>
        <location line="+5"/>
        <source>Payment to yourself</source>
        <translation>Płatność do siebie</translation>
    </message>
    <message>
        <location line="+9"/>
        <source>Mined - DPOR</source>
        <translation>Wykopane - DPOR</translation>
    </message>
    <message>
        <location line="+4"/>
        <source>Minted - (Local) DPOR</source>
        <translation>Wykopane - (lokalnie) DPOR</translation>
    </message>
    <message>
        <location line="+5"/>
        <source>Mined - PoR</source>
        <translation>Wykopane - PoR</translation>
    </message>
    <message>
        <location line="+4"/>
        <source>Mined - Interest</source>
        <translation>Wykopane - Udział</translation>
    </message>
    <message>
        <location line="+50"/>
        <source>(n/a)</source>
        <translation>(brak)</translation>
    </message>
    <message>
        <location line="+193"/>
        <source>Transaction status. Hover over this field to show number of confirmations.</source>
        <translation>Status transakcji. Najedź na pole, aby zobaczyć liczbę potwierdzeń.</translation>
    </message>
    <message>
        <location line="+2"/>
        <source>Date and time that the transaction was received.</source>
        <translation>Data i czas odebrania transakcji.</translation>
    </message>
    <message>
        <location line="+2"/>
        <source>Type of transaction.</source>
        <translation>Rodzaj transakcji.</translation>
    </message>
    <message>
        <location line="+2"/>
        <source>Destination address of transaction.</source>
        <translation>Adres docelowy transakcji.</translation>
    </message>
    <message>
        <location line="+2"/>
        <source>Amount removed from or added to balance.</source>
        <translation>Kwota usunięta lub dodana do konta.</translation>
    </message>
    <message>
        <location line="-362"/>
        <source>Offline</source>
        <translation>Offline</translation>
    </message>
    <message>
        <location line="+3"/>
        <source>Unconfirmed</source>
        <translation>Niepotwierdzone</translation>
    </message>
    <message>
        <location line="+9"/>
        <source>Conflicted</source>
        <translation>Kolidujące</translation>
    </message>
    <message>
        <location line="+9"/>
        <source>Generated but not accepted</source>
        <translation>Wygenerowane ale nie zaakceptowane</translation>
    </message>
    <message>
        <location line="+66"/>
        <source>Sent to</source>
        <translation>Wysłane do</translation>
    </message>
</context>
<context>
    <name>TransactionView</name>
    <message>
        <location filename="../transactionview.cpp" line="+55"/>
        <location line="+16"/>
        <source>All</source>
        <translation>Wszystko</translation>
    </message>
    <message>
        <location line="-15"/>
        <source>Today</source>
        <translation>Dzisiaj</translation>
    </message>
    <message>
        <location line="+1"/>
        <source>This week</source>
        <translation>W tym tygodniu</translation>
    </message>
    <message>
        <location line="+1"/>
        <source>This month</source>
        <translation>W tym miesiącu</translation>
    </message>
    <message>
        <location line="+1"/>
        <source>Last month</source>
        <translation>W zeszłym miesiącu</translation>
    </message>
    <message>
        <location line="+1"/>
        <source>This year</source>
        <translation>W tym roku</translation>
    </message>
    <message>
        <location line="+1"/>
        <source>Range...</source>
        <translation>Zakres...</translation>
    </message>
    <message>
        <location line="+11"/>
        <source>Received with</source>
        <translation>Otrzymane przez</translation>
    </message>
    <message>
        <location line="+2"/>
        <source>Sent to</source>
        <translation>Wysłane do</translation>
    </message>
    <message>
        <location line="+2"/>
        <source>To yourself</source>
        <translation>Do siebie</translation>
    </message>
    <message>
        <location line="+1"/>
        <source>Mined</source>
        <translation>Wydobyto</translation>
    </message>
    <message>
        <location line="+1"/>
        <source>Other</source>
        <translation>Inne</translation>
    </message>
    <message>
        <location line="+6"/>
        <source>Enter address or label to search</source>
        <translation>Wprowadź adres albo etykietę żeby wyszukał</translation>
    </message>
    <message>
        <location line="+5"/>
        <source>Min amount</source>
        <translation>Min suma</translation>
    </message>
    <message>
        <location line="+34"/>
        <source>Copy address</source>
        <translation>Kopiuj adres</translation>
    </message>
    <message>
        <location line="+1"/>
        <source>Copy label</source>
        <translation>Kopiuj etykietę</translation>
    </message>
    <message>
        <location line="+1"/>
        <source>Copy amount</source>
        <translation>Kopiuj kwotę</translation>
    </message>
    <message>
        <location line="+1"/>
        <source>Copy transaction ID</source>
        <translation>Skopiuj ID transakcji</translation>
    </message>
    <message>
        <location line="+1"/>
        <source>Edit label</source>
        <translation>Edytuj etykietę</translation>
    </message>
    <message>
        <location line="+1"/>
        <source>Show transaction details</source>
        <translation>Pokaż szczegóły transakcji</translation>
    </message>
    <message>
        <location line="+144"/>
        <source>Export Transaction Data</source>
        <translation>Eksportuj dane transakcji</translation>
    </message>
    <message>
        <location line="+1"/>
        <source>Comma separated file (*.csv)</source>
        <translation>Plik *.CSV (dane rozdzielane przecinkami)</translation>
    </message>
    <message>
        <location line="+8"/>
        <source>Confirmed</source>
        <translation>Potwierdzony</translation>
    </message>
    <message>
        <location line="+1"/>
        <source>Date</source>
        <translation>Data</translation>
    </message>
    <message>
        <location line="+1"/>
        <source>Type</source>
        <translation>Typ</translation>
    </message>
    <message>
        <location line="+1"/>
        <source>Label</source>
        <translation>Etykieta</translation>
    </message>
    <message>
        <location line="+1"/>
        <source>Address</source>
        <translation>Adres</translation>
    </message>
    <message>
        <location line="+1"/>
        <source>Amount</source>
        <translation>Kwota</translation>
    </message>
    <message>
        <location line="+1"/>
        <source>ID</source>
        <translation>ID</translation>
    </message>
    <message>
        <location line="+4"/>
        <source>Error exporting</source>
        <translation>Błąd eksportowania</translation>
    </message>
    <message>
        <location line="+0"/>
        <source>Could not write to file %1.</source>
        <translation>Nie można zapisać do pliku %1.</translation>
    </message>
    <message>
        <location line="+100"/>
        <source>Range:</source>
        <translation>Zakres:</translation>
    </message>
    <message>
        <location line="+8"/>
        <source>to</source>
        <translation>do</translation>
    </message>
</context>
<context>
    <name>UpgradeDialog</name>
    <message>
<<<<<<< HEAD
        <location filename="../forms/upgradedialog.ui" line="+14"/>
        <source>Gridcoin Upgrading Facility</source>
        <translation>Aktualizowanie oprogramowania Gridcoin</translation>
    </message>
    <message>
        <location line="+65"/>
        <source>Retry Download</source>
        <translation>Pobierz ponownie</translation>
    </message>
    <message>
        <location line="+10"/>
        <source>Upgrade</source>
        <translation>Aktualizuj</translation>
    </message>
    <message>
        <location line="+7"/>
        <source>Hide</source>
        <translation>Ukryj</translation>
=======
        <source>Hide</source>
        <translation type="obsolete">Ukryj</translation>
>>>>>>> d7909820
    </message>
</context>
<context>
    <name>VotingChartDialog</name>
    <message>
        <location filename="../votingdialog.cpp" line="-396"/>
        <source>Poll Results</source>
        <translation>Wyniki ankiety</translation>
    </message>
    <message>
        <location line="+14"/>
        <source>Q: </source>
        <translation></translation>
    </message>
    <message>
        <location line="+10"/>
        <source>Discussion URL: </source>
        <translation>URL dyskusji: </translation>
    </message>
    <message>
        <location line="+30"/>
        <source>Chart</source>
        <translation>Wykres</translation>
    </message>
    <message>
        <location line="+10"/>
        <source>List</source>
        <translation>Lista</translation>
    </message>
    <message>
        <location line="-28"/>
        <source>Best Answer: </source>
        <translation>Najlepsza odpowiedź: </translation>
    </message>
</context>
<context>
    <name>VotingDialog</name>
    <message>
        <location line="-313"/>
        <source>Active Polls (Right Click to Vote)</source>
        <translation>Aktywne głosowania (kliknij PPM aby zagłosować)</translation>
    </message>
    <message>
        <location line="+10"/>
        <source>Filter: </source>
        <translation>Filtr: </translation>
    </message>
    <message>
        <location line="+16"/>
        <source>Reload Polls</source>
        <translation>Przeładuj ankiety</translation>
    </message>
    <message>
        <location line="+6"/>
        <source>Load History</source>
        <translation>Wczytaj historię</translation>
    </message>
    <message>
        <location line="+6"/>
        <source>Create Poll</source>
        <translation>Stwórz ankietę</translation>
    </message>
    <message>
        <location line="+46"/>
        <source>...loading data!</source>
        <translation>...ładowanie danych!</translation>
    </message>
    <message>
        <location line="+26"/>
        <source>No polls !</source>
        <translation type="unfinished"></translation>
    </message>
</context>
<context>
    <name>VotingTableModel</name>
    <message>
        <location line="-377"/>
        <source>#</source>
        <translation></translation>
    </message>
    <message>
        <location line="+2"/>
        <source>Title</source>
        <translation>Tytuł</translation>
    </message>
    <message>
        <location line="-1"/>
        <source>Expiration</source>
        <translation>Przedawnienie</translation>
    </message>
    <message>
        <location line="+5"/>
        <source>Share Type</source>
        <translation>Typ udziału</translation>
    </message>
    <message>
<<<<<<< HEAD
        <location line="+1"/>
        <source>Question</source>
        <translation>Pytanie</translation>
    </message>
    <message>
        <location line="+1"/>
        <location line="+158"/>
        <source>Answers</source>
        <translation>Odpowiedzi</translation>
    </message>
    <message>
        <location line="-157"/>
=======
        <location line="-2"/>
>>>>>>> d7909820
        <source># Voters</source>
        <translation># Głosujący</translation>
    </message>
    <message>
        <location line="+1"/>
        <source>Total Shares</source>
        <translation>Kompletny udział</translation>
    </message>
    <message>
<<<<<<< HEAD
        <location line="+1"/>
        <source>URL</source>
        <translation>URL</translation>
    </message>
    <message>
        <location line="+1"/>
=======
        <location line="-2"/>
>>>>>>> d7909820
        <source>Best Answer</source>
        <translation>Najlepsza odpowiedź</translation>
    </message>
    <message>
        <location line="+126"/>
        <source>Row Number.</source>
        <translation>Numer wiersza.</translation>
    </message>
    <message>
        <location line="+2"/>
        <source>Title.</source>
        <translation>Tytuł.</translation>
    </message>
    <message>
        <location line="+2"/>
        <source>Expiration.</source>
        <translation>Przedawnienie.</translation>
    </message>
    <message>
        <location line="+2"/>
        <source>Share Type.</source>
        <translation>Typ udziału.</translation>
    </message>
    <message>
        <location line="+2"/>
<<<<<<< HEAD
        <source>Question.</source>
        <translation>Pytanie.</translation>
    </message>
    <message>
        <location line="+4"/>
=======
>>>>>>> d7909820
        <source>Total Participants.</source>
        <translation>Uczestników razem.</translation>
    </message>
    <message>
        <location line="+2"/>
        <source>Total Shares.</source>
        <translation>Udziałów razem.</translation>
    </message>
    <message>
        <location line="+2"/>
<<<<<<< HEAD
        <source>URL.</source>
        <translation>URL.</translation>
    </message>
    <message>
        <location line="+2"/>
=======
>>>>>>> d7909820
        <source>Best Answer.</source>
        <translation>Najlepsza odpowiedź.</translation>
    </message>
</context>
<context>
    <name>VotingVoteDialog</name>
    <message>
        <location line="+533"/>
        <source>PlaceVote</source>
        <translation>Zagłosuj</translation>
    </message>
    <message>
        <location line="+14"/>
        <source>Q: </source>
        <translation>P: </translation>
    </message>
    <message>
        <location line="+10"/>
        <source>Discussion URL: </source>
        <translation>URL dyskusji: </translation>
    </message>
    <message>
        <location line="+12"/>
        <source>Best Answer: </source>
        <translation>Najlepsza odpowiedź: </translation>
    </message>
    <message>
        <location line="+17"/>
        <source>Vote</source>
        <translation>Głos</translation>
    </message>
    <message>
        <location line="+37"/>
        <source>Vote failed! Select one or more items to vote.</source>
        <translation>Głosowanie nie udało się! Wybierz jedną lub więcej pozycji aby zagłosować.</translation>
    </message>
</context>
<context>
    <name>WalletModel</name>
    <message>
        <location filename="../walletmodel.cpp" line="+249"/>
        <source>Sending...</source>
        <translation>Wysyłanie...</translation>
    </message>
</context>
<context>
    <name>bitcoin-core</name>
    <message>
        <location filename="../bitcoinstrings.cpp" line="+215"/>
        <source>Options:</source>
        <translation>Opcje:</translation>
    </message>
    <message>
        <location line="+42"/>
        <source>This help message</source>
        <translation>Ta wiadomość pomocy</translation>
    </message>
    <message>
<<<<<<< HEAD
        <location line="+1"/>
        <source>Specify configuration file (default: gridcoin.conf)</source>
        <translation>Określ plik konfiguracyjny (domyślnie: gridcoin.con)</translation>
    </message>
    <message>
        <location line="+1"/>
=======
        <location line="-6"/>
>>>>>>> d7909820
        <source>Specify pid file (default: gridcoind.pid)</source>
        <translation>Określ plik PID (domyślnie: gridcoin.pid)</translation>
    </message>
    <message>
        <location line="-1"/>
        <source>Specify data directory</source>
        <translation>Wskaż folder danych</translation>
    </message>
    <message>
        <location line="-11"/>
        <source>Set database cache size in megabytes (default: 25)</source>
        <translation>Ustaw rozmiar w megabajtach cache-u bazy danych (domyślnie: 25)</translation>
    </message>
    <message>
        <location line="+1"/>
        <source>Set database disk log size in megabytes (default: 100)</source>
        <translation>Ustaw wielkość bazy danych na dysku w megabajtach (domyślnie: 100)</translation>
    </message>
    <message>
        <location line="+8"/>
        <source>Specify configuration file (default: gridcoinresearch.conf)</source>
        <translation type="unfinished"></translation>
    </message>
    <message>
        <location line="+1"/>
        <source>Specify connection timeout in milliseconds (default: 5000)</source>
        <translation>Wskaż czas oczekiwania bezczynności połączenia w milisekundach (domyślnie: 5000)</translation>
    </message>
    <message>
        <location line="-112"/>
        <source>Connect through socks proxy</source>
        <translation>Połącz przez socks proxy</translation>
    </message>
    <message>
        <location line="+94"/>
        <source>Select the version of socks proxy to use (4-5, default: 5)</source>
        <translation>Wybierz którą wersję socks proxy użyć (4-5, domyślnie: 5)</translation>
    </message>
    <message>
        <location line="+42"/>
        <source>Use proxy to reach tor hidden services (default: same as -proxy)</source>
        <translation>Użyj proxy do połączenia z usługą TOR (domyślnie: takie samo jak proxy)</translation>
    </message>
    <message>
        <location line="-86"/>
        <source>Listen for connections on &lt;port&gt; (default: 32749 or testnet: 32748)</source>
        <translation>Nasłuchuj połaczeń na &lt;porcie&gt; (domyślnie: 32749 lub testnet: 32748)</translation>
    </message>
    <message>
        <location line="+8"/>
        <source>Maintain at most &lt;n&gt; connections to peers (default: 125)</source>
        <translation>Utrzymuj maksymalnie &lt;n&gt; połączeń z peerami (domyślnie: 125)</translation>
    </message>
    <message>
        <location line="-59"/>
        <source>Connect only to the specified node(s)</source>
        <translation>Połącz tylko do wskazanego węzła</translation>
    </message>
    <message>
        <location line="+2"/>
        <source>Connect to a node to retrieve peer addresses, and disconnect</source>
        <translation>Podłącz się do węzła aby otrzymać adresy peerów i rozłącz</translation>
    </message>
    <message>
        <location line="+115"/>
        <source>Specify your own public address</source>
        <translation>Podaj swój publiczny adres</translation>
    </message>
    <message>
        <location line="-39"/>
        <source>Only connect to nodes in network &lt;net&gt; (IPv4, IPv6 or Tor)</source>
        <translation>Połącz z węzłami tylko w sieci &lt;net&gt; (IPv4, IPv6 lub Tor)</translation>
    </message>
    <message>
        <location line="-69"/>
        <source>Discover own IP address (default: 1 when listening and no -externalip)</source>
        <translation>Odkryj własny adres IP (domy?lnie: 1 kiedy w trybie nas?uchu i brak -externalip )</translation>
    </message>
    <message>
<<<<<<< HEAD
        <location line="+1"/>
        <source>Find peers using internet relay chat (default: 0)</source>
        <translation>Znajdź peerów korzystających z IRC</translation>
    </message>
    <message>
        <location line="+1"/>
=======
        <location line="-41"/>
>>>>>>> d7909820
        <source>Accept connections from outside (default: 1 if no -proxy or -connect)</source>
        <translation>Akceptuj połączenia z zewnątrz (domyślnie: 1 jeżli nie ustawiono -proxy lub -connect)</translation>
    </message>
    <message>
        <location line="+17"/>
        <source>Bind to given address. Use [host]:port notation for IPv6</source>
        <translation>Powiąż z podanym adresem. Użyj zapisu [host]:port dla IPv6</translation>
    </message>
    <message>
        <location line="+43"/>
        <source>Find peers using DNS lookup (default: 1)</source>
        <translation>Znajdź użytkowników korzystających z wyszukiwania DNS (domyślnie: 1)</translation>
    </message>
    <message>
        <location line="-90"/>
        <source>Sync time with other nodes. Disable if time on your system is precise e.g. syncing with NTP (default: 1)</source>
        <translation>Czas synchronizacji z innymi gałęziami. Wyłącz jeśli czas na twoim systemie jest dokładny n.p. synchronizuje się przez NTP (domyślnie: 1)</translation>
    </message>
    <message>
<<<<<<< HEAD
        <location line="+3"/>
        <source>Sync checkpoints policy (default: strict)</source>
        <translation>Synchronizuj zasady punktu kontrolnego (default: ścisły)</translation>
    </message>
    <message>
        <location line="+1"/>
=======
        <location line="+184"/>
>>>>>>> d7909820
        <source>Threshold for disconnecting misbehaving peers (default: 100)</source>
        <translation>Próg po którym nast?pi rozłączenie nietrzymających się zasad peerów (domyślnie: 100)</translation>
    </message>
    <message>
        <location line="-190"/>
        <source>Number of seconds to keep misbehaving peers from reconnecting (default: 86400)</source>
        <translation>Czas w sekundach, przez jaki nietrzymający się zasad peerzy nie będą mogli ponownie się podłączyć (domyślnie: 86400)</translation>
    </message>
    <message>
<<<<<<< HEAD
        <location line="+3"/>
        <source>Maximum per-connection receive buffer, &lt;n&gt;*1000 bytes (default: 5000)</source>
        <translation>Maksymalny bufor odbioru na połączenie, &lt;n&gt;*1000 bajtów (domyślnie: 5000)</translation>
    </message>
    <message>
        <location line="+1"/>
        <source>Maximum per-connection send buffer, &lt;n&gt;*1000 bytes (default: 1000)</source>
        <translation>Maksymalny bufor wysyłu na połączenie, &lt;n&gt;*1000 bajtów (domyślnie: 1000)</translation>
    </message>
    <message>
        <location line="+1"/>
        <source>Use UPnP to map the listening port (default: 1 when listening)</source>
        <translation>Używaj UPnP do mapowania portu nasłuchu (domy?lnie: 1 gdy nas?uchuje)</translation>
    </message>
    <message>
        <location line="+1"/>
        <source>Use UPnP to map the listening port (default: 0)</source>
        <translation>Używaj UPnP do mapowania portu nasłuchu (domy?lnie: 0)</translation>
    </message>
    <message>
        <location line="+1"/>
        <source>Fee per KB to add to transactions you send</source>
        <translation>Opłata za KB dodana do transakcji którą wysyłasz</translation>
    </message>
    <message>
        <location line="+1"/>
        <source>When creating transactions, ignore inputs with value less than this (default: 0.01)</source>
        <translation>Przy tworzeniu transakcji, ignoruj wpisy większe niż to (domyślnie: 0.01)</translation>
=======
        <location line="-56"/>
        <location line="+1"/>
        <source>None</source>
        <translation type="unfinished"></translation>
    </message>
    <message>
        <location line="+1"/>
        <source> days</source>
        <translation type="unfinished"></translation>
    </message>
    <message>
        <location line="+14"/>
        <source>A beacon was advertised less then 5 blocks ago. Please wait a full 5 blocks for your beacon to enter the chain.</source>
        <translation type="unfinished"></translation>
    </message>
    <message>
        <location line="+14"/>
        <source>Delete all wallet transactions and only recover those parts of the blockchain through -rescan on startup</source>
        <translation type="unfinished"></translation>
    </message>
    <message>
        <location line="+37"/>
        <source>Unable to obtain superblock data before vote was made to calculate voting weight</source>
        <translation type="unfinished"></translation>
    </message>
    <message>
        <location line="+26"/>
        <source>Add Beacon Contract</source>
        <translation type="unfinished"></translation>
    </message>
    <message>
        <location line="+1"/>
        <source>Add Foundation Poll</source>
        <translation type="unfinished"></translation>
    </message>
    <message>
        <location line="+1"/>
        <source>Add Poll</source>
        <translation type="unfinished"></translation>
>>>>>>> d7909820
    </message>
    <message>
        <location line="+1"/>
        <source>Add Project</source>
        <translation type="unfinished"></translation>
    </message>
    <message>
        <location line="+2"/>
<<<<<<< HEAD
        <source>Use the test network</source>
        <translation>Użyj sieci testowej</translation>
    </message>
    <message>
        <location line="+1"/>
        <source>Output extra debugging information. Implies all other -debug* options</source>
        <translation>Wyświetl dodatkowe informacje debugowania. Zawiera wszystkie inne opcje -debug*</translation>
    </message>
    <message>
        <location line="+1"/>
        <source>Output extra network debugging information</source>
        <translation>Wyświetl dodatkowe informacje debugowania o sieci</translation>
    </message>
    <message>
        <location line="+1"/>
        <source>Prepend debug output with timestamp</source>
        <translation>Poprzedzaj informacje debuggera znacznikiem czasu</translation>
    </message>
    <message>
        <location line="+3"/>
        <source>Send trace/debug info to debugger</source>
        <translation>Wyślij wyśledzone/zdebugowane informacje do debuggera</translation>
    </message>
    <message>
        <location line="+3"/>
        <source>Listen for JSON-RPC connections on &lt;port&gt; (default: 15715 or testnet: 25715)</source>
        <translation>Nasłuchuj połączeń JSON-RPC na &lt;porcie&gt; (domyślnie: 15715 lub testnet: 25715)</translation>
    </message>
    <message>
        <location line="+2"/>
        <source>Allow JSON-RPC connections from specified IP address</source>
        <translation>Przyjmuj połączenia JSON-RPC ze wskazanego adresu IP</translation>
    </message>
    <message>
        <location line="+1"/>
        <source>Send commands to node running on &lt;ip&gt; (default: 127.0.0.1)</source>
        <translation>Wysyłaj polecenia do węzła działającego na &lt;ip&gt; (domyślnie: 127.0.0.1)</translation>
    </message>
    <message>
        <location line="+7"/>
        <source>Require a confirmations for change (default: 0)</source>
        <translation>Wymagaj potwierdzenia dla zmian</translation>
    </message>
    <message>
        <location line="+1"/>
        <source>Enforce transaction scripts to use canonical PUSH operators (default: 1)</source>
        <translation>Wymuś by skrypty transakcyjne używały konanicznych operatorów PUSH</translation>
    </message>
    <message>
        <location line="+2"/>
        <source>Execute command when a relevant alert is received (%s in cmd is replaced by message)</source>
        <translation>Uruchom komendę przy odebraniu odpowiedniego alarmu (%s w cmd jest zastąpione wiadomością)</translation>
    </message>
    <message>
        <location line="+3"/>
        <source>Upgrade wallet to latest format</source>
        <translation>Zaktualizuj portfel do najnowszego formatu</translation>
=======
        <source>Address</source>
        <translation type="unfinished">Adres</translation>
    </message>
    <message>
        <location line="+1"/>
        <source>Alert: </source>
        <translation type="unfinished"></translation>
    </message>
    <message>
        <location line="+4"/>
        <source>Answer</source>
        <translation type="unfinished"></translation>
    </message>
    <message>
        <location line="+1"/>
        <source>Answers</source>
        <translation type="unfinished"></translation>
    </message>
    <message>
        <location line="+2"/>
        <source>Average Magnitude</source>
        <translation type="unfinished"></translation>
    </message>
    <message>
        <location line="+2"/>
        <source>Balance</source>
        <translation type="unfinished"></translation>
    </message>
    <message>
        <location line="+2"/>
        <source>Block Version</source>
        <translation type="unfinished"></translation>
    </message>
    <message>
        <location line="+2"/>
        <source>Block not in index</source>
        <translation type="unfinished"></translation>
    </message>
    <message>
        <location line="+1"/>
        <source>Block read failed</source>
        <translation type="unfinished"></translation>
    </message>
    <message>
        <location line="+2"/>
        <source>Boinc Public Key</source>
        <translation type="unfinished"></translation>
    </message>
    <message>
        <location line="+1"/>
        <source>Boinc Reward</source>
        <translation type="unfinished"></translation>
>>>>>>> d7909820
    </message>
    <message>
        <location line="+1"/>
        <source>CPID</source>
        <translation type="unfinished"></translation>
    </message>
    <message>
        <location line="+5"/>
        <source>Client Version</source>
        <translation type="unfinished"></translation>
    </message>
    <message>
        <location line="+5"/>
        <source>Contract length for beacon is less then 256 in length. Size: </source>
        <translation type="unfinished"></translation>
    </message>
    <message>
        <location line="+1"/>
        <source>Current Neural Hash</source>
        <translation type="unfinished"></translation>
    </message>
    <message>
        <location line="+1"/>
        <source>Data</source>
        <translation type="unfinished"></translation>
    </message>
    <message>
        <location line="+1"/>
        <source>Delete Beacon Contract</source>
        <translation type="unfinished"></translation>
    </message>
    <message>
        <location line="+1"/>
        <source>Delete Project</source>
        <translation type="unfinished"></translation>
    </message>
    <message>
        <location line="+1"/>
        <source>Difficulty</source>
        <translation type="unfinished"></translation>
    </message>
    <message>
        <location line="+3"/>
        <source>Duration</source>
        <translation type="unfinished"></translation>
    </message>
    <message>
        <location line="+1"/>
        <source>ERROR</source>
        <translation type="unfinished"></translation>
    </message>
    <message>
        <location line="+13"/>
        <source>Expires</source>
        <translation type="unfinished"></translation>
    </message>
    <message>
        <location line="+8"/>
        <source>Height</source>
        <translation type="unfinished"></translation>
    </message>
    <message>
        <location line="+8"/>
        <source>Interest</source>
        <translation type="unfinished"></translation>
    </message>
    <message>
        <location line="+7"/>
        <source>Invalid argument exception while parsing Transaction Message -&gt; </source>
        <translation type="unfinished"></translation>
    </message>
    <message>
        <location line="+1"/>
        <source>Is Superblock</source>
        <translation type="unfinished"></translation>
    </message>
    <message>
        <location line="+8"/>
        <source>Low difficulty!; </source>
        <translation type="unfinished"></translation>
    </message>
    <message>
        <location line="+1"/>
        <source>Magnitude</source>
        <translation type="unfinished"></translation>
    </message>
    <message>
        <location line="+3"/>
        <source>Maximum per-connection receive buffer, &lt;n&gt;*1000 bytes (default: 5000)</source>
        <translation>Maksymalny bufor odbioru na po??czenie, &lt;n&gt;*1000 bajtów (domy?lnie: 5000)</translation>
    </message>
    <message>
        <location line="+1"/>
        <source>Maximum per-connection send buffer, &lt;n&gt;*1000 bytes (default: 1000)</source>
        <translation>Maksymalny bufor wysy?u na po??czenie, &lt;n&gt;*1000 bajtów (domy?lnie: 1000)</translation>
    </message>
    <message>
        <location line="+1"/>
        <source>Message Data</source>
        <translation type="unfinished"></translation>
    </message>
    <message>
        <location line="+1"/>
        <source>Message Length</source>
        <translation type="unfinished"></translation>
    </message>
    <message>
        <location line="+1"/>
        <source>Message Type</source>
        <translation type="unfinished"></translation>
    </message>
    <message>
        <location line="+1"/>
        <source>Message</source>
        <translation type="unfinished">Wiadomość</translation>
    </message>
    <message>
        <location line="+1"/>
        <source>Messate Type</source>
        <translation type="unfinished"></translation>
    </message>
    <message>
        <location line="+1"/>
        <source>Miner: </source>
        <translation type="unfinished"></translation>
    </message>
    <message>
        <location line="+2"/>
        <source>Name</source>
        <translation type="unfinished"></translation>
    </message>
    <message>
        <location line="+1"/>
        <source>Net averages not yet loaded; </source>
        <translation type="unfinished"></translation>
    </message>
    <message>
        <location line="+1"/>
        <source>Network Date</source>
        <translation type="unfinished"></translation>
    </message>
    <message>
        <location line="+1"/>
        <source>Neural Contract Binary Size</source>
        <translation type="unfinished"></translation>
    </message>
    <message>
        <location line="+1"/>
        <source>Neural Hash</source>
        <translation type="unfinished"></translation>
    </message>
    <message>
        <location line="+1"/>
        <source>No Attached Messages</source>
        <translation type="unfinished"></translation>
    </message>
    <message>
        <location line="+1"/>
        <source>No coins; </source>
        <translation type="unfinished"></translation>
    </message>
    <message>
        <location line="+1"/>
        <source>Offline; </source>
        <translation type="unfinished"></translation>
    </message>
    <message>
        <location line="+3"/>
        <source>Organization</source>
        <translation type="unfinished"></translation>
    </message>
    <message>
        <location line="+1"/>
        <source>Out of rance exception while parsing Transaction Message -&gt; </source>
        <translation type="unfinished"></translation>
    </message>
    <message>
        <location line="+6"/>
        <source>Public Key</source>
        <translation type="unfinished"></translation>
    </message>
    <message>
        <location line="+1"/>
        <source>Question</source>
        <translation type="unfinished"></translation>
    </message>
    <message>
        <location line="+4"/>
        <source>Research Age</source>
        <translation type="unfinished"></translation>
    </message>
    <message>
        <location line="+16"/>
        <source>Set the number of threads to service RPC calls (default: 4)</source>
        <translation type="unfinished"></translation>
    </message>
    <message>
        <location line="+1"/>
        <source>Share Type Debug</source>
        <translation type="unfinished"></translation>
    </message>
    <message>
        <location line="+1"/>
        <source>Share Type</source>
        <translation type="unfinished"></translation>
    </message>
    <message>
        <location line="+8"/>
        <source>Staking Interest</source>
        <translation type="unfinished"></translation>
    </message>
    <message>
        <location line="+1"/>
        <source>Text Message</source>
        <translation type="unfinished"></translation>
    </message>
    <message>
        <location line="+1"/>
        <source>Text Rain Message</source>
        <translation type="unfinished"></translation>
    </message>
    <message>
        <location line="+3"/>
        <source>Title</source>
        <translation type="unfinished"></translation>
    </message>
    <message>
        <location line="+2"/>
        <source>URL</source>
        <translation type="unfinished"></translation>
    </message>
    <message>
        <location line="+1"/>
        <source>Unable To Send Beacon! Unlock Wallet!</source>
        <translation type="unfinished"></translation>
    </message>
    <message>
        <location line="+2"/>
        <source>Unable to extract Share Type. Vote likely &gt; 6 months old</source>
        <translation type="unfinished"></translation>
    </message>
    <message>
        <location line="+3"/>
        <source>Unknown</source>
        <translation type="unfinished"></translation>
    </message>
    <message>
        <location line="+5"/>
        <source>Use UPnP to map the listening port (default: 1 when listening)</source>
        <translation>U?ywaj UPnP do mapowania portu nas?uchu (domy?lnie: 1 gdy nas?uchuje)</translation>
    </message>
    <message>
        <location line="-1"/>
        <source>Use UPnP to map the listening port (default: 0)</source>
        <translation>U?ywaj UPnP do mapowania portu nas?uchu (domy?lnie: 0)</translation>
    </message>
    <message>
        <location line="-108"/>
        <source>Fee per KB to add to transactions you send</source>
        <translation type="unfinished"></translation>
    </message>
    <message>
        <location line="-68"/>
        <source>When creating transactions, ignore inputs with value less than this (default: 0.01)</source>
        <translation type="unfinished"></translation>
    </message>
    <message>
        <location line="+8"/>
        <source>Accept command line and JSON-RPC commands</source>
        <translation>Akceptuj linię poleceń oraz polecenia JSON-RPC</translation>
    </message>
    <message>
        <location line="+171"/>
        <source>Use the test network</source>
        <translation>U?yj sieci testowej</translation>
    </message>
    <message>
        <location line="-56"/>
        <source>Output extra debugging information. Implies all other -debug* options</source>
        <translation type="unfinished"></translation>
    </message>
    <message>
        <location line="+1"/>
        <source>Output extra network debugging information</source>
        <translation type="unfinished"></translation>
    </message>
    <message>
        <location line="+3"/>
        <source>Prepend debug output with timestamp</source>
        <translation type="unfinished"></translation>
    </message>
    <message>
        <location line="+13"/>
        <source>Send trace/debug info to debugger</source>
        <translation type="unfinished"></translation>
    </message>
    <message>
        <location line="-169"/>
        <source>Listen for JSON-RPC connections on &lt;port&gt; (default: 15715 or testnet: 25715)</source>
        <translation type="unfinished"></translation>
    </message>
    <message>
        <location line="+48"/>
        <source>Allow JSON-RPC connections from specified IP address</source>
        <translation>Przyjmuj po??czenia JSON-RPC ze wskazanego adresu IP</translation>
    </message>
    <message>
        <location line="+119"/>
        <source>Send commands to node running on &lt;ip&gt; (default: 127.0.0.1)</source>
        <translation>Wysy?aj polecenia do w?z?a dzia?aj?cego na &lt;ip&gt; (domy?lnie: 127.0.0.1)</translation>
    </message>
    <message>
        <location line="-8"/>
        <source>Require a confirmations for change (default: 0)</source>
        <translation type="unfinished"></translation>
    </message>
    <message>
        <location line="-180"/>
        <source>Enforce transaction scripts to use canonical PUSH operators (default: 1)</source>
        <translation type="unfinished"></translation>
    </message>
    <message>
        <location line="+12"/>
        <source>Execute command when a relevant alert is received (%s in cmd is replaced by message)</source>
        <translation type="unfinished"></translation>
    </message>
    <message>
        <location line="+211"/>
        <source>Upgrade wallet to latest format</source>
        <translation>Zaktualizuj portfel do najnowszego formatu.</translation>
    </message>
    <message>
        <location line="-27"/>
        <source>Set key pool size to &lt;n&gt; (default: 100)</source>
        <translation>Ustaw rozmiar puli kluczy na &lt;n&gt; (domyślnie: 100)</translation>
    </message>
    <message>
        <location line="-15"/>
        <source>Rescan the block chain for missing wallet transactions</source>
        <translation>Przeskanuj blok łańcuchów żeby znaleźć zaginione transakcje portfela</translation>
    </message>
    <message>
        <location line="-109"/>
        <source>Attempt to recover private keys from a corrupt wallet.dat</source>
        <translation>Próbuj odzyskać klucze prywatne z uszkodzonego wallet.dat</translation>
    </message>
    <message>
        <location line="-86"/>
        <source>Acceptable ciphers (default: TLSv1.2+HIGH:TLSv1+HIGH:!SSLv2:!aNULL:!eNULL:!3DES:@STRENGTH)</source>
        <translation type="unfinished"></translation>
    </message>
    <message>
        <location line="+81"/>
        <source>All BOINC projects exhausted.</source>
        <translation type="unfinished"></translation>
    </message>
    <message>
        <location line="+7"/>
        <source>Balance too low to create a smart contract.</source>
        <translation type="unfinished"></translation>
    </message>
    <message>
        <location line="+7"/>
        <source>Boinc Mining</source>
        <translation type="unfinished"></translation>
    </message>
    <message>
        <location line="+9"/>
        <source>Compute Neural Network Hashes...</source>
        <translation type="unfinished"></translation>
    </message>
    <message>
        <location line="+18"/>
        <source>Error obtaining next project.  Error 06172014.</source>
        <translation type="unfinished"></translation>
    </message>
    <message>
        <location line="+1"/>
        <source>Error obtaining next project.  Error 16172014.</source>
        <translation type="unfinished"></translation>
    </message>
    <message>
        <location line="+1"/>
        <source>Error obtaining status.</source>
        <translation type="unfinished"></translation>
    </message>
    <message>
        <location line="+10"/>
        <source>Finding first applicable Research Project...</source>
        <translation type="unfinished"></translation>
    </message>
    <message>
        <location line="+5"/>
        <source>How many blocks to check at startup (default: 2500, 0 = all)</source>
        <translation>Jak wiele bloków sprawdzić przy uruchomieniu (domyślnie: 2500, 0 = wszystkie)</translation>
    </message>
    <message>
        <location line="+1"/>
        <source>How thorough the block verification is (0-6, default: 1)</source>
        <translation>Jak dokładna jest weryfikacja bloków (0-6, domyślnie: 1)</translation>
    </message>
    <message>
        <location line="+3"/>
        <source>Imports blocks from external blk000?.dat file</source>
        <translation>Importuj bloki z zewnętrznego pliku blk000?.dat</translation>
    </message>
    <message>
        <location line="+14"/>
        <source>Loading Network Averages...</source>
        <translation type="unfinished"></translation>
    </message>
    <message>
        <location line="+1"/>
        <source>Loading Persisted Data Cache...</source>
        <translation type="unfinished"></translation>
    </message>
    <message>
        <location line="+7"/>
        <source>Maximum number of outbound connections (default: 8)</source>
        <translation type="unfinished"></translation>
    </message>
    <message>
        <location line="+9"/>
        <source>Mining</source>
        <translation type="unfinished"></translation>
    </message>
    <message>
        <location line="+16"/>
        <source>Please wait for new user wizard to start...</source>
        <translation type="unfinished"></translation>
    </message>
    <message>
        <location line="+22"/>
        <source>Set minimum block size in bytes (default: 0)</source>
        <translation>Ustaw minimalny rozmiar bloku w bajtach (domyślnie: 0)</translation>
    </message>
    <message>
        <location line="-1"/>
        <source>Set maximum block size in bytes (default: 250000)</source>
        <translation>Ustaw maksymalny rozmiar bloku w bajtach (domyślnie: 250000)</translation>
    </message>
    <message>
        <location line="-171"/>
        <source>Set maximum size of high-priority/low-fee transactions in bytes (default: 27000)</source>
        <translation>Ustaw maksymalny rozmiar transakcji wysokiego-priorytetu/niskiej-opłaty w bajtach</translation>
    </message>
    <message>
        <location line="+159"/>
        <source>SSL options: (see the Bitcoin Wiki for SSL setup instructions)</source>
        <translation>Opcje SSL: (odwiedź Bitcoin Wiki w celu uzyskania instrukcji)</translation>
    </message>
    <message>
        <location line="+40"/>
        <source>Use OpenSSL (https) for JSON-RPC connections</source>
        <translation>Użyj OpenSSL (https) do połączeń JSON-RPC</translation>
    </message>
    <message>
        <location line="-33"/>
        <source>Server certificate file (default: server.cert)</source>
        <translation>Plik certyfikatu serwera (domyślnie: server.cert)</translation>
    </message>
    <message>
        <location line="+1"/>
        <source>Server private key (default: server.pem)</source>
        <translation>Klucz prywatny serwera (domyślnie: server.pem)</translation>
    </message>
    <message>
<<<<<<< HEAD
        <location line="+1"/>
        <source>Acceptable ciphers (default: TLSv1+HIGH:!SSLv2:!aNULL:!eNULL:!AH:!3DES:@STRENGTH)</source>
        <translation>Akceptowane szyfry (domyślnie: TLSv1+HIGH:!SSLv2:!aNULL:!eNULL:!AH:!3DES:@STRENGTH)</translation>
    </message>
    <message>
        <location line="+3"/>
=======
        <location line="-57"/>
>>>>>>> d7909820
        <source>Invalid amount for -paytxfee=&lt;amount&gt;: &apos;%s&apos;</source>
        <translation>Nieprawidłowa kwota dla -paytxfee=&lt;amount&gt;: &apos;%s&apos;</translation>
    </message>
    <message>
        <location line="-99"/>
        <source>Warning: -paytxfee is set very high! This is the transaction fee you will pay if you send a transaction.</source>
        <translation>Ostrzeżenie: -paytxfee jest bardzo duży. To jest prowizja za transakcje, którą płacisz, gdy wysyłasz monety.</translation>
    </message>
    <message>
        <location line="+98"/>
        <source>Invalid amount for -mininput=&lt;amount&gt;: &apos;%s&apos;</source>
        <translation>Nieprawidłowa kwota dla -mininput=&lt;amount&gt;: &apos;%s&apos;</translation>
    </message>
    <message>
        <location line="-5"/>
        <source>Initialization sanity check failed. Gridcoin is shutting down.</source>
        <translation>Inicjalizacja poprawności działa nie udała się. Aplikacja gridcoin wyłączy się.</translation>
    </message>
    <message>
        <location line="+103"/>
        <source>Wallet %s resides outside data directory %s.</source>
        <translation>Portfel %s znajduje się poza folderem z danymi %s.</translation>
    </message>
    <message>
        <location line="-239"/>
        <source>Cannot obtain a lock on data directory %s.  Gridcoin is probably already running.</source>
        <translation>Nie można uzyskać blokady na folderze %s.  Aplikacja Gridcoin jest już prawdopodobnie uruchomiona.</translation>
    </message>
    <message>
        <location line="+237"/>
        <source>Verifying database integrity...</source>
        <translation>Sprawdzanie integralności bazy danych...</translation>
    </message>
    <message>
        <location line="-229"/>
        <source>Error initializing database environment %s! To recover, BACKUP THAT DIRECTORY, then remove everything from it except for wallet.dat.</source>
        <translation>Bład inicjalizacji bazy danych %s! Aby odzyskać, ZRÓB KOPIĘ ZAPASOWĄ FOLDERU, dopiero usuń z niego wszystko POMIJAJĄC wallet.dat.</translation>
    </message>
    <message>
        <location line="+44"/>
        <source>Warning: wallet.dat corrupt, data salvaged! Original wallet.dat saved as wallet.{timestamp}.bak in %s; if your balance or transactions are incorrect you should restore from a backup.</source>
        <translation>Ostrzeżenie: Odtworzono dane z uszkodzonego pliku wallet.dat! Oryginalny wallet.dat został zapisany jako wallet.{timestamp}.bak w %s; jeżli twoje saldo lub transakcje są niepoprawne powinieneś odtworzyć kopię zapasową.</translation>
    </message>
    <message>
        <location line="+186"/>
        <source>Vote</source>
        <translation type="unfinished"></translation>
    </message>
    <message>
        <location line="+2"/>
        <source>Wallet locked; </source>
        <translation type="unfinished"></translation>
    </message>
    <message>
        <location line="+3"/>
        <source>Weight</source>
        <translation type="unfinished"></translation>
    </message>
    <message>
        <location line="+1"/>
        <source>wallet.dat corrupt, salvage failed</source>
        <translation>wallet.dat uszkodzony, odtworzenie się nie powiodło</translation>
    </message>
    <message>
        <location line="-18"/>
        <source>Unknown -socks proxy version requested: %i</source>
        <translation>Nieznana wersja proxy w -socks: %i</translation>
    </message>
    <message>
        <location line="-86"/>
        <source>Invalid -tor address: &apos;%s&apos;</source>
        <translation>Nieprawidłowy adres -tor: &apos;%s&apos;</translation>
    </message>
    <message>
        <location line="-48"/>
        <source>Cannot resolve -bind address: &apos;%s&apos;</source>
        <translation>Nie można uzyskać adresu -bind: &apos;%s&apos;</translation>
    </message>
    <message>
        <location line="+1"/>
        <source>Cannot resolve -externalip address: &apos;%s&apos;</source>
        <translation>Nie można uzyskać adresu -externalip: &apos;%s&apos;</translation>
    </message>
    <message>
        <location line="+50"/>
        <source>Invalid amount for -reservebalance=&lt;amount&gt;</source>
        <translation>Nieprawidłowa kwota dla -reservebalance=&lt;amount&gt;</translation>
    </message>
    <message>
<<<<<<< HEAD
        <location line="+1"/>
        <source>Unable to sign checkpoint, wrong checkpointkey?</source>
        <translation>Nie można podpisać punktu kontrolnego. Zły klucz punktu kontrolnego?</translation>
    </message>
    <message>
        <location line="+2"/>
=======
        <location line="-33"/>
>>>>>>> d7909820
        <source>Error loading blkindex.dat</source>
        <translation>Bład ładowania blkindex.dat</translation>
    </message>
    <message>
        <location line="+2"/>
        <source>Error loading wallet.dat: Wallet corrupted</source>
        <translation>Błąd ładowania wallet.dat: Uszkodzony portfel</translation>
    </message>
    <message>
        <location line="-63"/>
        <source>Warning: error reading wallet.dat! All keys read correctly, but transaction data or address book entries might be missing or incorrect.</source>
        <translation>Ostrzeżenie: błąd odczytu wallet.dat! Wszystkie klucze zostały odczytane, ale może brakować pewnych danych transakcji lub wpisów w książce adresowej lub mogą one być nieprawidłowe.</translation>
    </message>
    <message>
        <location line="+64"/>
        <source>Error loading wallet.dat: Wallet requires newer version of Gridcoin</source>
        <translation>Błąd ładowania wallet.dat: Portfel wymaga nowej wersji aplikacji Gridcoin</translation>
    </message>
    <message>
        <location line="+128"/>
        <source>Wallet needed to be rewritten: restart Gridcoin to complete</source>
        <translation>Portfel potrzebuje być zapisany: uruchom ponownie aplikację Gridcoin aby zakończyć</translation>
    </message>
    <message>
        <location line="-130"/>
        <source>Error loading wallet.dat</source>
        <translation>Błąd ładowania wallet.dat</translation>
    </message>
    <message>
        <location line="+22"/>
        <source>Importing blockchain data file.</source>
        <translation>Importowanie pliku danych z łańcuchem bloków.</translation>
    </message>
    <message>
        <location line="+1"/>
        <source>Importing bootstrap blockchain data file.</source>
        <translation>Importowanie pliku startera z łańcuchem bloków.</translation>
    </message>
    <message>
        <location line="-13"/>
        <source>Error: could not start node</source>
        <translation>Błąd: nie udało się wystartować gałęzi</translation>
    </message>
    <message>
        <location line="-83"/>
        <source>Unable to bind to %s on this computer. Gridcoin is probably already running.</source>
        <translation>Nie można przywiązać %s na tym komputerze. Aplikacja Gridcoin jest już prawdopodobnie uruchomiona.</translation>
    </message>
    <message>
        <location line="+186"/>
        <source>Unable to bind to %s on this computer (bind returned error %d, %s)</source>
        <translation>Nie można przywiązać %s na tym komputerze (bind returned error %d, %s)</translation>
    </message>
    <message>
        <location line="-105"/>
        <source>Error: Wallet locked, unable to create transaction  </source>
        <translation>Błąd: Portfel zablokowany, nie mozna utworzyć transakcji  </translation>
    </message>
    <message>
        <location line="+1"/>
        <source>Error: Wallet unlocked for staking only, unable to create transaction.</source>
        <translation>Błąd: Portfel odblokowany tylko do gromadzenia (staking), nie można utworzyć transakcji.</translation>
    </message>
    <message>
        <location line="-105"/>
        <source>Error: This transaction requires a transaction fee of at least %s because of its amount, complexity, or use of recently received funds  </source>
        <translation>Bład: Ta transakcja wymaga opłaty transakcyjnej wysokości conajmniej %s z powodu jej rozmiaru, kompleksowości lub użycia dopiero otrzymanych środków  </translation>
    </message>
    <message>
        <location line="+103"/>
        <source>Error: Transaction creation failed  </source>
        <translation>Bład: Utworzenie transakcji nie powiodło się  </translation>
    </message>
    <message>
        <location line="+79"/>
        <source>Sending...</source>
        <translation>Wysyłanie...</translation>
    </message>
    <message>
        <location line="-186"/>
        <source>Error: The transaction was rejected.  This might happen if some of the coins in your wallet were already spent, such as if you used a copy of wallet.dat and coins were spent in the copy but not marked as spent here.</source>
        <translation>Błąd: Transakcja odrzucona.  Może się tak zdarzyć jeśli niektóre z monet w twoich portfelu zostały już wydane, czyli jeśli użyłeś kopii zapasowej wallet.dat i monety zostały wydany w kopii ale nie zostały oznaczone jako wydane tutaj.</translation>
    </message>
    <message>
        <location line="+133"/>
        <source>Invalid amount</source>
        <translation>Nieprawidłowa kwota</translation>
    </message>
    <message>
        <location line="-98"/>
        <source>Warning: Please check that your computer&apos;s date and time are correct! If your clock is wrong Gridcoin will not work properly.</source>
        <translation>Ostrzeżenie: Proszę sprawdzić czy data i czas twojego komputera są prawidłowe! Jeśli twój zegar jest źle ustawiony, aplikacja Gridcoin nie będzie prawidłowo pracować.</translation>
    </message>
    <message>
        <source>Warning: This version is obsolete, upgrade required!</source>
<<<<<<< HEAD
        <translation>Uwaga: Ta wersja jest przestarzała, aktualizacja wymagana!</translation>
    </message>
    <message>
        <location line="+1"/>
        <source>WARNING: synchronized checkpoint violation detected, but skipped!</source>
        <translation>Ostrzeżenie: Wykryto naruszenie zsynchronizowanego punktu kontrolnego, ale zostało pominięte!</translation>
=======
        <translation type="vanished">Uwaga: Ta wersja jest przestarza?a, aktualizacja wymagana!</translation>
>>>>>>> d7909820
    </message>
    <message>
        <location line="+196"/>
        <source>Warning: Disk space is low!</source>
        <translation>Ostrzeżenie: Mało miejsca na dysku!</translation>
    </message>
    <message>
<<<<<<< HEAD
        <location line="+1"/>
        <source>WARNING: Invalid checkpoint found! Displayed transactions may not be correct! You may need to upgrade, or notify developers.</source>
        <translation>Ostrzeżenie: Znaleziono nieprawidłowy punkt kontrolny! Wyświetlane informacje mogą być nieprawidłowe! Powinieneś zaktualizować oprogramowanie lub powiadomić programistów.</translation>
    </message>
    <message>
        <location line="-114"/>
=======
        <location line="-52"/>
>>>>>>> d7909820
        <source>Run in the background as a daemon and accept commands</source>
        <translation>Uruchom w tle jako daemon i przyjmuj polecenia</translation>
    </message>
    <message>
        <location line="-169"/>
        <source>Execute command when a wallet transaction changes (%s in cmd is replaced by TxID)</source>
        <translation>Wykonaj polecenie, kiedy transakcja portfela ulegnie zmianie (%s w poleceniu zostanie zastąpione przez TxID)</translation>
    </message>
    <message>
        <location line="+63"/>
        <source>Block creation options:</source>
        <translation>Opcje tworzenia bloku:</translation>
    </message>
    <message>
        <location line="+39"/>
        <source>Failed to listen on any port. Use -listen=0 if you want this.</source>
        <translation>Próba nasłuchiwania na jakimkolwiek porcie nie powiodła się. Użyj -listen=0 jeśli tego chcesz.</translation>
    </message>
    <message>
        <location line="+90"/>
        <source>Specify wallet file (within data directory)</source>
        <translation>Określ plik portfela (w obrębie folderu danych)</translation>
    </message>
    <message>
        <location line="-18"/>
        <source>Send trace/debug info to console instead of debug.log file</source>
        <translation>Wyślij informację/raport do konsoli zamiast do pliku debug.log</translation>
    </message>
    <message>
        <location line="+13"/>
        <source>Shrink debug.log file on client startup (default: 1 when no -debug)</source>
        <translation>Zmniejsz plik debug.log przy starcie programu (domyślnie: 1 jeśli nie użyto -debug)</translation>
    </message>
    <message>
        <location line="+28"/>
        <source>Username for JSON-RPC connections</source>
        <translation>Nazwa użytkownika dla połączeń JSON-RPC</translation>
    </message>
    <message>
        <location line="-55"/>
        <source>Password for JSON-RPC connections</source>
        <translation>Hasło do połączeń JSON-RPC</translation>
    </message>
    <message>
        <location line="-157"/>
        <source>Execute command when the best block changes (%s in cmd is replaced by block hash)</source>
        <translation>Wykonaj polecenie kiedy najlepszy blok ulegnie zmianie (%s w komendzie zastanie zastąpione przez hash bloku)</translation>
    </message>
    <message>
        <location line="+50"/>
        <source>Allow DNS lookups for -addnode, -seednode and -connect</source>
        <translation>Zezwól -addnode, -seednode i -connect na łączenie się z serwerem DNS</translation>
    </message>
    <message>
        <location line="+147"/>
        <source>To use the %s option</source>
        <translation>Aby użyć opcji %s</translation>
    </message>
    <message>
        <location line="-245"/>
        <source>%s, you must set a rpcpassword in the configuration file:
 %s
It is recommended you use the following random password:
rpcuser=gridcoinrpc
rpcpassword=%s
(you do not need to remember this password)
The username and password MUST NOT be the same.
If the file does not exist, create it with owner-readable-only file permissions.
It is also recommended to set alertnotify so you are notified of problems;
for example: alertnotify=echo %%s | mail -s &quot;Gridcoin Alert&quot; admin@foo.com
</source>
        <translation>%s, musisz ustawić rpcpassword w pliku konfiguracyjnych:
 %s
Zalecane jest użycie wygenerowanego hasła:
rpcuser=gridcoinrpc
rpcpassword=%s
(nie musisz pamiętać tego hasła)
Nazwa użytkownika i hasło nie mogą być takie same.
Jeśli plik nie istnieje, utwórz go z uprawnieniami tylko do odczytu.
Również zaleca się ustawienie powiadomień alarmowych abyś był poinformowany o problemach;
na przykład: alertnotify=echo %%s | mail -s &quot;Alarm Gridcoin&quot; admin@foo.com
</translation>
    </message>
    <message>
        <location line="+21"/>
        <source>An error occurred while setting up the RPC port %u for listening on IPv6, falling back to IPv4: %s</source>
        <translation>Wystąpił błąd podczas ustawiania portu RPC %u w tryb nasłuchu dla IPv6, korzystam z IPv4: %s</translation>
    </message>
    <message>
        <location line="-2"/>
        <source>An error occurred while setting up the RPC port %u for listening on IPv4: %s</source>
        <translation>Wystąpił błąd podczas ustawiania portu RPC %u w tryb nasłuchu: %s</translation>
    </message>
    <message>
        <location line="+64"/>
        <source>You must set rpcpassword=&lt;password&gt; in the configuration file:
%s
If the file does not exist, create it with owner-readable-only file permissions.</source>
        <translation>Musisz ustawić rpcpassword=&lt;hasło&gt; w pliku configuracyjnym:
%s
Jeżeli plik nie istnieje, utwórz go z uprawnieniami właćciciela-tylko-do-odczytu.</translation>
    </message>
    <message>
        <location line="+69"/>
        <source>Gridcoin version</source>
        <translation>Wersja Gridcoin</translation>
    </message>
    <message>
        <location line="+102"/>
        <source>Usage:</source>
        <translation>Użycie:</translation>
    </message>
    <message>
        <location line="-37"/>
        <source>Send command to -server or gridcoind</source>
        <translation>Wyślij komendę do -server lub gridcoin</translation>
    </message>
    <message>
        <location line="-46"/>
        <source>List commands</source>
        <translation>Lista poleceń</translation>
    </message>
    <message>
        <location line="-20"/>
        <source>Get help for a command</source>
        <translation>Uzyskaj pomoc do polecenia</translation>
    </message>
    <message>
        <location line="+2"/>
        <source>Gridcoin</source>
        <translation></translation>
    </message>
    <message>
        <location line="+22"/>
        <source>Loading addresses...</source>
        <translation>Wczytywanie adresów...</translation>
    </message>
    <message>
        <location line="-12"/>
        <source>Invalid -proxy address: &apos;%s&apos;</source>
        <translation>Nieprawidłowy adres -proxy: &apos;%s&apos;</translation>
    </message>
    <message>
        <location line="+88"/>
        <source>Unknown network specified in -onlynet: &apos;%s&apos;</source>
        <translation>Nieznana sieć w -onlynet: &apos;%s&apos;</translation>
    </message>
    <message>
        <location line="-90"/>
        <source>Insufficient funds</source>
        <translation>Niewystarczające środki</translation>
    </message>
    <message>
        <location line="+15"/>
        <source>Loading block index...</source>
        <translation>Ładowanie indeksu bloku...</translation>
    </message>
    <message>
        <location line="-82"/>
        <source>Add a node to connect to and attempt to keep the connection open</source>
        <translation>Dodaj węzeł do podłączenia się i próbuj utrzymać to połączenie</translation>
    </message>
    <message>
        <location line="+83"/>
        <source>Loading wallet...</source>
        <translation>Wczytywanie portfela...</translation>
    </message>
    <message>
        <location line="-62"/>
        <source>Cannot downgrade wallet</source>
        <translation>Nie można dezaktualizować portfela</translation>
    </message>
    <message>
        <location line="+3"/>
        <source>Cannot write default address</source>
        <translation>Nie można zapisać domyślnego adresu</translation>
    </message>
    <message>
        <location line="+94"/>
        <source>Rescanning...</source>
        <translation>Ponowne skanowanie...</translation>
    </message>
    <message>
        <location line="-81"/>
        <source>Done loading</source>
        <translation>Wczytywanie zakończone</translation>
    </message>
    <message>
        <location line="+10"/>
        <source>Error</source>
        <translation>Błąd</translation>
    </message>
</context>
</TS><|MERGE_RESOLUTION|>--- conflicted
+++ resolved
@@ -491,11 +491,7 @@
     </message>
     <message>
         <source>&amp;Backup Wallet...</source>
-<<<<<<< HEAD
         <translation>&amp;Wykonaj kopię zapasową...</translation>
-=======
-        <translation type="vanished">Wykonaj kopię zapasową...</translation>
->>>>>>> d7909820
     </message>
     <message>
         <location line="-1156"/>
@@ -504,11 +500,7 @@
     </message>
     <message>
         <source>Backup wallet to another location</source>
-<<<<<<< HEAD
         <translation>Wykonaj kopię zapasową portfela w inne miejsce</translation>
-=======
-        <translation type="vanished">Zapasowy portfel w innej lokalizacji</translation>
->>>>>>> d7909820
     </message>
     <message>
         <location line="+1"/>
@@ -581,7 +573,6 @@
         <translation>Odbie&amp;rz</translation>
     </message>
     <message>
-<<<<<<< HEAD
         <location line="+65"/>
         <source>&amp;Rebuild Block Chain</source>
         <translation>&amp;Odbuduj łańcuch bloków</translation>
@@ -613,9 +604,6 @@
     </message>
     <message>
         <location line="+3"/>
-=======
-        <location line="+63"/>
->>>>>>> d7909820
         <source>&amp;About Gridcoin</source>
         <translation>&amp;O Gridcoin</translation>
     </message>
@@ -636,7 +624,6 @@
     </message>
     <message>
         <location line="+3"/>
-<<<<<<< HEAD
         <source>&amp;Advanced Configuration</source>
         <translation>Konfiguracj&amp;a zaawansowana</translation>
     </message>
@@ -647,8 +634,6 @@
     </message>
     <message>
         <location line="+3"/>
-=======
->>>>>>> d7909820
         <source>&amp;New User Wizard</source>
         <translation>&amp;Nowy kreator użytkownika</translation>
     </message>
@@ -669,7 +654,6 @@
         <translation>Głosowanie</translation>
     </message>
     <message>
-<<<<<<< HEAD
         <location line="+77"/>
         <source>&amp;Foundation</source>
         <translation>&amp;Fundacja</translation>
@@ -681,9 +665,6 @@
     </message>
     <message>
         <location line="+3"/>
-=======
-        <location line="+59"/>
->>>>>>> d7909820
         <source>&amp;Diagnostics</source>
         <translation>&amp;Diagnostyka</translation>
     </message>
@@ -694,7 +675,6 @@
     </message>
     <message>
         <location line="+4"/>
-<<<<<<< HEAD
         <source>FA&amp;Q</source>
         <translation></translation>
     </message>
@@ -707,10 +687,6 @@
         <location line="+4"/>
         <source>Modify configuration options for Gridcoin</source>
         <translation>Zmień konfigurację dla Gridcoin</translation>
-=======
-        <source>Modify configuration options for Gridcoin</source>
-        <translation type="unfinished"></translation>
-    </message>
     <message>
         <location line="+2"/>
         <source>&amp;Show / Hide</source>
@@ -720,7 +696,6 @@
         <location line="+4"/>
         <source>&amp;Backup Wallet/Config...</source>
         <translation type="unfinished"></translation>
->>>>>>> d7909820
     </message>
     <message>
         <location line="+1"/>
@@ -745,7 +720,6 @@
         <translation>%1 aktywnych połączeń do sieci Gridcoin</translation>
     </message>
     <message>
-<<<<<<< HEAD
         <location line="+25"/>
         <source>%1 second(s) ago</source>
         <translation>%1 sekund(y) temu</translation>
@@ -767,9 +741,6 @@
     </message>
     <message>
         <location line="+23"/>
-=======
-        <location line="+60"/>
->>>>>>> d7909820
         <source>Last received block was generated %1.</source>
         <translation>Ostatni odebrany blok został wygenerowany %1.</translation>
     </message>
@@ -921,7 +892,6 @@
         </translation>
     </message>
     <message>
-<<<<<<< HEAD
         <location line="+27"/>
         <source>Staking.&lt;br&gt;Your weight is %1&lt;br&gt;Network weight is %2&lt;br&gt;&lt;b&gt;Estimated&lt;/b&gt; time to earn reward is %3. %4</source>
         <translation>Twoja waga wynosi %1&lt;br&gt;Waga sieci to %2&lt;br&gt;&lt;b&gt;Szacowany&lt;/b&gt; czas do uzyskania nagrody to %3. %4</translation>
@@ -963,9 +933,6 @@
     </message>
     <message>
         <location line="-1246"/>
-=======
-        <location line="-1049"/>
->>>>>>> d7909820
         <source>&amp;File</source>
         <translation>&amp;Plik</translation>
     </message>
@@ -1326,7 +1293,6 @@
         <translation type="unfinished"></translation>
     </message>
     <message>
-<<<<<<< HEAD
         <location line="+10"/>
         <source>The label associated with this address book entry</source>
         <translation>Etykieta jest związana z tym wpisem książki adresowej</translation>
@@ -1335,7 +1301,6 @@
         <location line="+17"/>
         <source>The address associated with this address book entry. This can only be modified for sending addresses.</source>
         <translation>Adres jest związany z tym wpisem książki adresowej. Można edytować tylko dla adresów wyjściowych.</translation>
-=======
         <location line="+51"/>
         <source>Verify BOINC path</source>
         <translation type="unfinished"></translation>
@@ -1344,7 +1309,6 @@
         <location line="+7"/>
         <source>Verify CPID has RAC</source>
         <translation type="unfinished"></translation>
->>>>>>> d7909820
     </message>
     <message>
         <location line="+29"/>
@@ -1726,11 +1690,7 @@
     </message>
     <message>
         <source>Proxy &amp;IP:</source>
-<<<<<<< HEAD
         <translation>&amp;IP proxy:</translation>
-=======
-        <translation type="vanished">&amp;IP proxy: </translation>
->>>>>>> d7909820
     </message>
     <message>
         <location line="+45"/>
@@ -1894,15 +1854,13 @@
         <translation>Waga sieci:</translation>
     </message>
     <message>
-<<<<<<< HEAD
         <location line="+17"/>
         <source>DPOR Weight:</source>
         <translation>Waga DPOR:</translation>
-=======
+    <message>
         <location line="+275"/>
         <source>Error Messages:</source>
         <translation type="unfinished"></translation>
->>>>>>> d7909820
     </message>
     <message>
         <location line="-251"/>
@@ -1930,16 +1888,12 @@
         <translation>Aktualne głosowanie:</translation>
     </message>
     <message>
-<<<<<<< HEAD
         <location line="+17"/>
         <source>Client Messages:</source>
         <translation>Wiadomości:</translation>
     </message>
     <message>
         <location line="-515"/>
-=======
-        <location line="-456"/>
->>>>>>> d7909820
         <source>Available:</source>
         <translation>Dostępne:</translation>
     </message>
@@ -2607,14 +2561,11 @@
     </message>
     <message>
         <location line="+22"/>
-<<<<<<< HEAD
         <source>Track Coins</source>
         <translation>Śledź monety</translation>
     </message>
     <message>
         <location line="+7"/>
-=======
->>>>>>> d7909820
         <source>Add Attachment</source>
         <translation>Załącznik</translation>
     </message>
@@ -2986,7 +2937,6 @@
     </message>
     <message>
         <source>Transaction ID</source>
-<<<<<<< HEAD
         <translation>ID transakcji</translation>
     </message>
     <message>
@@ -2998,9 +2948,6 @@
         <location line="+1"/>
         <source>Block Number</source>
         <translation>Numer bloku</translation>
-=======
-        <translation type="vanished">ID transakcji</translation>
->>>>>>> d7909820
     </message>
     <message>
         <location line="+27"/>
@@ -3009,11 +2956,7 @@
     </message>
     <message>
         <source>Information</source>
-<<<<<<< HEAD
-        <translation>Informacje</translation>
-=======
-        <translation type="obsolete">Informacja</translation>
->>>>>>> d7909820
+        <translation type="obsolete">Informacje</translation>
     </message>
     <message>
         <location line="-162"/>
@@ -3041,11 +2984,7 @@
     </message>
     <message>
         <source>Inputs</source>
-<<<<<<< HEAD
         <translation>Wejścia</translation>
-=======
-        <translation type="vanished">Wej?cia</translation>
->>>>>>> d7909820
     </message>
     <message>
         <location line="+108"/>
@@ -3420,7 +3359,6 @@
 <context>
     <name>UpgradeDialog</name>
     <message>
-<<<<<<< HEAD
         <location filename="../forms/upgradedialog.ui" line="+14"/>
         <source>Gridcoin Upgrading Facility</source>
         <translation>Aktualizowanie oprogramowania Gridcoin</translation>
@@ -3438,11 +3376,7 @@
     <message>
         <location line="+7"/>
         <source>Hide</source>
-        <translation>Ukryj</translation>
-=======
-        <source>Hide</source>
         <translation type="obsolete">Ukryj</translation>
->>>>>>> d7909820
     </message>
 </context>
 <context>
@@ -3539,7 +3473,6 @@
         <translation>Typ udziału</translation>
     </message>
     <message>
-<<<<<<< HEAD
         <location line="+1"/>
         <source>Question</source>
         <translation>Pytanie</translation>
@@ -3552,9 +3485,6 @@
     </message>
     <message>
         <location line="-157"/>
-=======
-        <location line="-2"/>
->>>>>>> d7909820
         <source># Voters</source>
         <translation># Głosujący</translation>
     </message>
@@ -3564,16 +3494,12 @@
         <translation>Kompletny udział</translation>
     </message>
     <message>
-<<<<<<< HEAD
         <location line="+1"/>
         <source>URL</source>
         <translation>URL</translation>
     </message>
     <message>
         <location line="+1"/>
-=======
-        <location line="-2"/>
->>>>>>> d7909820
         <source>Best Answer</source>
         <translation>Najlepsza odpowiedź</translation>
     </message>
@@ -3599,14 +3525,11 @@
     </message>
     <message>
         <location line="+2"/>
-<<<<<<< HEAD
         <source>Question.</source>
         <translation>Pytanie.</translation>
     </message>
     <message>
         <location line="+4"/>
-=======
->>>>>>> d7909820
         <source>Total Participants.</source>
         <translation>Uczestników razem.</translation>
     </message>
@@ -3617,14 +3540,11 @@
     </message>
     <message>
         <location line="+2"/>
-<<<<<<< HEAD
         <source>URL.</source>
         <translation>URL.</translation>
     </message>
     <message>
         <location line="+2"/>
-=======
->>>>>>> d7909820
         <source>Best Answer.</source>
         <translation>Najlepsza odpowiedź.</translation>
     </message>
@@ -3683,16 +3603,12 @@
         <translation>Ta wiadomość pomocy</translation>
     </message>
     <message>
-<<<<<<< HEAD
         <location line="+1"/>
         <source>Specify configuration file (default: gridcoin.conf)</source>
         <translation>Określ plik konfiguracyjny (domyślnie: gridcoin.con)</translation>
     </message>
     <message>
         <location line="+1"/>
-=======
-        <location line="-6"/>
->>>>>>> d7909820
         <source>Specify pid file (default: gridcoind.pid)</source>
         <translation>Określ plik PID (domyślnie: gridcoin.pid)</translation>
     </message>
@@ -3772,16 +3688,12 @@
         <translation>Odkryj własny adres IP (domy?lnie: 1 kiedy w trybie nas?uchu i brak -externalip )</translation>
     </message>
     <message>
-<<<<<<< HEAD
         <location line="+1"/>
         <source>Find peers using internet relay chat (default: 0)</source>
         <translation>Znajdź peerów korzystających z IRC</translation>
     </message>
     <message>
         <location line="+1"/>
-=======
-        <location line="-41"/>
->>>>>>> d7909820
         <source>Accept connections from outside (default: 1 if no -proxy or -connect)</source>
         <translation>Akceptuj połączenia z zewnątrz (domyślnie: 1 jeżli nie ustawiono -proxy lub -connect)</translation>
     </message>
@@ -3801,16 +3713,12 @@
         <translation>Czas synchronizacji z innymi gałęziami. Wyłącz jeśli czas na twoim systemie jest dokładny n.p. synchronizuje się przez NTP (domyślnie: 1)</translation>
     </message>
     <message>
-<<<<<<< HEAD
         <location line="+3"/>
         <source>Sync checkpoints policy (default: strict)</source>
         <translation>Synchronizuj zasady punktu kontrolnego (default: ścisły)</translation>
     </message>
     <message>
         <location line="+1"/>
-=======
-        <location line="+184"/>
->>>>>>> d7909820
         <source>Threshold for disconnecting misbehaving peers (default: 100)</source>
         <translation>Próg po którym nast?pi rozłączenie nietrzymających się zasad peerów (domyślnie: 100)</translation>
     </message>
@@ -3820,7 +3728,6 @@
         <translation>Czas w sekundach, przez jaki nietrzymający się zasad peerzy nie będą mogli ponownie się podłączyć (domyślnie: 86400)</translation>
     </message>
     <message>
-<<<<<<< HEAD
         <location line="+3"/>
         <source>Maximum per-connection receive buffer, &lt;n&gt;*1000 bytes (default: 5000)</source>
         <translation>Maksymalny bufor odbioru na połączenie, &lt;n&gt;*1000 bajtów (domyślnie: 5000)</translation>
@@ -3849,8 +3756,6 @@
         <location line="+1"/>
         <source>When creating transactions, ignore inputs with value less than this (default: 0.01)</source>
         <translation>Przy tworzeniu transakcji, ignoruj wpisy większe niż to (domyślnie: 0.01)</translation>
-=======
-        <location line="-56"/>
         <location line="+1"/>
         <source>None</source>
         <translation type="unfinished"></translation>
@@ -3889,7 +3794,6 @@
         <location line="+1"/>
         <source>Add Poll</source>
         <translation type="unfinished"></translation>
->>>>>>> d7909820
     </message>
     <message>
         <location line="+1"/>
@@ -3898,7 +3802,6 @@
     </message>
     <message>
         <location line="+2"/>
-<<<<<<< HEAD
         <source>Use the test network</source>
         <translation>Użyj sieci testowej</translation>
     </message>
@@ -3956,7 +3859,8 @@
         <location line="+3"/>
         <source>Upgrade wallet to latest format</source>
         <translation>Zaktualizuj portfel do najnowszego formatu</translation>
-=======
+    <message>
+        <location line="+1"/>
         <source>Address</source>
         <translation type="unfinished">Adres</translation>
     </message>
@@ -4009,7 +3913,6 @@
         <location line="+1"/>
         <source>Boinc Reward</source>
         <translation type="unfinished"></translation>
->>>>>>> d7909820
     </message>
     <message>
         <location line="+1"/>
@@ -4477,16 +4380,12 @@
         <translation>Klucz prywatny serwera (domyślnie: server.pem)</translation>
     </message>
     <message>
-<<<<<<< HEAD
         <location line="+1"/>
         <source>Acceptable ciphers (default: TLSv1+HIGH:!SSLv2:!aNULL:!eNULL:!AH:!3DES:@STRENGTH)</source>
         <translation>Akceptowane szyfry (domyślnie: TLSv1+HIGH:!SSLv2:!aNULL:!eNULL:!AH:!3DES:@STRENGTH)</translation>
     </message>
     <message>
         <location line="+3"/>
-=======
-        <location line="-57"/>
->>>>>>> d7909820
         <source>Invalid amount for -paytxfee=&lt;amount&gt;: &apos;%s&apos;</source>
         <translation>Nieprawidłowa kwota dla -paytxfee=&lt;amount&gt;: &apos;%s&apos;</translation>
     </message>
@@ -4576,16 +4475,12 @@
         <translation>Nieprawidłowa kwota dla -reservebalance=&lt;amount&gt;</translation>
     </message>
     <message>
-<<<<<<< HEAD
         <location line="+1"/>
         <source>Unable to sign checkpoint, wrong checkpointkey?</source>
         <translation>Nie można podpisać punktu kontrolnego. Zły klucz punktu kontrolnego?</translation>
     </message>
     <message>
         <location line="+2"/>
-=======
-        <location line="-33"/>
->>>>>>> d7909820
         <source>Error loading blkindex.dat</source>
         <translation>Bład ładowania blkindex.dat</translation>
     </message>
@@ -4681,16 +4576,12 @@
     </message>
     <message>
         <source>Warning: This version is obsolete, upgrade required!</source>
-<<<<<<< HEAD
         <translation>Uwaga: Ta wersja jest przestarzała, aktualizacja wymagana!</translation>
     </message>
     <message>
         <location line="+1"/>
         <source>WARNING: synchronized checkpoint violation detected, but skipped!</source>
         <translation>Ostrzeżenie: Wykryto naruszenie zsynchronizowanego punktu kontrolnego, ale zostało pominięte!</translation>
-=======
-        <translation type="vanished">Uwaga: Ta wersja jest przestarza?a, aktualizacja wymagana!</translation>
->>>>>>> d7909820
     </message>
     <message>
         <location line="+196"/>
@@ -4698,16 +4589,12 @@
         <translation>Ostrzeżenie: Mało miejsca na dysku!</translation>
     </message>
     <message>
-<<<<<<< HEAD
         <location line="+1"/>
         <source>WARNING: Invalid checkpoint found! Displayed transactions may not be correct! You may need to upgrade, or notify developers.</source>
         <translation>Ostrzeżenie: Znaleziono nieprawidłowy punkt kontrolny! Wyświetlane informacje mogą być nieprawidłowe! Powinieneś zaktualizować oprogramowanie lub powiadomić programistów.</translation>
     </message>
     <message>
         <location line="-114"/>
-=======
-        <location line="-52"/>
->>>>>>> d7909820
         <source>Run in the background as a daemon and accept commands</source>
         <translation>Uruchom w tle jako daemon i przyjmuj polecenia</translation>
     </message>
