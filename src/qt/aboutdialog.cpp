#include "aboutdialog.h"
#include "ui_aboutdialog.h"
#include "clientmodel.h"
#include "version.h"
#ifdef WIN32
#include <QAxObject>
#endif
#include <sys/types.h>
#include <stdio.h>
#include <stdlib.h>
#include <iostream>
#include "uint256.h"
#include "base58.h"
#include "../global_objects.hpp"
#include "../global_objects_noui.hpp"



AboutDialog::AboutDialog(QWidget *parent) :
    QDialog(parent),
    ui(new Ui::AboutDialog)
{
    ui->setupUi(this);

    // Set current copyright year and boinc utilization
<<<<<<< HEAD
    QString cr = "Copyright 2009-2018 The Bitcoin/Peercoin/Black-Coin/Gridcoin developers";
=======
    QString cr = "Copyright 2009-2019 The Bitcoin/Peercoin/Black-Coin/Gridcoin developers";
    std::string sBoincUtilization="";
    sBoincUtilization = strprintf("%d",nBoincUtilization);
	QString qsUtilization = QString::fromUtf8(sBoincUtilization.c_str());
>>>>>>> 9f77efcc
	QString qsRegVersion  = QString::fromUtf8(sRegVer.c_str());
    ui->copyrightLabel->setText("Registered Version: " + qsRegVersion + "             " + cr);
   // setTheme(this, THEME_ABOUTDIALOG);

}


void AboutDialog::setModel(ClientModel *model)
{
    if(model)
    {
        ui->versionLabel->setText(model->formatFullVersion());
    }
}

AboutDialog::~AboutDialog()
{
    delete ui;
}

void AboutDialog::on_buttonBox_accepted()
{
    close();
}<|MERGE_RESOLUTION|>--- conflicted
+++ resolved
@@ -23,14 +23,10 @@
     ui->setupUi(this);
 
     // Set current copyright year and boinc utilization
-<<<<<<< HEAD
-    QString cr = "Copyright 2009-2018 The Bitcoin/Peercoin/Black-Coin/Gridcoin developers";
-=======
     QString cr = "Copyright 2009-2019 The Bitcoin/Peercoin/Black-Coin/Gridcoin developers";
     std::string sBoincUtilization="";
     sBoincUtilization = strprintf("%d",nBoincUtilization);
 	QString qsUtilization = QString::fromUtf8(sBoincUtilization.c_str());
->>>>>>> 9f77efcc
 	QString qsRegVersion  = QString::fromUtf8(sRegVer.c_str());
     ui->copyrightLabel->setText("Registered Version: " + qsRegVersion + "             " + cr);
    // setTheme(this, THEME_ABOUTDIALOG);
