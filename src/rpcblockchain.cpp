--- conflicted
+++ resolved
@@ -90,19 +90,6 @@
 void HarvestCPIDs(bool cleardata);
 BlockFinder RPCBlockFinder;
 
-<<<<<<< HEAD
-double GetNetworkAvgByProject(std::string projectname)
-{
-    boost::replace_all(projectname, "_", " ");
-    if (mvNetwork.size() < 1)   return 0;
-    StructCPID structcpid = mvNetwork[projectname];
-    if (!structcpid.initialized) return 0;
-    double networkavgrac = structcpid.AverageRAC;
-    return networkavgrac;
-}
-
-=======
->>>>>>> 24fb7db1
 double GetDifficulty(const CBlockIndex* blockindex)
 {
     // Floating point number that is a multiple of the minimum difficulty,
@@ -659,11 +646,6 @@
         std::vector<std::string> vProjects = split(projects.c_str(),";");
         if (vProjects.size() > 0)
         {
-<<<<<<< HEAD
-            double totalRAC = 0;
-=======
-            WHITELISTED_PROJECTS = 0;
->>>>>>> 24fb7db1
             for (unsigned int i = 0; i < vProjects.size(); i++)
             {
                 // For each Project in the contract
@@ -678,11 +660,6 @@
                         //As of 7-16-2015, start pulling in Total RAC
                         mvNetworkCopy[project]=stProject;
                         TotalProjects++;
-<<<<<<< HEAD
-                        TotalRAC += avg;
-=======
-                        WHITELISTED_PROJECTS++;
->>>>>>> 24fb7db1
                     }
                 }
             }
@@ -2528,12 +2505,7 @@
 
                     if (IsResearchAgeEnabled(pindexBest->nHeight))
                     {
-<<<<<<< HEAD
-
                         StructCPID& stCPID = GetLifetimeCPID(structMag.cpid);
-=======
-                        StructCPID stCPID = GetLifetimeCPID(structMag.cpid,"MagnitudeReport");
->>>>>>> 24fb7db1
                         double days = (GetAdjustedTime() - stCPID.LowLockTime) / 86400.0;
                         entry.pushKV("CPID",structMag.cpid);
                         StructCPID& UH = GetInitializedStructCPID2(cpid,mvMagnitudes);
