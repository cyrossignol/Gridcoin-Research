// Copyright (c) 2009-2010 Satoshi Nakamoto
// Copyright (c) 2009-2012 The Bitcoin developers
// Distributed under the MIT/X11 software license, see the accompanying
// file COPYING or http://www.opensource.org/licenses/mit-license.php.

#include "alert.h"
#include "checkpoints.h"
#include "db.h"
#include "txdb.h"
#include "net.h"
#include "init.h"
#include "ui_interface.h"
#include "kernel.h"
#include "block.h"
#include "scrypt.h"
#include "global_objects_noui.hpp"
#include "util.h"
#include "cpid.h"
#include "bitcoinrpc.h"
#include "json/json_spirit_value.h"
#include "boinc.h"
#include "beacon.h"

#include <boost/lexical_cast.hpp>
#include <boost/filesystem.hpp>
#include <boost/filesystem/fstream.hpp>
#include <boost/algorithm/string/replace.hpp>
#include <boost/algorithm/string/case_conv.hpp> // for to_lower()
#include <boost/algorithm/string/predicate.hpp> // for startswith() and endswith()
#include <boost/algorithm/string/join.hpp>
#include <boost/thread.hpp>
#include <boost/asio.hpp>

#include <openssl/md5.h>
#include <ctime>
#include <math.h>

int GetDayOfYear();
void GetBeaconElements(std::string sBeacon,std::string& out_cpid, std::string& out_address, std::string& out_publickey);
extern std::string NodeAddress(CNode* pfrom);
extern std::string ConvertBinToHex(std::string a);
extern std::string ConvertHexToBin(std::string a);
extern bool WalletOutOfSync();
extern bool WriteKey(std::string sKey, std::string sValue);
std::string GetBeaconPublicKey(const std::string& cpid, bool bAdvertisingBeacon);
bool AdvertiseBeacon(bool bFromService, std::string &sOutPrivKey, std::string &sOutPubKey, std::string &sError, std::string &sMessage);
std::string SignBlockWithCPID(std::string sCPID, std::string sBlockHash);
extern void CleanInboundConnections(bool bClearAll);
extern bool PushGridcoinDiagnostics();
double qtPushGridcoinDiagnosticData(std::string data);
int RestartClient();
bool RequestSupermajorityNeuralData();
extern bool AskForOutstandingBlocks(uint256 hashStart);
extern bool CleanChain();
extern void ResetTimerMain(std::string timer_name);
extern std::string UnpackBinarySuperblock(std::string sBlock);
extern std::string PackBinarySuperblock(std::string sBlock);
extern bool TallyResearchAverages(bool Forcefully);
extern void IncrementCurrentNeuralNetworkSupermajority(std::string NeuralHash, std::string GRCAddress, double distance);
bool VerifyCPIDSignature(std::string sCPID, std::string sBlockHash, std::string sSignature);
int DownloadBlocks();
int DetermineCPIDType(std::string cpid);
extern MiningCPID GetInitializedMiningCPID(std::string name, std::map<std::string, MiningCPID>& vRef);
extern std::string getHardDriveSerial();
extern bool IsSuperBlock(CBlockIndex* pIndex);
extern bool VerifySuperblock(std::string superblock, int nHeight);
extern double ExtractMagnitudeFromExplainMagnitude();
extern void AddPeek(std::string data);
extern void GridcoinServices();
int64_t BeaconTimeStamp(std::string cpid, bool bZeroOutAfterPOR);
extern bool NeedASuperblock();
extern double SnapToGrid(double d);
extern bool NeuralNodeParticipates();
extern bool StrLessThanReferenceHash(std::string rh);
void BusyWaitForTally();
extern bool TallyNetworkAverages(bool Forcefully);
extern bool IsContract(CBlockIndex* pIndex);
std::string ExtractValue(std::string data, std::string delimiter, int pos);
extern MiningCPID GetBoincBlockByIndex(CBlockIndex* pblockindex);
json_spirit::Array MagnitudeReport(std::string cpid);
extern void AddCPIDBlockHash(const std::string& cpid, const uint256& blockhash);
extern void ZeroOutResearcherTotals(std::string cpid);
extern StructCPID GetLifetimeCPID(const std::string& cpid, const std::string& sFrom);
extern std::string getCpuHash();
std::string getMacAddress();
std::string TimestampToHRDate(double dtm);
bool CPIDAcidTest2(std::string bpk, std::string externalcpid);
bool HasActiveBeacon(const std::string& cpid);
extern bool BlockNeedsChecked(int64_t BlockTime);
extern void FixInvalidResearchTotals(std::vector<CBlockIndex*> vDisconnect, std::vector<CBlockIndex*> vConnect);
int64_t GetEarliestWalletTransaction();
extern void IncrementVersionCount(const std::string& Version);
double GetSuperblockAvgMag(std::string data,double& out_beacon_count,double& out_participant_count,double& out_avg,bool bIgnoreBeacons);
extern bool LoadAdminMessages(bool bFullTableScan,std::string& out_errors);
extern bool UnusualActivityReport();

extern std::string GetCurrentNeuralNetworkSupermajorityHash(double& out_popularity);
extern std::string GetNeuralNetworkSupermajorityHash(double& out_popularity);
       
extern double CalculatedMagnitude2(std::string cpid, int64_t locktime,bool bUseLederstrumpf);
extern int64_t ComputeResearchAccrual(int64_t nTime, std::string cpid, std::string operation, CBlockIndex* pindexLast, bool bVerifyingBlock, int VerificationPhase, double& dAccrualAge, double& dMagnitudeUnit, double& AvgMagnitude);



extern bool UpdateNeuralNetworkQuorumData();
bool AsyncNeuralRequest(std::string command_name,std::string cpid,int NodeLimit);
double qtExecuteGenericFunction(std::string function,std::string data);
extern std::string GetQuorumHash(std::string data);
extern bool FullSyncWithDPORNodes();

std::string qtExecuteDotNetStringFunction(std::string function, std::string data);


bool CheckMessageSignature(std::string sMessageAction, std::string sMessageType, std::string sMsg, std::string sSig,std::string opt_pubkey);
extern std::string ReadCache(std::string section, std::string key);
extern std::string strReplace(std::string& str, const std::string& oldStr, const std::string& newStr);
extern bool GetEarliestStakeTime(std::string grcaddress, std::string cpid);
extern double GetTotalBalance();
extern std::string PubKeyToAddress(const CScript& scriptPubKey);
extern void IncrementNeuralNetworkSupermajority(std::string NeuralHash, std::string GRCAddress,double distance);
extern bool LoadSuperblock(std::string data, int64_t nTime, double height);


extern CBlockIndex* GetHistoricalMagnitude(std::string cpid);

extern double GetOutstandingAmountOwed(StructCPID &mag, std::string cpid, int64_t locktime, double& total_owed, double block_magnitude);


extern double GetOwedAmount(std::string cpid);
extern double Round(double d, int place);
extern bool ComputeNeuralNetworkSupermajorityHashes();

extern void DeleteCache(std::string section, std::string keyname);
extern void ClearCache(std::string section);
bool TallyMagnitudesInSuperblock();
extern void WriteCache(std::string section, std::string key, std::string value, int64_t locktime);
std::string qtGetNeuralContract(std::string data);
extern std::string GetNeuralNetworkReport();
void qtSyncWithDPORNodes(std::string data);
std::string GetListOf(std::string datatype);
std::string qtGetNeuralHash(std::string data);
std::string GetCommandNonce(std::string command);
std::string DefaultBlockKey(int key_length);

extern std::string ToOfficialNameNew(std::string proj);

extern double GRCMagnitudeUnit(int64_t locktime);
unsigned int nNodeLifespan;

using namespace std;
using namespace boost;

//
// Global state
//

CCriticalSection cs_setpwalletRegistered;
set<CWallet*> setpwalletRegistered;

CCriticalSection cs_main;

extern std::string NodeAddress(CNode* pfrom);
extern std::string ExtractHTML(std::string HTMLdata, std::string tagstartprefix,  std::string tagstart_suffix, std::string tag_end);

CTxMemPool mempool;
unsigned int nTransactionsUpdated = 0;
unsigned int REORGANIZE_FAILED = 0;

unsigned int WHITELISTED_PROJECTS = 0;
unsigned int CHECKPOINT_VIOLATIONS = 0;
int64_t nLastTallied = 0;
int64_t nLastPing = 0;
int64_t nLastPeek = 0;
int64_t nLastAskedForBlocks = 0;
int64_t nBootup = 0;
int64_t nLastCalculatedMedianTimePast = 0;
double nLastBlockAge = 0;
int64_t nLastCalculatedMedianPeerCount = 0;
int nLastMedianPeerCount = 0;
int64_t nLastTallyBusyWait = 0;

int64_t nLastTalliedNeural = 0;
int64_t nLastLoadAdminMessages = 0;
int64_t nCPIDsLoaded = 0;
int64_t nLastGRCtallied = 0;
int64_t nLastCleaned = 0;


extern bool IsCPIDValidv3(std::string cpidv2, bool allow_investor);

std::string DefaultOrg();
std::string DefaultOrgKey(int key_length);

double MintLimiter(double PORDiff,int64_t RSA_WEIGHT,std::string cpid,int64_t locktime);
extern double GetBlockDifficulty(unsigned int nBits);
double GetLastPaymentTimeByCPID(std::string cpid);
extern bool Contains(const std::string& data, const std::string& instring);

extern double CoinToDouble(double surrogate);
extern double PreviousBlockAge();
void CheckForUpgrade();
int64_t GetRSAWeightByCPID(std::string cpid);
extern MiningCPID GetMiningCPID();
extern StructCPID GetStructCPID();

extern void SetAdvisory();
extern bool InAdvisory();
json_spirit::Array MagnitudeReportCSV(bool detail);

bool bNewUserWizardNotified = false;
int64_t nLastBlockSolved = 0;  //Future timestamp
int64_t nLastBlockSubmitted = 0;

uint256 muGlobalCheckpointHash = 0;
uint256 muGlobalCheckpointHashRelayed = 0;
///////////////////////MINOR VERSION////////////////////////////////
std::string msMasterProjectPublicKey  = "049ac003b3318d9fe28b2830f6a95a2624ce2a69fb0c0c7ac0b513efcc1e93a6a6e8eba84481155dd82f2f1104e0ff62c69d662b0094639b7106abc5d84f948c0a";
// The Private Key is revealed by design, for public messages only:
std::string msMasterMessagePrivateKey = "308201130201010420fbd45ffb02ff05a3322c0d77e1e7aea264866c24e81e5ab6a8e150666b4dc6d8a081a53081a2020101302c06072a8648ce3d0101022100fffffffffffffffffffffffffffffffffffffffffffffffffffffffefffffc2f300604010004010704410479be667ef9dcbbac55a06295ce870b07029bfcdb2dce28d959f2815b16f81798483ada7726a3c4655da4fbfc0e1108a8fd17b448a68554199c47d08ffb10d4b8022100fffffffffffffffffffffffffffffffebaaedce6af48a03bbfd25e8cd0364141020101a144034200044b2938fbc38071f24bede21e838a0758a52a0085f2e034e7f971df445436a252467f692ec9c5ba7e5eaa898ab99cbd9949496f7e3cafbf56304b1cc2e5bdf06e";
std::string msMasterMessagePublicKey  = "044b2938fbc38071f24bede21e838a0758a52a0085f2e034e7f971df445436a252467f692ec9c5ba7e5eaa898ab99cbd9949496f7e3cafbf56304b1cc2e5bdf06e";

std::string BackupGridcoinWallet();
extern double GetPoSKernelPS2();

extern uint256 GridcoinMultipleAlgoHash(std::string t1);
extern bool OutOfSyncByAgeWithChanceOfMining();

int RebootClient();

std::string YesNo(bool bin);

int64_t GetMaximumBoincSubsidy(int64_t nTime);
extern double CalculatedMagnitude(int64_t locktime,bool bUseLederstrumpf);
extern int64_t GetCoinYearReward(int64_t nTime);


map<uint256, CBlockIndex*> mapBlockIndex;
set<pair<COutPoint, unsigned int> > setStakeSeen;

CBigNum bnProofOfWorkLimit(~uint256(0) >> 20); // "standard" scrypt target limit for proof of work, results with 0,000244140625 proof-of-work difficulty
CBigNum bnProofOfStakeLimit(~uint256(0) >> 20);
CBigNum bnProofOfStakeLimitV2(~uint256(0) >> 20);
CBigNum bnProofOfWorkLimitTestNet(~uint256(0) >> 16);

//Gridcoin Minimum Stake Age (16 Hours)
unsigned int nStakeMinAge = 16 * 60 * 60; // 16 hours
unsigned int nStakeMaxAge = -1; // unlimited
unsigned int nModifierInterval = 10 * 60; // time to elapse before new modifier is computed
bool bOPReturnEnabled = true;

// Gridcoin:
int nCoinbaseMaturity = 100;
CBlockIndex* pindexGenesisBlock = NULL;
int nBestHeight = -1;

uint256 nBestChainTrust = 0;
uint256 nBestInvalidTrust = 0;
uint256 hashBestChain = 0;
CBlockIndex* pindexBest = NULL;
int64_t nTimeBestReceived = 0;
CMedianFilter<int> cPeerBlockCounts(5, 0); // Amount of blocks that other nodes claim to have




map<uint256, CBlock*> mapOrphanBlocks;
multimap<uint256, CBlock*> mapOrphanBlocksByPrev;
set<pair<COutPoint, unsigned int> > setStakeSeenOrphan;

map<uint256, CTransaction> mapOrphanTransactions;
map<uint256, set<uint256> > mapOrphanTransactionsByPrev;

// Constant stuff for coinbase transactions we create:
CScript COINBASE_FLAGS;
const string strMessageMagic = "Gridcoin Signed Message:\n";

// Settings
int64_t nTransactionFee = MIN_TX_FEE;
int64_t nReserveBalance = 0;
int64_t nMinimumInputValue = 0;

std::map<std::string, std::string> mvApplicationCache;
std::map<std::string, int64_t> mvApplicationCacheTimestamp;
std::map<std::string, double> mvNeuralNetworkHash;
std::map<std::string, double> mvCurrentNeuralNetworkHash;

std::map<std::string, double> mvNeuralVersion;

std::map<std::string, StructCPID> mvDPOR;
std::map<std::string, StructCPID> mvDPORCopy;

std::map<std::string, StructCPID> mvResearchAge;
std::map<std::string, HashSet> mvCPIDBlockHashes;

enum Checkpoints::CPMode CheckpointsMode;
BlockFinder blockFinder;

// Gridcoin - Rob Halford

extern std::string RetrieveMd5(std::string s1);
extern std::string aes_complex_hash(uint256 scrypt_hash);

volatile bool bNetAveragesLoaded = false;
volatile bool bTallyStarted      = false;
volatile bool bForceUpdate = false;
volatile bool bExecuteCode = false;
volatile bool bCheckedForUpgrade = false;
volatile bool bCheckedForUpgradeLive = false;
volatile bool bGlobalcomInitialized = false;
volatile bool bStakeMinerOutOfSyncWithNetwork = false;
volatile bool bDoTally = false;
volatile bool bExecuteGridcoinServices = false;
volatile bool bTallyFinished = false;
volatile bool bGridcoinGUILoaded = false;

extern double LederstrumpfMagnitude2(double Magnitude, int64_t locktime);
extern double cdbl(std::string s, int place);

extern void WriteAppCache(std::string key, std::string value);
extern std::string AppCache(std::string key);
extern void LoadCPIDsInBackground();

extern void ThreadCPIDs();
extern void GetGlobalStatus();

extern bool OutOfSyncByAge();
extern std::vector<std::string> split(std::string s, std::string delim);
extern bool ProjectIsValid(std::string project);

double GetNetworkAvgByProject(std::string projectname);
extern bool IsCPIDValid_Retired(std::string cpid, std::string ENCboincpubkey);
extern bool IsCPIDValidv2(MiningCPID& mc, int height);
extern std::string getfilecontents(std::string filename);
extern std::string ToOfficialName(std::string proj);
extern bool LessVerbose(int iMax1000);
extern std::string ExtractXML(std::string XMLdata, std::string key, std::string key_end);
extern MiningCPID GetNextProject(bool bForce);
extern void HarvestCPIDs(bool cleardata);

static boost::thread_group* cpidThreads = NULL;

///////////////////////////////
// Standard Boinc Projects ////
///////////////////////////////

//Global variables to display current mined project in various places:
std::string     msMiningProject = "";
std::string     msMiningCPID = "";
std::string    msPrimaryCPID = "";
std::string    msENCboincpublickey = "";
double          mdMiningRAC =0;
double         mdMiningNetworkRAC = 0;
double          mdPORNonce = 0;
double         mdPORNonceSolved = 0;
double         mdLastPorNonce = 0;
double         mdMachineTimer = 0;
double         mdMachineTimerLast = 0;
bool           mbBlocksDownloaded = false;
// Mining status variables
std::string    msHashBoinc    = "";
std::string    msHashBoincTxId= "";
std::string    msMiningErrors = "";
std::string    msPoll = "";
std::string    msMiningErrors5 = "";
std::string    msMiningErrors6 = "";
std::string    msMiningErrors7 = "";
std::string    msMiningErrors8 = "";
std::string    msPeek = "";
std::string    msLastCommand = "";

std::string    msAttachmentGuid = "";

std::string    msMiningErrorsIncluded = "";
std::string    msMiningErrorsExcluded = "";
std::string    msContracts = "";

std::string    msRSAOverview = "";
std::string    Organization = "";
std::string    OrganizationKey = "";
std::string    msNeuralResponse = "";
std::string    msHDDSerial = "";
//When syncing, we grandfather block rejection rules up to this block, as rules became stricter over time and fields changed

int nGrandfather = 860000;
int nNewIndex = 271625;
int nNewIndex2 = 364500;

int64_t nGenesisSupply = 340569880;

// Stats for Main Screen:
std::string    msLastPaymentTime = "";
globalStatusType GlobalStatusStruct = {"","","","","","","","","","",""};

bool fColdBoot = true;
bool fEnforceCanonical = true;
bool fUseFastIndex = false;

// Gridcoin status    *************
MiningCPID GlobalCPUMiningCPID = GetMiningCPID();
int nBoincUtilization = 0;
double nMinerPaymentCount = 0;
std::string sRegVer = "";
std::string sDefaultWalletAddress = "";


std::map<std::string, StructCPID> mvCPIDs;        //Contains the project stats at the user level
std::map<std::string, StructCPID> mvCreditNode;   //Contains the verified stats at the user level
std::map<std::string, StructCPID> mvNetwork;      //Contains the project stats at the network level
std::map<std::string, StructCPID> mvNetworkCopy;      //Contains the project stats at the network level
std::map<std::string, StructCPID> mvCreditNodeCPID;        // Contains verified CPID Magnitudes;
std::map<std::string, StructCPIDCache> mvCPIDCache; //Contains cached blocknumbers for CPID+Projects;
std::map<std::string, StructCPIDCache> mvAppCache; //Contains cached blocknumbers for CPID+Projects;
std::map<std::string, StructCPID> mvBoincProjects; // Contains all of the allowed boinc projects;
std::map<std::string, StructCPID> mvMagnitudes; // Contains Magnitudes by CPID & Outstanding Payments Owed per CPID
std::map<std::string, StructCPID> mvMagnitudesCopy; // Contains Magnitudes by CPID & Outstanding Payments Owed per CPID

std::map<std::string, int> mvTimers; // Contains event timers that reset after max ms duration iterator is exceeded

// End of Gridcoin Global vars

bool bDebugMode = false;
bool bBoincSubsidyEligible = false;

//////////////////////////////////////////////////////////////////////////////
//
// dispatching functions
//
void ResetTimerMain(std::string timer_name)
{
    mvTimers[timer_name] = 0;
}


bool TimerMain(std::string timer_name, int max_ms)
{
    mvTimers[timer_name] = mvTimers[timer_name] + 1;
    if (mvTimers[timer_name] > max_ms)
    {
        mvTimers[timer_name]=0;
        return true;
    }
    return false;
}

bool UpdateNeuralNetworkQuorumData()
{
            #if defined(WIN32) && defined(QT_GUI)
                if (!bGlobalcomInitialized) return false;
                std::string errors1 = "";
                int64_t superblock_age = GetAdjustedTime() - mvApplicationCacheTimestamp["superblock;magnitudes"];
                std::string myNeuralHash = "";
                double popularity = 0;
                std::string consensus_hash = GetNeuralNetworkSupermajorityHash(popularity);
                std::string sAge = RoundToString((double)superblock_age,0);
                std::string sBlock = mvApplicationCache["superblock;block_number"];
                std::string sTimestamp = TimestampToHRDate(mvApplicationCacheTimestamp["superblock;magnitudes"]);
                std::string data = "<QUORUMDATA><AGE>" + sAge + "</AGE><HASH>" + consensus_hash + "</HASH><BLOCKNUMBER>" + sBlock + "</BLOCKNUMBER><TIMESTAMP>"
                    + sTimestamp + "</TIMESTAMP><PRIMARYCPID>" + msPrimaryCPID + "</PRIMARYCPID></QUORUMDATA>";
                std::string testnet_flag = fTestNet ? "TESTNET" : "MAINNET";
                qtExecuteGenericFunction("SetTestNetFlag",testnet_flag);
                qtExecuteDotNetStringFunction("SetQuorumData",data);
                return true;
            #endif
            return false;
}

bool PushGridcoinDiagnostics()
{
        #if defined(WIN32) && defined(QT_GUI)
                if (!bGlobalcomInitialized) return false;
                std::string errors1 = "";
                LoadAdminMessages(false,errors1);
                std::string cpiddata = GetListOf("beacon");
                std::string sWhitelist = GetListOf("project");
                int64_t superblock_age = GetAdjustedTime() - mvApplicationCacheTimestamp["superblock;magnitudes"];
                double popularity = 0;
                std::string consensus_hash = GetNeuralNetworkSupermajorityHash(popularity);
                std::string sAge = RoundToString((double)superblock_age,0);
                std::string sBlock = mvApplicationCache["superblock;block_number"];
                std::string sTimestamp = TimestampToHRDate(mvApplicationCacheTimestamp["superblock;magnitudes"]);
                printf("Pushing diagnostic data...");
                double lastblockage = PreviousBlockAge();
                double PORDiff = GetDifficulty(GetLastBlockIndex(pindexBest, true));
                std::string data = "<WHITELIST>" + sWhitelist + "</WHITELIST><CPIDDATA>"
                    + cpiddata + "</CPIDDATA><QUORUMDATA><AGE>" + sAge + "</AGE><HASH>" + consensus_hash + "</HASH><BLOCKNUMBER>" + sBlock + "</BLOCKNUMBER><TIMESTAMP>"
                    + sTimestamp + "</TIMESTAMP><PRIMARYCPID>" + msPrimaryCPID + "</PRIMARYCPID><LASTBLOCKAGE>" + RoundToString(lastblockage,0) + "</LASTBLOCKAGE><DIFFICULTY>" + RoundToString(PORDiff,2) + "</DIFFICULTY></QUORUMDATA>";
                std::string testnet_flag = fTestNet ? "TESTNET" : "MAINNET";
                qtExecuteGenericFunction("SetTestNetFlag",testnet_flag);
                double dResponse = qtPushGridcoinDiagnosticData(data);
                return true;
        #endif
        return false;
}

bool FullSyncWithDPORNodes()
{
            #if defined(WIN32) && defined(QT_GUI)

                std::string sDisabled = GetArgument("disableneuralnetwork", "false");
                if (sDisabled=="true") return false;
                // 3-30-2016 : First try to get the master database from another neural network node if these conditions occur:
                // The foreign node is fully synced.  The foreign nodes quorum hash matches the supermajority hash.  My hash != supermajority hash.
                double dCurrentPopularity = 0;
                std::string sCurrentNeuralSupermajorityHash = GetCurrentNeuralNetworkSupermajorityHash(dCurrentPopularity);
                std::string sMyNeuralHash = "";
                #if defined(WIN32) && defined(QT_GUI)
                           sMyNeuralHash = qtGetNeuralHash("");
                #endif
                if (!sMyNeuralHash.empty() && !sCurrentNeuralSupermajorityHash.empty() && sMyNeuralHash != sCurrentNeuralSupermajorityHash)
                {
                    bool bNodeOnline = RequestSupermajorityNeuralData();
                    if (bNodeOnline) return false;  // Async call to another node will continue after the node responds.
                }
            
                std::string errors1;
                LoadAdminMessages(false,errors1);
                std::string cpiddata = GetListOf("beacon");
                std::string sWhitelist = GetListOf("project");
                int64_t superblock_age = GetAdjustedTime() - mvApplicationCacheTimestamp["superblock;magnitudes"];
                double popularity = 0;
                std::string consensus_hash = GetNeuralNetworkSupermajorityHash(popularity);
                std::string sAge = RoundToString((double)superblock_age,0);
                std::string sBlock = mvApplicationCache["superblock;block_number"];
                std::string sTimestamp = TimestampToHRDate(mvApplicationCacheTimestamp["superblock;magnitudes"]);
                std::string data = "<WHITELIST>" + sWhitelist + "</WHITELIST><CPIDDATA>"
                    + cpiddata + "</CPIDDATA><QUORUMDATA><AGE>" + sAge + "</AGE><HASH>" + consensus_hash + "</HASH><BLOCKNUMBER>" + sBlock + "</BLOCKNUMBER><TIMESTAMP>"
                    + sTimestamp + "</TIMESTAMP><PRIMARYCPID>" + msPrimaryCPID + "</PRIMARYCPID></QUORUMDATA>";
                //if (fDebug3) printf("Syncing neural network %s \r\n",data.c_str());
                std::string testnet_flag = fTestNet ? "TESTNET" : "MAINNET";
                qtExecuteGenericFunction("SetTestNetFlag",testnet_flag);
                qtSyncWithDPORNodes(data);
            #endif
            return true;
}



double GetPoSKernelPS2()
{
    int nPoSInterval = 72;
    double dStakeKernelsTriedAvg = 0;
    int nStakesHandled = 0, nStakesTime = 0;

    CBlockIndex* pindex = pindexBest;;
    CBlockIndex* pindexPrevStake = NULL;

    while (pindex && nStakesHandled < nPoSInterval)
    {
        if (pindex->IsProofOfStake())
        {
            dStakeKernelsTriedAvg += GetDifficulty(pindex) * 4294967296.0;
            nStakesTime += pindexPrevStake ? (pindexPrevStake->nTime - pindex->nTime) : 0;
            pindexPrevStake = pindex;
            nStakesHandled++;
        }

        pindex = pindex->pprev;
    }

    double result = 0;

    if (nStakesTime)
        result = dStakeKernelsTriedAvg / nStakesTime;

    if (IsProtocolV2(nBestHeight))
        result *= STAKE_TIMESTAMP_MASK + 1;

    return result/100;
}


void GetGlobalStatus()
{
    //Populate overview

    try
    {
        std::string status = "";
        double boincmagnitude = CalculatedMagnitude(GetAdjustedTime(),false);
        uint64_t nWeight = 0;
        pwalletMain->GetStakeWeight(nWeight);
        nBoincUtilization = boincmagnitude; //Legacy Support for the about screen
        double weight = nWeight/COIN+boincmagnitude;
        double PORDiff = GetDifficulty(GetLastBlockIndex(pindexBest, true));
        std::string sWeight = RoundToString((double)weight,0);

        //9-6-2015 Add RSA fields to overview
        if ((double)weight > 100000000000000)
        {
            sWeight = sWeight.substr(0,13) + "E" + RoundToString((double)sWeight.length()-13,0);
        }

        GlobalStatusStruct.blocks = RoundToString((double)nBestHeight,0);
        GlobalStatusStruct.difficulty = RoundToString(PORDiff,3);
        GlobalStatusStruct.netWeight = RoundToString(GetPoSKernelPS2(),2);
        GlobalStatusStruct.dporWeight = sWeight;
        GlobalStatusStruct.magnitude = RoundToString(boincmagnitude,2);
        GlobalStatusStruct.project = msMiningProject;
        GlobalStatusStruct.cpid = GlobalCPUMiningCPID.cpid;
        GlobalStatusStruct.status = msMiningErrors;
        GlobalStatusStruct.poll = msPoll;
        GlobalStatusStruct.errors =  msMiningErrors5 + " " + msMiningErrors6 + " " + msMiningErrors7 + " " + msMiningErrors8;
        GlobalStatusStruct.rsaOverview =  msRSAOverview; // not displayed on overview page anymore.

        return;
    }
    catch (std::exception& e)
    {
        msMiningErrors = _("Error obtaining status.");

        printf("Error obtaining status\r\n");
        return;
    }
    catch(...)
    {
        msMiningErrors = _("Error obtaining status (08-18-2014).");
        return;
    }
}



std::string AppCache(std::string key)
{

    StructCPIDCache setting = mvAppCache["cache"+key];
    if (!setting.initialized)
    {
        setting.initialized=true;
        setting.xml = "";
        mvAppCache.insert(map<string,StructCPIDCache>::value_type("cache"+key,setting));
        mvAppCache["cache"+key]=setting;
    }
    return setting.xml;
}



bool Timer_Main(std::string timer_name, int max_ms)
{
    mvTimers[timer_name] = mvTimers[timer_name] + 1;
    if (mvTimers[timer_name] > max_ms)
    {
        mvTimers[timer_name]=0;
        return true;
    }
    return false;
}



void WriteAppCache(std::string key, std::string value)
{
    StructCPIDCache setting = mvAppCache["cache"+key];
    if (!setting.initialized)
    {
        setting.initialized=true;
        setting.xml = "";
        mvAppCache.insert(map<string,StructCPIDCache>::value_type("cache"+key,setting));
        mvAppCache["cache"+key]=setting;
    }
    setting.xml = value;
    mvAppCache["cache"+key]=setting;
}



void RegisterWallet(CWallet* pwalletIn)
{
    {
        LOCK(cs_setpwalletRegistered);
        setpwalletRegistered.insert(pwalletIn);
    }
}

void UnregisterWallet(CWallet* pwalletIn)
{
    {
        LOCK(cs_setpwalletRegistered);
        setpwalletRegistered.erase(pwalletIn);
    }
}


MiningCPID GetInitializedGlobalCPUMiningCPID(std::string cpid)
{

    MiningCPID mc = GetMiningCPID();
    mc.initialized = true;
    mc.cpid=cpid;
    mc.projectname = cpid;
    mc.cpidv2=cpid;
    mc.cpidhash = "";
    mc.email = cpid;
    mc.boincruntimepublickey = cpid;
    mc.rac=0;
    mc.encboincpublickey = "";
    mc.enccpid = "";
    mc.NetworkRAC = 0;
    mc.Magnitude = 0;
    mc.clientversion = "";
    mc.RSAWeight = GetRSAWeightByCPID(cpid);
    mc.LastPaymentTime = nLastBlockSolved;
    mc.diffbytes = 0;
    mc.lastblockhash = "0";
    // Reuse for debugging
    mc.Organization = GetArg("-org", "");
    return mc;
}


MiningCPID GetNextProject(bool bForce)
{



    if (GlobalCPUMiningCPID.projectname.length() > 3   &&  GlobalCPUMiningCPID.projectname != "INVESTOR"  && GlobalCPUMiningCPID.Magnitude > 1)
    {
                if (!Timer_Main("globalcpuminingcpid",10))
                {
                    //Prevent Thrashing
                    return GlobalCPUMiningCPID;
                }
    }


    std::string sBoincKey = GetArgument("boinckey","");
    if (!sBoincKey.empty())
    {
        if (fDebug3 && LessVerbose(50)) printf("Using cached boinckey for project %s\r\n",GlobalCPUMiningCPID.projectname.c_str());
                    msMiningProject = GlobalCPUMiningCPID.projectname;
                    msMiningCPID = GlobalCPUMiningCPID.cpid;
                    if (LessVerbose(5)) printf("BoincKey - Mining project %s     RAC(%f)  enc %s\r\n",  GlobalCPUMiningCPID.projectname.c_str(), GlobalCPUMiningCPID.rac, msENCboincpublickey.c_str());
                    double ProjectRAC = GetNetworkAvgByProject(GlobalCPUMiningCPID.projectname);
                    GlobalCPUMiningCPID.NetworkRAC = ProjectRAC;
                    mdMiningNetworkRAC = GlobalCPUMiningCPID.NetworkRAC;
                    GlobalCPUMiningCPID.Magnitude = CalculatedMagnitude(GetAdjustedTime(),false);
                    if (fDebug3) printf("(boinckey) For CPID %s Verified Magnitude = %f",GlobalCPUMiningCPID.cpid.c_str(),GlobalCPUMiningCPID.Magnitude);
                    msMiningErrors = (msMiningCPID == "INVESTOR" || msPrimaryCPID=="INVESTOR" || msMiningCPID.empty()) ? _("Staking Interest") : _("Mining");
                    GlobalCPUMiningCPID.RSAWeight = GetRSAWeightByCPID(GlobalCPUMiningCPID.cpid);
                    GlobalCPUMiningCPID.LastPaymentTime = GetLastPaymentTimeByCPID(GlobalCPUMiningCPID.cpid);
                    return GlobalCPUMiningCPID;
    }

    
    msMiningProject = "";
    msMiningCPID = "";
    mdMiningRAC = 0;
    msENCboincpublickey = "";
    GlobalCPUMiningCPID = GetInitializedGlobalCPUMiningCPID("");

    std::string email = GetArgument("email", "NA");
    boost::to_lower(email);



    if ( (IsInitialBlockDownload() || !bCPIDsLoaded) && !bForce)
    {
            if (LessVerbose(100))           printf("CPUMiner: Gridcoin is downloading blocks Or CPIDs are not yet loaded...");
            MilliSleep(1);
            return GlobalCPUMiningCPID;
    }


    try
    {

        if (mvCPIDs.size() < 1)
        {
            if (fDebug && LessVerbose(10)) printf("Gridcoin has no CPIDs...");
            //Let control reach the investor area
        }

        int iValidProjects=0;
        //Count valid projects:
        for(map<string,StructCPID>::iterator ii=mvCPIDs.begin(); ii!=mvCPIDs.end(); ++ii)
        {
                StructCPID structcpid = mvCPIDs[(*ii).first];
                if (        msPrimaryCPID == structcpid.cpid &&
                    structcpid.initialized && structcpid.Iscpidvalid)           iValidProjects++;
        }

        // Find next available CPU project:
        int iDistributedProject = 0;
        int iRow = 0;

        if (email=="" || email=="NA") iValidProjects = 0;  //Let control reach investor area


        if (iValidProjects > 0)
        {
        for (int i = 0; i <= 4;i++)
        {
            iRow=0;
            iDistributedProject = (rand() % iValidProjects)+1;

            for(map<string,StructCPID>::iterator ii=mvCPIDs.begin(); ii!=mvCPIDs.end(); ++ii)
            {
                StructCPID structcpid = mvCPIDs[(*ii).first];

                if (structcpid.initialized)
                {
                    if (msPrimaryCPID == structcpid.cpid &&
                        structcpid.Iscpidvalid && structcpid.projectname.length() > 1)
                    {
                            iRow++;
                            if (i==4 || iDistributedProject == iRow)
                            {
                                if (true)
                                {
                                    GlobalCPUMiningCPID.enccpid = structcpid.boincpublickey;
                                    bool checkcpid = IsCPIDValid_Retired(structcpid.cpid,GlobalCPUMiningCPID.enccpid);
                                    if (!checkcpid)
                                    {
                                        printf("CPID invalid %s  1.  ",structcpid.cpid.c_str());
                                        continue;
                                    }

                                    if (checkcpid)
                                    {

                                        GlobalCPUMiningCPID.email = email;

                                        if (LessVerbose(1) || fDebug || fDebug3) printf("Ready to CPU Mine project %s with CPID %s, RAC(%f) \r\n",
                                            structcpid.projectname.c_str(),structcpid.cpid.c_str(),
                                            structcpid.rac);
                                        //Required for project to be mined in a block:
                                        GlobalCPUMiningCPID.cpid=structcpid.cpid;
                                        GlobalCPUMiningCPID.projectname = structcpid.projectname;
                                        GlobalCPUMiningCPID.rac=structcpid.rac;
                                        GlobalCPUMiningCPID.encboincpublickey = structcpid.boincpublickey;
                                        GlobalCPUMiningCPID.encaes = structcpid.boincpublickey;


                                        GlobalCPUMiningCPID.boincruntimepublickey = structcpid.cpidhash;
                                        if(fDebug) printf("\r\n GNP: Setting bpk to %s\r\n",structcpid.cpidhash.c_str());

                                        uint256 pbh = 1;
                                        GlobalCPUMiningCPID.cpidv2 = ComputeCPIDv2(GlobalCPUMiningCPID.email,GlobalCPUMiningCPID.boincruntimepublickey, pbh);
                                        GlobalCPUMiningCPID.lastblockhash = "0";
                                        // Sign the block
                                        GlobalCPUMiningCPID.BoincPublicKey = GetBeaconPublicKey(structcpid.cpid, false);
                                        GlobalCPUMiningCPID.BoincSignature = SignBlockWithCPID(GlobalCPUMiningCPID.cpid,GlobalCPUMiningCPID.lastblockhash);
                                
                                        if (!IsCPIDValidv2(GlobalCPUMiningCPID,1))
                                        {
                                            printf("CPID INVALID (GetNextProject) %s, %s  ",GlobalCPUMiningCPID.cpid.c_str(),GlobalCPUMiningCPID.cpidv2.c_str());
                                            continue;
                                        }


                                        //Only used for global status:
                                        msMiningProject = structcpid.projectname;
                                        msMiningCPID = structcpid.cpid;
                                        mdMiningRAC = structcpid.rac;

                                        double ProjectRAC = GetNetworkAvgByProject(GlobalCPUMiningCPID.projectname);
                                        GlobalCPUMiningCPID.NetworkRAC = ProjectRAC;
                                        mdMiningNetworkRAC = GlobalCPUMiningCPID.NetworkRAC;
                                        GlobalCPUMiningCPID.Magnitude = CalculatedMagnitude(GetAdjustedTime(),false);
                                        if (fDebug && LessVerbose(2)) printf("For CPID %s Verified Magnitude = %f",GlobalCPUMiningCPID.cpid.c_str(),GlobalCPUMiningCPID.Magnitude);
                                        //Reserved for GRC Speech Synthesis
                                        msMiningErrors = (msMiningCPID == "INVESTOR" || msPrimaryCPID=="INVESTOR" || msMiningCPID.empty() || msPrimaryCPID.empty()) ? _("Staking Interest") : _("Boinc Mining");
                                        GlobalCPUMiningCPID.RSAWeight = GetRSAWeightByCPID(GlobalCPUMiningCPID.cpid);
                                        GlobalCPUMiningCPID.LastPaymentTime = GetLastPaymentTimeByCPID(GlobalCPUMiningCPID.cpid);
                                        return GlobalCPUMiningCPID;
                                    }
                                }
                            }

                    }

                }
            }

        }
        }

        msMiningErrors = (msPrimaryCPID == "INVESTOR") ? "" : _("All BOINC projects exhausted.");
        msMiningProject = "INVESTOR";
        msMiningCPID = "INVESTOR";
        mdMiningRAC = 0;
        msENCboincpublickey = "";
        GlobalCPUMiningCPID = GetInitializedGlobalCPUMiningCPID("INVESTOR");
        mdMiningNetworkRAC = 0;
        if (fDebug10) printf("-Investor mode-");

        }
        catch (std::exception& e)
        {
            msMiningErrors = _("Error obtaining next project.  Error 16172014.");

            printf("Error obtaining next project\r\n");
        }
        catch(...)
        {
            msMiningErrors = _("Error obtaining next project.  Error 06172014.");
            printf("Error obtaining next project 2.\r\n");
        }
        return GlobalCPUMiningCPID;

}



// check whether the passed transaction is from us
bool static IsFromMe(CTransaction& tx)
{
    BOOST_FOREACH(CWallet* pwallet, setpwalletRegistered)
        if (pwallet->IsFromMe(tx))
            return true;
    return false;
}

// get the wallet transaction with the given hash (if it exists)
bool static GetTransaction(const uint256& hashTx, CWalletTx& wtx)
{
    BOOST_FOREACH(CWallet* pwallet, setpwalletRegistered)
        if (pwallet->GetTransaction(hashTx,wtx))
            return true;
    return false;
}

// erases transaction with the given hash from all wallets
void static EraseFromWallets(uint256 hash)
{
    BOOST_FOREACH(CWallet* pwallet, setpwalletRegistered)
        pwallet->EraseFromWallet(hash);
}

// make sure all wallets know about the given transaction, in the given block
void SyncWithWallets(const CTransaction& tx, const CBlock* pblock, bool fUpdate, bool fConnect)
{
    if (!fConnect)
    {
        // ppcoin: wallets need to refund inputs when disconnecting coinstake
        if (tx.IsCoinStake())
        {
            BOOST_FOREACH(CWallet* pwallet, setpwalletRegistered)
                if (pwallet->IsFromMe(tx))
                    pwallet->DisableTransaction(tx);
        }
        return;
    }

    BOOST_FOREACH(CWallet* pwallet, setpwalletRegistered)
        pwallet->AddToWalletIfInvolvingMe(tx, pblock, fUpdate);
}

// notify wallets about a new best chain
void static SetBestChain(const CBlockLocator& loc)
{
    BOOST_FOREACH(CWallet* pwallet, setpwalletRegistered)
        pwallet->SetBestChain(loc);
}

// notify wallets about an updated transaction
void static UpdatedTransaction(const uint256& hashTx)
{
    BOOST_FOREACH(CWallet* pwallet, setpwalletRegistered)
        pwallet->UpdatedTransaction(hashTx);
}

// dump all wallets
void static PrintWallets(const CBlock& block)
{
    BOOST_FOREACH(CWallet* pwallet, setpwalletRegistered)
        pwallet->PrintWallet(block);
}

// notify wallets about an incoming inventory (for request counts)
void static Inventory(const uint256& hash)
{
    BOOST_FOREACH(CWallet* pwallet, setpwalletRegistered)
        pwallet->Inventory(hash);
}

// ask wallets to resend their transactions
void ResendWalletTransactions(bool fForce)
{
    BOOST_FOREACH(CWallet* pwallet, setpwalletRegistered)
        pwallet->ResendWalletTransactions(fForce);
}


double CoinToDouble(double surrogate)
{
    //Converts satoshis to a human double amount
    double coin = (double)surrogate/(double)COIN;
    return coin;
}

double GetTotalBalance()
{
    double total = 0;
    BOOST_FOREACH(CWallet* pwallet, setpwalletRegistered)
    {
        total = total + pwallet->GetBalance();
        total = total + pwallet->GetStake();
    }
    return total/COIN;
}
//////////////////////////////////////////////////////////////////////////////
//
// mapOrphanTransactions
//

bool AddOrphanTx(const CTransaction& tx)
{
    uint256 hash = tx.GetHash();
    if (mapOrphanTransactions.count(hash))
        return false;

    // Ignore big transactions, to avoid a
    // send-big-orphans memory exhaustion attack. If a peer has a legitimate
    // large transaction with a missing parent then we assume
    // it will rebroadcast it later, after the parent transaction(s)
    // have been mined or received.
    // 10,000 orphans, each of which is at most 5,000 bytes big is
    // at most 500 megabytes of orphans:

    size_t nSize = tx.GetSerializeSize(SER_NETWORK, CTransaction::CURRENT_VERSION);

    if (nSize > 5000)
    {
        printf("ignoring large orphan tx (size: %" PRIszu ", hash: %s)\n", nSize, hash.ToString().substr(0,10).c_str());
        return false;
    }

    mapOrphanTransactions[hash] = tx;
    BOOST_FOREACH(const CTxIn& txin, tx.vin)
        mapOrphanTransactionsByPrev[txin.prevout.hash].insert(hash);

    printf("stored orphan tx %s (mapsz %" PRIszu ")\n", hash.ToString().substr(0,10).c_str(),   mapOrphanTransactions.size());
    return true;
}

void static EraseOrphanTx(uint256 hash)
{
    if (!mapOrphanTransactions.count(hash))
        return;
    const CTransaction& tx = mapOrphanTransactions[hash];
    BOOST_FOREACH(const CTxIn& txin, tx.vin)
    {
        mapOrphanTransactionsByPrev[txin.prevout.hash].erase(hash);
        if (mapOrphanTransactionsByPrev[txin.prevout.hash].empty())
            mapOrphanTransactionsByPrev.erase(txin.prevout.hash);
    }
    mapOrphanTransactions.erase(hash);
}

unsigned int LimitOrphanTxSize(unsigned int nMaxOrphans)
{
    unsigned int nEvicted = 0;
    while (mapOrphanTransactions.size() > nMaxOrphans)
    {
        // Evict a random orphan:
        uint256 randomhash = GetRandHash();
        map<uint256, CTransaction>::iterator it = mapOrphanTransactions.lower_bound(randomhash);
        if (it == mapOrphanTransactions.end())
            it = mapOrphanTransactions.begin();
        EraseOrphanTx(it->first);
        ++nEvicted;
    }
    return nEvicted;
}



std::string DefaultWalletAddress()
{
    try
    {
        //Gridcoin - Find the default public GRC address (since a user may have many receiving addresses):
        if (!sDefaultWalletAddress.empty())
            return sDefaultWalletAddress;
        string strAccount;
        BOOST_FOREACH(const PAIRTYPE(CTxDestination, string)& item, pwalletMain->mapAddressBook)
        {
             const CBitcoinAddress& address = item.first;
             const std::string& strName = item.second;
             bool fMine = IsMine(*pwalletMain, address.Get());
             if (fMine && strName == "Default") 
             {
                 sDefaultWalletAddress=CBitcoinAddress(address).ToString();
                 return sDefaultWalletAddress;
             }
        }


        //Cant Find

        BOOST_FOREACH(const PAIRTYPE(CTxDestination, string)& item, pwalletMain->mapAddressBook)
        {
             const CBitcoinAddress& address = item.first;
             //const std::string& strName = item.second;
             bool fMine = IsMine(*pwalletMain, address.Get());
             if (fMine)
             {
                 sDefaultWalletAddress=CBitcoinAddress(address).ToString();
                 return sDefaultWalletAddress;
             }
        }
    }
    catch (std::exception& e)
    {
        return "ERROR";
    }
    return "NA";
}






//////////////////////////////////////////////////////////////////////////////
//
// CTransaction and CTxIndex
//

bool CTransaction::ReadFromDisk(CTxDB& txdb, COutPoint prevout, CTxIndex& txindexRet)
{
    SetNull();
    if (!txdb.ReadTxIndex(prevout.hash, txindexRet))
        return false;
    if (!ReadFromDisk(txindexRet.pos))
        return false;
    if (prevout.n >= vout.size())
    {
        SetNull();
        return false;
    }
    return true;
}

bool CTransaction::ReadFromDisk(CTxDB& txdb, COutPoint prevout)
{
    CTxIndex txindex;
    return ReadFromDisk(txdb, prevout, txindex);
}

bool CTransaction::ReadFromDisk(COutPoint prevout)
{
    CTxDB txdb("r");
    CTxIndex txindex;
    return ReadFromDisk(txdb, prevout, txindex);
}





bool IsStandardTx(const CTransaction& tx)
{
    std::string reason = "";
    if (tx.nVersion > CTransaction::CURRENT_VERSION)
        return false;

    // Treat non-final transactions as non-standard to prevent a specific type
    // of double-spend attack, as well as DoS attacks. (if the transaction
    // can't be mined, the attacker isn't expending resources broadcasting it)
    // Basically we don't want to propagate transactions that can't included in
    // the next block.
    //
    // However, IsFinalTx() is confusing... Without arguments, it uses
    // chainActive.Height() to evaluate nLockTime; when a block is accepted, chainActive.Height()
    // is set to the value of nHeight in the block. However, when IsFinalTx()
    // is called within CBlock::AcceptBlock(), the height of the block *being*
    // evaluated is what is used. Thus if we want to know if a transaction can
    // be part of the *next* block, we need to call IsFinalTx() with one more
    // than chainActive.Height().
    //
    // Timestamps on the other hand don't get any special treatment, because we
    // can't know what timestamp the next block will have, and there aren't
    // timestamp applications where it matters.
    if (!IsFinalTx(tx, nBestHeight + 1)) {
        return false;
    }
    // nTime has different purpose from nLockTime but can be used in similar attacks
    if (tx.nTime > FutureDrift(GetAdjustedTime(), nBestHeight + 1)) {
        return false;
    }

    // Extremely large transactions with lots of inputs can cost the network
    // almost as much to process as they cost the sender in fees, because
    // computing signature hashes is O(ninputs*txsize). Limiting transactions
    // to MAX_STANDARD_TX_SIZE mitigates CPU exhaustion attacks.
    unsigned int sz = tx.GetSerializeSize(SER_NETWORK, CTransaction::CURRENT_VERSION);
    if (sz >= MAX_STANDARD_TX_SIZE)
        return false;

    BOOST_FOREACH(const CTxIn& txin, tx.vin)
    {

        // Biggest 'standard' txin is a 15-of-15 P2SH multisig with compressed
        // keys. (remember the 520 byte limit on redeemScript size) That works
        // out to a (15*(33+1))+3=513 byte redeemScript, 513+1+15*(73+1)=1624
        // bytes of scriptSig, which we round off to 1650 bytes for some minor
        // future-proofing. That's also enough to spend a 20-of-20
        // CHECKMULTISIG scriptPubKey, though such a scriptPubKey is not
        // considered standard)

        if (txin.scriptSig.size() > 1650)
            return false;
        if (!txin.scriptSig.IsPushOnly())
            return false;
        if (fEnforceCanonical && !txin.scriptSig.HasCanonicalPushes()) {
            return false;
        }
    }

    unsigned int nDataOut = 0;
    txnouttype whichType;
    BOOST_FOREACH(const CTxOut& txout, tx.vout) {
        if (!::IsStandard(txout.scriptPubKey, whichType))
            return false;
        if (whichType == TX_NULL_DATA)
            nDataOut++;
        if (txout.nValue == 0)
            return false;
        if (fEnforceCanonical && !txout.scriptPubKey.HasCanonicalPushes()) {
            return false;
        }
    }


    // not more than one data txout per non-data txout is permitted
    // only one data txout is permitted too
    if (nDataOut > 1 && nDataOut > tx.vout.size()/2)
    {
        reason = "multi-op-return";
        return false;
    }


    return true;
}

bool IsFinalTx(const CTransaction &tx, int nBlockHeight, int64_t nBlockTime)
{
    AssertLockHeld(cs_main);
    // Time based nLockTime implemented in 0.1.6
    if (tx.nLockTime == 0)
        return true;
    if (nBlockHeight == 0)
        nBlockHeight = nBestHeight;
    if (nBlockTime == 0)
        nBlockTime = GetAdjustedTime();
    if ((int64_t)tx.nLockTime < ((int64_t)tx.nLockTime < LOCKTIME_THRESHOLD ? (int64_t)nBlockHeight : nBlockTime))
        return true;
    BOOST_FOREACH(const CTxIn& txin, tx.vin)
        if (!txin.IsFinal())
            return false;
    return true;
}

//
// Check transaction inputs, and make sure any
// pay-to-script-hash transactions are evaluating IsStandard scripts
//
// Why bother? To avoid denial-of-service attacks; an attacker
// can submit a standard HASH... OP_EQUAL transaction,
// which will get accepted into blocks. The redemption
// script can be anything; an attacker could use a very
// expensive-to-check-upon-redemption script like:
//   DUP CHECKSIG DROP ... repeated 100 times... OP_1
//
bool CTransaction::AreInputsStandard(const MapPrevTx& mapInputs) const
{
    if (IsCoinBase())
        return true; // Coinbases don't use vin normally

    for (unsigned int i = 0; i < vin.size(); i++)
    {
        const CTxOut& prev = GetOutputFor(vin[i], mapInputs);

        vector<vector<unsigned char> > vSolutions;
        txnouttype whichType;
        // get the scriptPubKey corresponding to this input:
        const CScript& prevScript = prev.scriptPubKey;
        if (!Solver(prevScript, whichType, vSolutions))
            return false;
        int nArgsExpected = ScriptSigArgsExpected(whichType, vSolutions);
        if (nArgsExpected < 0)
            return false;

        // Transactions with extra stuff in their scriptSigs are
        // non-standard. Note that this EvalScript() call will
        // be quick, because if there are any operations
        // beside "push data" in the scriptSig the
        // IsStandard() call returns false
        vector<vector<unsigned char> > stack;
        if (!EvalScript(stack, vin[i].scriptSig, *this, i, 0))            return false;

        if (whichType == TX_SCRIPTHASH)
        {
            if (stack.empty())
                return false;
            CScript subscript(stack.back().begin(), stack.back().end());
            vector<vector<unsigned char> > vSolutions2;
            txnouttype whichType2;
            if (!Solver(subscript, whichType2, vSolutions2))
                return false;
            if (whichType2 == TX_SCRIPTHASH)
                return false;

            int tmpExpected;
            tmpExpected = ScriptSigArgsExpected(whichType2, vSolutions2);
            if (tmpExpected < 0)
                return false;
            nArgsExpected += tmpExpected;
        }

        if (stack.size() != (unsigned int)nArgsExpected)
            return false;
    }

    return true;
}

unsigned int CTransaction::GetLegacySigOpCount() const
{
    unsigned int nSigOps = 0;
    BOOST_FOREACH(const CTxIn& txin, vin)
    {
        nSigOps += txin.scriptSig.GetSigOpCount(false);
    }
    BOOST_FOREACH(const CTxOut& txout, vout)
    {
        nSigOps += txout.scriptPubKey.GetSigOpCount(false);
    }
    return nSigOps;
}


int CMerkleTx::SetMerkleBranch(const CBlock* pblock)
{
    AssertLockHeld(cs_main);

    CBlock blockTmp;
    if (pblock == NULL)
    {
        // Load the block this tx is in
        CTxIndex txindex;
        if (!CTxDB("r").ReadTxIndex(GetHash(), txindex))
            return 0;
        if (!blockTmp.ReadFromDisk(txindex.pos.nFile, txindex.pos.nBlockPos))
            return 0;
        pblock = &blockTmp;
    }

    // Update the tx's hashBlock
    hashBlock = pblock->GetHash();

    // Locate the transaction
    for (nIndex = 0; nIndex < (int)pblock->vtx.size(); nIndex++)
        if (pblock->vtx[nIndex] == *(CTransaction*)this)
            break;
    if (nIndex == (int)pblock->vtx.size())
    {
        vMerkleBranch.clear();
        nIndex = -1;
        printf("ERROR: SetMerkleBranch() : couldn't find tx in block\n");
        return 0;
    }

    // Fill in merkle branch
    vMerkleBranch = pblock->GetMerkleBranch(nIndex);

    // Is the tx in a block that's in the main chain
    map<uint256, CBlockIndex*>::iterator mi = mapBlockIndex.find(hashBlock);
    if (mi == mapBlockIndex.end())
        return 0;
    CBlockIndex* pindex = (*mi).second;
    if (!pindex || !pindex->IsInMainChain())
        return 0;

    return pindexBest->nHeight - pindex->nHeight + 1;
}




bool CTransaction::CheckTransaction() const
{
    // Basic checks that don't depend on any context
    if (vin.empty())
        return DoS(10, error("CTransaction::CheckTransaction() : vin empty"));
    if (vout.empty())
        return DoS(10, error("CTransaction::CheckTransaction() : vout empty"));
    // Size limits
    if (::GetSerializeSize(*this, SER_NETWORK, PROTOCOL_VERSION) > MAX_BLOCK_SIZE)
        return DoS(100, error("CTransaction::CheckTransaction() : size limits failed"));

    // Check for negative or overflow output values
    int64_t nValueOut = 0;
    for (unsigned int i = 0; i < vout.size(); i++)
    {
        const CTxOut& txout = vout[i];
        if (txout.IsEmpty() && !IsCoinBase() && !IsCoinStake())
            return DoS(100, error("CTransaction::CheckTransaction() : txout empty for user transaction"));
        if (txout.nValue < 0)
            return DoS(100, error("CTransaction::CheckTransaction() : txout.nValue negative"));
        if (txout.nValue > MAX_MONEY)
            return DoS(100, error("CTransaction::CheckTransaction() : txout.nValue too high"));
        nValueOut += txout.nValue;
        if (!MoneyRange(nValueOut))
            return DoS(100, error("CTransaction::CheckTransaction() : txout total out of range"));
    }

    // Check for duplicate inputs
    set<COutPoint> vInOutPoints;
    BOOST_FOREACH(const CTxIn& txin, vin)
    {
        if (vInOutPoints.count(txin.prevout))
            return false;
        vInOutPoints.insert(txin.prevout);
    }

    if (IsCoinBase())
    {
        if (vin[0].scriptSig.size() < 2 || vin[0].scriptSig.size() > 100)
            return DoS(100, error("CTransaction::CheckTransaction() : coinbase script size is invalid"));
    }
    else
    {
        BOOST_FOREACH(const CTxIn& txin, vin)
            if (txin.prevout.IsNull())
                return DoS(10, error("CTransaction::CheckTransaction() : prevout is null"));
    }

    return true;
}

int64_t CTransaction::GetMinFee(unsigned int nBlockSize, enum GetMinFee_mode mode, unsigned int nBytes) const
{
    // Base fee is either MIN_TX_FEE or MIN_RELAY_TX_FEE
    int64_t nBaseFee = (mode == GMF_RELAY) ? MIN_RELAY_TX_FEE : MIN_TX_FEE;

    unsigned int nNewBlockSize = nBlockSize + nBytes;
    int64_t nMinFee = (1 + (int64_t)nBytes / 1000) * nBaseFee;

    // To limit dust spam, require MIN_TX_FEE/MIN_RELAY_TX_FEE if any output is less than 0.01
    if (nMinFee < nBaseFee)
    {
        BOOST_FOREACH(const CTxOut& txout, vout)
            if (txout.nValue < CENT)
                nMinFee = nBaseFee;
    }

    // Raise the price as the block approaches full
    if (nBlockSize != 1 && nNewBlockSize >= MAX_BLOCK_SIZE_GEN/2)
    {
        if (nNewBlockSize >= MAX_BLOCK_SIZE_GEN)
            return MAX_MONEY;
        nMinFee *= MAX_BLOCK_SIZE_GEN / (MAX_BLOCK_SIZE_GEN - nNewBlockSize);
    }

    if (!MoneyRange(nMinFee))
        nMinFee = MAX_MONEY;
    return nMinFee;
}


bool AcceptToMemoryPool(CTxMemPool& pool, CTransaction &tx, bool* pfMissingInputs)
{
    AssertLockHeld(cs_main);
    if (pfMissingInputs)
        *pfMissingInputs = false;

    if (!tx.CheckTransaction())
        return error("AcceptToMemoryPool : CheckTransaction failed");

    // Coinbase is only valid in a block, not as a loose transaction
    if (tx.IsCoinBase())
        return tx.DoS(100, error("AcceptToMemoryPool : coinbase as individual tx"));

    // ppcoin: coinstake is also only valid in a block, not as a loose transaction
    if (tx.IsCoinStake())
        return tx.DoS(100, error("AcceptToMemoryPool : coinstake as individual tx"));

    // Rather not work on nonstandard transactions (unless -testnet)
    if (!fTestNet && !IsStandardTx(tx))
        return error("AcceptToMemoryPool : nonstandard transaction type");

    // is it already in the memory pool?
    uint256 hash = tx.GetHash();
    if (pool.exists(hash))
        return false;

    // Check for conflicts with in-memory transactions
    CTransaction* ptxOld = NULL;
    {
        LOCK(pool.cs); // protect pool.mapNextTx
        for (unsigned int i = 0; i < tx.vin.size(); i++)
        {
            COutPoint outpoint = tx.vin[i].prevout;
            if (pool.mapNextTx.count(outpoint))
            {
                // Disable replacement feature for now
                return false;

                // Allow replacing with a newer version of the same transaction
                if (i != 0)
                    return false;
                ptxOld = pool.mapNextTx[outpoint].ptx;
                if (IsFinalTx(*ptxOld))
                    return false;
                if (!tx.IsNewerThan(*ptxOld))
                    return false;
                for (unsigned int i = 0; i < tx.vin.size(); i++)
                {
                    COutPoint outpoint = tx.vin[i].prevout;
                    if (!pool.mapNextTx.count(outpoint) || pool.mapNextTx[outpoint].ptx != ptxOld)
                        return false;
                }
                break;
            }
        }
    }

    {
        CTxDB txdb("r");

        // do we already have it?
        if (txdb.ContainsTx(hash))
            return false;

        MapPrevTx mapInputs;
        map<uint256, CTxIndex> mapUnused;
        bool fInvalid = false;
        if (!tx.FetchInputs(txdb, mapUnused, false, false, mapInputs, fInvalid))
        {
            if (fInvalid)
                return error("AcceptToMemoryPool : FetchInputs found invalid tx %s", hash.ToString().substr(0,10).c_str());
            if (pfMissingInputs)
                *pfMissingInputs = true;
            return false;
        }

        // Check for non-standard pay-to-script-hash in inputs
        if (!tx.AreInputsStandard(mapInputs) && !fTestNet)
            return error("AcceptToMemoryPool : nonstandard transaction input");

        // Note: if you modify this code to accept non-standard transactions, then
        // you should add code here to check that the transaction does a
        // reasonable number of ECDSA signature verifications.

        int64_t nFees = tx.GetValueIn(mapInputs)-tx.GetValueOut();
        unsigned int nSize = ::GetSerializeSize(tx, SER_NETWORK, PROTOCOL_VERSION);

        // Don't accept it if it can't get into a block
        int64_t txMinFee = tx.GetMinFee(1000, GMF_RELAY, nSize);
        if (nFees < txMinFee)
            return error("AcceptToMemoryPool : not enough fees %s, %" PRId64 " < %" PRId64,
                         hash.ToString().c_str(),
                         nFees, txMinFee);

        // Continuously rate-limit free transactions
        // This mitigates 'penny-flooding' -- sending thousands of free transactions just to
        // be annoying or make others' transactions take longer to confirm.
        if (nFees < MIN_RELAY_TX_FEE)
        {
            static CCriticalSection cs;
            static double dFreeCount;
            static int64_t nLastTime;
            int64_t nNow =  GetAdjustedTime();

            {
                LOCK(pool.cs);
                // Use an exponentially decaying ~10-minute window:
                dFreeCount *= pow(1.0 - 1.0/600.0, (double)(nNow - nLastTime));
                nLastTime = nNow;
                // -limitfreerelay unit is thousand-bytes-per-minute
                // At default rate it would take over a month to fill 1GB
                if (dFreeCount > GetArg("-limitfreerelay", 15)*10*1000 && !IsFromMe(tx))
                    return error("AcceptToMemoryPool : free transaction rejected by rate limiter");
                if (fDebug)
                    printf("Rate limit dFreeCount: %g => %g\n", dFreeCount, dFreeCount+nSize);
                dFreeCount += nSize;
            }
        }

        // Check against previous transactions
        // This is done last to help prevent CPU exhaustion denial-of-service attacks.
        if (!tx.ConnectInputs(txdb, mapInputs, mapUnused, CDiskTxPos(1,1,1), pindexBest, false, false))
        {
            // If this happens repeatedly, purge peers
            if (TimerMain("AcceptToMemoryPool", 20))
            {
                printf("\r\nAcceptToMemoryPool::CleaningInboundConnections\r\n");
                CleanInboundConnections(true);
            }   
            if (fDebug || true)
            {
                return error("AcceptToMemoryPool : Unable to Connect Inputs %s", hash.ToString().c_str());
            }
            else
            {
                return false;
            }
        }
    }

    // Store transaction in memory
    {
        LOCK(pool.cs);
        if (ptxOld)
        {
            printf("AcceptToMemoryPool : replacing tx %s with new version\n", ptxOld->GetHash().ToString().c_str());
            pool.remove(*ptxOld);
        }
        pool.addUnchecked(hash, tx);
    }

    ///// are we sure this is ok when loading transactions or restoring block txes
    // If updated, erase old tx from wallet
    if (ptxOld)
        EraseFromWallets(ptxOld->GetHash());
    if (fDebug)     printf("AcceptToMemoryPool : accepted %s (poolsz %" PRIszu ")\n",           hash.ToString().c_str(),           pool.mapTx.size());
    return true;
}

bool CTxMemPool::addUnchecked(const uint256& hash, CTransaction &tx)
{
    // Add to memory pool without checking anything.  Don't call this directly,
    // call AcceptToMemoryPool to properly check the transaction first.
    {
        mapTx[hash] = tx;
        for (unsigned int i = 0; i < tx.vin.size(); i++)
            mapNextTx[tx.vin[i].prevout] = CInPoint(&mapTx[hash], i);
        nTransactionsUpdated++;
    }
    return true;
}


bool CTxMemPool::remove(const CTransaction &tx, bool fRecursive)
{
    // Remove transaction from memory pool
    {
        LOCK(cs);
        uint256 hash = tx.GetHash();
        if (mapTx.count(hash))
        {
            if (fRecursive) {
                for (unsigned int i = 0; i < tx.vout.size(); i++) {
                    std::map<COutPoint, CInPoint>::iterator it = mapNextTx.find(COutPoint(hash, i));
                    if (it != mapNextTx.end())
                        remove(*it->second.ptx, true);
                }
            }
            BOOST_FOREACH(const CTxIn& txin, tx.vin)
                mapNextTx.erase(txin.prevout);
            mapTx.erase(hash);
            nTransactionsUpdated++;
        }
    }
    return true;
}

bool CTxMemPool::removeConflicts(const CTransaction &tx)
{
    // Remove transactions which depend on inputs of tx, recursively
    LOCK(cs);
    BOOST_FOREACH(const CTxIn &txin, tx.vin) {
        std::map<COutPoint, CInPoint>::iterator it = mapNextTx.find(txin.prevout);
        if (it != mapNextTx.end()) {
            const CTransaction &txConflict = *it->second.ptx;
            if (txConflict != tx)
                remove(txConflict, true);
        }
    }
    return true;
}

void CTxMemPool::clear()
{
    LOCK(cs);
    mapTx.clear();
    mapNextTx.clear();
    ++nTransactionsUpdated;
}

void CTxMemPool::queryHashes(std::vector<uint256>& vtxid)
{
    vtxid.clear();

    LOCK(cs);
    vtxid.reserve(mapTx.size());
    for (map<uint256, CTransaction>::iterator mi = mapTx.begin(); mi != mapTx.end(); ++mi)
        vtxid.push_back((*mi).first);
}




int CMerkleTx::GetDepthInMainChainINTERNAL(CBlockIndex* &pindexRet) const
{
    if (hashBlock == 0 || nIndex == -1)
        return 0;
    AssertLockHeld(cs_main);

    // Find the block it claims to be in
    map<uint256, CBlockIndex*>::iterator mi = mapBlockIndex.find(hashBlock);
    if (mi == mapBlockIndex.end())
        return 0;
    CBlockIndex* pindex = (*mi).second;
    if (!pindex || !pindex->IsInMainChain())
        return 0;

    // Make sure the merkle branch connects to this block
    if (!fMerkleVerified)
    {
        if (CBlock::CheckMerkleBranch(GetHash(), vMerkleBranch, nIndex) != pindex->hashMerkleRoot)
            return 0;
        fMerkleVerified = true;
    }

    pindexRet = pindex;
    return pindexBest->nHeight - pindex->nHeight + 1;
}

int CMerkleTx::GetDepthInMainChain(CBlockIndex* &pindexRet) const
{
    AssertLockHeld(cs_main);
    int nResult = GetDepthInMainChainINTERNAL(pindexRet);
    if (nResult == 0 && !mempool.exists(GetHash()))
        return -1; // Not in chain, not in mempool

    return nResult;
}

int CMerkleTx::GetBlocksToMaturity() const
{
    if (!(IsCoinBase() || IsCoinStake()))
        return 0;
    return max(0, (nCoinbaseMaturity+10) - GetDepthInMainChain());
}


bool CMerkleTx::AcceptToMemoryPool()
{
    return ::AcceptToMemoryPool(mempool, *this, NULL);
}



bool CWalletTx::AcceptWalletTransaction(CTxDB& txdb)
{

    {
        // Add previous supporting transactions first
        BOOST_FOREACH(CMerkleTx& tx, vtxPrev)
        {
            if (!(tx.IsCoinBase() || tx.IsCoinStake()))
            {
                uint256 hash = tx.GetHash();
                if (!mempool.exists(hash) && !txdb.ContainsTx(hash))
                    tx.AcceptToMemoryPool();
            }
        }
        return AcceptToMemoryPool();
    }
    return false;
}

bool CWalletTx::AcceptWalletTransaction()
{
    CTxDB txdb("r");
    return AcceptWalletTransaction(txdb);
}

int CTxIndex::GetDepthInMainChain() const
{
    // Read block header
    CBlock block;
    if (!block.ReadFromDisk(pos.nFile, pos.nBlockPos, false))
        return 0;
    // Find the block in the index
    map<uint256, CBlockIndex*>::iterator mi = mapBlockIndex.find(block.GetHash());
    if (mi == mapBlockIndex.end())
        return 0;
    CBlockIndex* pindex = (*mi).second;
    if (!pindex || !pindex->IsInMainChain())
        return 0;
    return 1 + nBestHeight - pindex->nHeight;
}

// Return transaction in tx, and if it was found inside a block, its hash is placed in hashBlock
bool GetTransaction(const uint256 &hash, CTransaction &tx, uint256 &hashBlock)
{
    {
        LOCK(cs_main);
        {
            if (mempool.lookup(hash, tx))
            {
                return true;
            }
        }
        CTxDB txdb("r");
        CTxIndex txindex;
        if (tx.ReadFromDisk(txdb, COutPoint(hash, 0), txindex))
        {
            CBlock block;
            if (block.ReadFromDisk(txindex.pos.nFile, txindex.pos.nBlockPos, false))
                hashBlock = block.GetHash();
            return true;
        }
    }
    return false;
}






//////////////////////////////////////////////////////////////////////////////
//
// CBlock and CBlockIndex
//
bool CBlock::ReadFromDisk(const CBlockIndex* pindex, bool fReadTransactions)
{
    if (!fReadTransactions)
    {
        *this = pindex->GetBlockHeader();
        return true;
    }
    if (!ReadFromDisk(pindex->nFile, pindex->nBlockPos, fReadTransactions))
        return false;
    if (GetHash() != pindex->GetBlockHash())
        return error("CBlock::ReadFromDisk() : GetHash() doesn't match index");
    return true;
}

uint256 static GetOrphanRoot(const CBlock* pblock)
{
    // Work back to the first block in the orphan chain
    while (mapOrphanBlocks.count(pblock->hashPrevBlock))
        pblock = mapOrphanBlocks[pblock->hashPrevBlock];
    return pblock->GetHash();
}

// ppcoin: find block wanted by given orphan block
uint256 WantedByOrphan(const CBlock* pblockOrphan)
{
    // Work back to the first block in the orphan chain
    while (mapOrphanBlocks.count(pblockOrphan->hashPrevBlock))
        pblockOrphan = mapOrphanBlocks[pblockOrphan->hashPrevBlock];
    return pblockOrphan->hashPrevBlock;
}


static CBigNum GetProofOfStakeLimit(int nHeight)
{
    if (IsProtocolV2(nHeight))
        return bnProofOfStakeLimitV2;
    else
        return bnProofOfStakeLimit;
}


double CalculatedMagnitude(int64_t locktime,bool bUseLederstrumpf)
{
    // Get neural network magnitude:
    std::string cpid = "";
    if (GlobalCPUMiningCPID.initialized && !GlobalCPUMiningCPID.cpid.empty()) cpid = GlobalCPUMiningCPID.cpid;
    StructCPID stDPOR = GetInitializedStructCPID2(cpid,mvDPOR);
    return bUseLederstrumpf ? LederstrumpfMagnitude2(stDPOR.Magnitude,locktime) : stDPOR.Magnitude;
}

double CalculatedMagnitude2(std::string cpid, int64_t locktime,bool bUseLederstrumpf)
{
    // Get neural network magnitude:
    StructCPID stDPOR = GetInitializedStructCPID2(cpid,mvDPOR);
    return bUseLederstrumpf ? LederstrumpfMagnitude2(stDPOR.Magnitude,locktime) : stDPOR.Magnitude;
}



// miner's coin base reward
int64_t GetProofOfWorkReward(int64_t nFees, int64_t locktime, int64_t height)
{
    //NOTE: THIS REWARD IS ONLY USED IN THE POW PHASE (Block < 8000):
    int64_t nSubsidy = CalculatedMagnitude(locktime,true) * COIN;
    if (fDebug && GetBoolArg("-printcreation"))
        printf("GetProofOfWorkReward() : create=%s nSubsidy=%" PRId64 "\n", FormatMoney(nSubsidy).c_str(), nSubsidy);
    if (nSubsidy < (30*COIN)) nSubsidy=30*COIN;
    //Gridcoin Foundation Block:
    if (height==10)
    {
        nSubsidy = nGenesisSupply * COIN;
    }
    if (fTestNet) nSubsidy += 1000*COIN;

    return nSubsidy + nFees;
}


int64_t GetProofOfWorkMaxReward(int64_t nFees, int64_t locktime, int64_t height)
{
    int64_t nSubsidy = (GetMaximumBoincSubsidy(locktime)+1) * COIN;
    if (height==10)
    {
        //R.Halford: 10-11-2014: Gridcoin Foundation Block:
        //Note: Gridcoin Classic emitted these coins.  So we had to add them to block 10.  The coins were burned then given back to the owners that mined them in classic (as research coins).
        nSubsidy = nGenesisSupply * COIN;
    }

    if (fTestNet) nSubsidy += 1000*COIN;
    return nSubsidy + nFees;
}

//Survey Results: Start inflation rate: 9%, end=1%, 30 day steps, 9 steps, mag multiplier start: 2, mag end .3, 9 steps
int64_t GetMaximumBoincSubsidy(int64_t nTime)
{
    // Gridcoin Global Daily Maximum Researcher Subsidy Schedule
    int MaxSubsidy = 500;
    if (nTime >= 1410393600 && nTime <= 1417305600) MaxSubsidy =    500; // between inception  and 11-30-2014
    if (nTime >= 1417305600 && nTime <= 1419897600) MaxSubsidy =    400; // between 11-30-2014 and 12-30-2014
    if (nTime >= 1419897600 && nTime <= 1422576000) MaxSubsidy =    400; // between 12-30-2014 and 01-30-2015
    if (nTime >= 1422576000 && nTime <= 1425254400) MaxSubsidy =    300; // between 01-30-2015 and 02-28-2015
    if (nTime >= 1425254400 && nTime <= 1427673600) MaxSubsidy =    250; // between 02-28-2015 and 03-30-2015
    if (nTime >= 1427673600 && nTime <= 1430352000) MaxSubsidy =    200; // between 03-30-2015 and 04-30-2015
    if (nTime >= 1430352000 && nTime <= 1438310876) MaxSubsidy =    150; // between 05-01-2015 and 07-31-2015
    if (nTime >= 1438310876 && nTime <= 1445309276) MaxSubsidy =    100; // between 08-01-2015 and 10-20-2015
    if (nTime >= 1445309276 && nTime <= 1447977700) MaxSubsidy =     75; // between 10-20-2015 and 11-20-2015
    if (nTime > 1447977700)                         MaxSubsidy =     50; // from  11-20-2015 forever
    return MaxSubsidy+.5;  //The .5 allows for fractional amounts after the 4th decimal place (used to store the POR indicator)
}

int64_t GetCoinYearReward(int64_t nTime)
{
    // Gridcoin Global Interest Rate Schedule
    int64_t INTEREST = 9;
    if (nTime >= 1410393600 && nTime <= 1417305600) INTEREST =   9 * CENT; // 09% between inception  and 11-30-2014
    if (nTime >= 1417305600 && nTime <= 1419897600) INTEREST =   8 * CENT; // 08% between 11-30-2014 and 12-30-2014
    if (nTime >= 1419897600 && nTime <= 1422576000) INTEREST =   8 * CENT; // 08% between 12-30-2014 and 01-30-2015
    if (nTime >= 1422576000 && nTime <= 1425254400) INTEREST =   7 * CENT; // 07% between 01-30-2015 and 02-30-2015
    if (nTime >= 1425254400 && nTime <= 1427673600) INTEREST =   6 * CENT; // 06% between 02-30-2015 and 03-30-2015
    if (nTime >= 1427673600 && nTime <= 1430352000) INTEREST =   5 * CENT; // 05% between 03-30-2015 and 04-30-2015
    if (nTime >= 1430352000 && nTime <= 1438310876) INTEREST =   4 * CENT; // 04% between 05-01-2015 and 07-31-2015
    if (nTime >= 1438310876 && nTime <= 1447977700) INTEREST =   3 * CENT; // 03% between 08-01-2015 and 11-20-2015
    if (nTime > 1447977700)                         INTEREST = 1.5 * CENT; //1.5% from 11-21-2015 forever
    return INTEREST;
}

double GetMagnitudeMultiplier(int64_t nTime)
{
    // Gridcoin Global Resarch Subsidy Multiplier Schedule
    double magnitude_multiplier = 2;
    if (nTime >= 1410393600 && nTime <= 1417305600) magnitude_multiplier =    2;  // between inception and 11-30-2014
    if (nTime >= 1417305600 && nTime <= 1419897600) magnitude_multiplier =  1.5;  // between 11-30-2014 and 12-30-2014
    if (nTime >= 1419897600 && nTime <= 1422576000) magnitude_multiplier =  1.5;  // between 12-30-2014 and 01-30-2015
    if (nTime >= 1422576000 && nTime <= 1425254400) magnitude_multiplier =    1;  // between 01-30-2015 and 02-30-2015
    if (nTime >= 1425254400 && nTime <= 1427673600) magnitude_multiplier =   .9;  // between 02-30-2015 and 03-30-2015
    if (nTime >= 1427673600 && nTime <= 1430352000) magnitude_multiplier =   .8;  // between 03-30-2015 and 04-30-2015
    if (nTime >= 1430352000 && nTime <= 1438310876) magnitude_multiplier =   .7;  // between 05-01-2015 and 07-31-2015
    if (nTime >= 1438310876 && nTime <= 1447977700) magnitude_multiplier =  .60;  // between 08-01-2015 and 11-20-2015
    if (nTime > 1447977700)                         magnitude_multiplier =  .50;  // from 11-21-2015  forever
    return magnitude_multiplier;
}


int64_t GetProofOfStakeMaxReward(int64_t nCoinAge, int64_t nFees, int64_t locktime)
{
    int64_t nInterest = nCoinAge * GetCoinYearReward(locktime) * 33 / (365 * 33 + 8);
    nInterest += 10*COIN;
    int64_t nBoinc    = (GetMaximumBoincSubsidy(locktime)+1) * COIN;
    int64_t nSubsidy  = nInterest + nBoinc;
    return nSubsidy + nFees;
}

double GetProofOfResearchReward(std::string cpid, bool VerifyingBlock)
{

        StructCPID mag = GetInitializedStructCPID2(cpid,mvMagnitudes);

        if (!mag.initialized) return 0;
        double owed = (mag.owed*1.0);
        if (owed < 0) owed = 0;
        // Coarse Payment Rule (helps prevent sync problems):
        if (!VerifyingBlock)
        {
            //If owed less than 4% of max subsidy, assess at 0:
            if (owed < (GetMaximumBoincSubsidy(GetAdjustedTime())/50))
            {
                owed = 0;
            }
            //Coarse payment rule:
            if (mag.totalowed > (GetMaximumBoincSubsidy(GetAdjustedTime())*2))
            {
                //If owed more than 2* Max Block, pay normal amount
                owed = (owed*1);
            }
            else
            {
                owed = owed/2;
            }

            if (owed > (GetMaximumBoincSubsidy(GetAdjustedTime()))) owed = GetMaximumBoincSubsidy(GetAdjustedTime());


        }
        //End of Coarse Payment Rule
        return owed * COIN;
}


// miner's coin stake reward based on coin age spent (coin-days)

int64_t GetProofOfStakeReward(int64_t nCoinAge, int64_t nFees, std::string cpid,
    bool VerifyingBlock, int VerificationPhase, int64_t nTime, CBlockIndex* pindexLast, std::string operation,
    double& OUT_POR, double& OUT_INTEREST, double& dAccrualAge, double& dMagnitudeUnit, double& AvgMagnitude)
{

    // Non Research Age - RSA Mode - Legacy (before 10-20-2015)
    if (!IsResearchAgeEnabled(pindexLast->nHeight))
    {
            int64_t nInterest = nCoinAge * GetCoinYearReward(nTime) * 33 / (365 * 33 + 8);
            int64_t nBoinc    = GetProofOfResearchReward(cpid,VerifyingBlock);
            int64_t nSubsidy  = nInterest + nBoinc;
            if (fDebug10 || GetBoolArg("-printcreation"))
            {
                printf("GetProofOfStakeReward(): create=%s nCoinAge=%" PRId64 " nBoinc=%" PRId64 "   \n",
                FormatMoney(nSubsidy).c_str(), nCoinAge, nBoinc);
            }
            int64_t maxStakeReward1 = GetProofOfStakeMaxReward(nCoinAge, nFees, nTime);
            int64_t maxStakeReward2 = GetProofOfStakeMaxReward(nCoinAge, nFees, GetAdjustedTime());
            int64_t maxStakeReward = std::min(maxStakeReward1, maxStakeReward2);
            if ((nSubsidy+nFees) > maxStakeReward) nSubsidy = maxStakeReward-nFees;
            int64_t nTotalSubsidy = nSubsidy + nFees;
            if (nBoinc > 1)
            {
                std::string sTotalSubsidy = RoundToString(CoinToDouble(nTotalSubsidy)+.00000123,8);
                if (sTotalSubsidy.length() > 7)
                {
                    sTotalSubsidy = sTotalSubsidy.substr(0,sTotalSubsidy.length()-4) + "0124";
                    nTotalSubsidy = cdbl(sTotalSubsidy,8)*COIN;
                }
            }

            OUT_POR = CoinToDouble(nBoinc);
            OUT_INTEREST = CoinToDouble(nInterest);
            return nTotalSubsidy;
    }
    else
    {
            // Research Age Subsidy - PROD
            int64_t nBoinc = ComputeResearchAccrual(nTime, cpid, operation, pindexLast, VerifyingBlock, VerificationPhase, dAccrualAge, dMagnitudeUnit, AvgMagnitude);
            int64_t nInterest = nCoinAge * GetCoinYearReward(nTime) * 33 / (365 * 33 + 8);

            // TestNet: For any subsidy < 30 day duration, ensure 100% that we have a start magnitude and an end magnitude, otherwise make subsidy 0 : PASS
            // TestNet: For any subsidy > 30 day duration, ensure 100% that we have a midpoint magnitude in Every Period, otherwise, make subsidy 0 : In Test as of 09-06-2015
            // TestNet: Ensure no magnitudes are out of bounds to ensure we do not generate an insane payment : PASS (Lifetime PPD takes care of this)
            // TestNet: Any subsidy with a duration wider than 6 months should not be paid : PASS

            int64_t maxStakeReward = GetMaximumBoincSubsidy(nTime) * COIN * 255;

            if (nBoinc > maxStakeReward) nBoinc = maxStakeReward;
            int64_t nSubsidy = nInterest + nBoinc;

            if (fDebug10 || GetBoolArg("-printcreation"))
            {
                printf("GetProofOfStakeReward(): create=%s nCoinAge=%" PRId64 " nBoinc=%" PRId64 "   \n",
                FormatMoney(nSubsidy).c_str(), nCoinAge, nBoinc);
            }

            int64_t nTotalSubsidy = nSubsidy + nFees;
            if (nBoinc > 1)
            {
                std::string sTotalSubsidy = RoundToString(CoinToDouble(nTotalSubsidy)+.00000123,8);
                if (sTotalSubsidy.length() > 7)
                {
                    sTotalSubsidy = sTotalSubsidy.substr(0,sTotalSubsidy.length()-4) + "0124";
                    nTotalSubsidy = cdbl(sTotalSubsidy,8)*COIN;
                }
            }

            OUT_POR = CoinToDouble(nBoinc);
            OUT_INTEREST = CoinToDouble(nInterest);
            return nTotalSubsidy;

    }
}



static const int64_t nTargetTimespan = 16 * 60;  // 16 mins

//
// maximum nBits value could possible be required nTime after
//
unsigned int ComputeMaxBits(CBigNum bnTargetLimit, unsigned int nBase, int64_t nTime)
{
    CBigNum bnResult;
    bnResult.SetCompact(nBase);
    bnResult *= 2;
    while (nTime > 0 && bnResult < bnTargetLimit)
    {
        // Maximum 200% adjustment per day...
        bnResult *= 2;
        nTime -= 24 * 60 * 60;
    }
    if (bnResult > bnTargetLimit)
        bnResult = bnTargetLimit;
    return bnResult.GetCompact();
}

//
// minimum amount of work that could possibly be required nTime after
// minimum proof-of-work required was nBase
//
unsigned int ComputeMinWork(unsigned int nBase, int64_t nTime)
{
    return ComputeMaxBits(bnProofOfWorkLimit, nBase, nTime);
}

//
// minimum amount of stake that could possibly be required nTime after
// minimum proof-of-stake required was nBase
//
unsigned int ComputeMinStake(unsigned int nBase, int64_t nTime, unsigned int nBlockTime)
{
    return ComputeMaxBits(bnProofOfStakeLimit, nBase, nTime);
}


// ppcoin: find last block index up to pindex
const CBlockIndex* GetLastBlockIndex(const CBlockIndex* pindex, bool fProofOfStake)
{
    while (pindex && pindex->pprev && (pindex->IsProofOfStake() != fProofOfStake))
        pindex = pindex->pprev;
    return pindex;
}


static unsigned int GetNextTargetRequiredV1(const CBlockIndex* pindexLast, bool fProofOfStake)
{
    CBigNum bnTargetLimit = fProofOfStake ? bnProofOfStakeLimit : bnProofOfWorkLimit;

    if (pindexLast == NULL)
        return bnTargetLimit.GetCompact(); // genesis block

    const CBlockIndex* pindexPrev = GetLastBlockIndex(pindexLast, fProofOfStake);
    if (pindexPrev->pprev == NULL)
        return bnTargetLimit.GetCompact(); // first block
    const CBlockIndex* pindexPrevPrev = GetLastBlockIndex(pindexPrev->pprev, fProofOfStake);
    if (pindexPrevPrev->pprev == NULL)
        return bnTargetLimit.GetCompact(); // second block

    int64_t nTargetSpacing = GetTargetSpacing(pindexLast->nHeight);
    int64_t nActualSpacing = pindexPrev->GetBlockTime() - pindexPrevPrev->GetBlockTime();

    // ppcoin: target change every block
    // ppcoin: retarget with exponential moving toward target spacing
    CBigNum bnNew;
    bnNew.SetCompact(pindexPrev->nBits);
    int64_t nInterval = nTargetTimespan / nTargetSpacing;
    bnNew *= ((nInterval - 1) * nTargetSpacing + nActualSpacing + nActualSpacing);
    bnNew /= ((nInterval + 1) * nTargetSpacing);

    if (bnNew > bnTargetLimit)
        bnNew = bnTargetLimit;

    return bnNew.GetCompact();
}

static unsigned int GetNextTargetRequiredV2(const CBlockIndex* pindexLast, bool fProofOfStake)
{
    CBigNum bnTargetLimit = fProofOfStake ? GetProofOfStakeLimit(pindexLast->nHeight) : bnProofOfWorkLimit;

    if (pindexLast == NULL)
        return bnTargetLimit.GetCompact(); // genesis block

    const CBlockIndex* pindexPrev = GetLastBlockIndex(pindexLast, fProofOfStake);
    if (pindexPrev->pprev == NULL)
        return bnTargetLimit.GetCompact(); // first block
    const CBlockIndex* pindexPrevPrev = GetLastBlockIndex(pindexPrev->pprev, fProofOfStake);
    if (pindexPrevPrev->pprev == NULL)
        return bnTargetLimit.GetCompact(); // second block

    int64_t nTargetSpacing = GetTargetSpacing(pindexLast->nHeight);
    int64_t nActualSpacing = pindexPrev->GetBlockTime() - pindexPrevPrev->GetBlockTime();
    if (nActualSpacing < 0)
        nActualSpacing = nTargetSpacing;

    // ppcoin: target change every block
    // ppcoin: retarget with exponential moving toward target spacing
    CBigNum bnNew;
    bnNew.SetCompact(pindexPrev->nBits);

    //Gridcoin - Reset Diff to 1 on 12-19-2014 (R Halford) - Diff sticking at 2065 due to many incompatible features
    if (pindexLast->nHeight >= 91387 && pindexLast->nHeight <= 91500)
    {
            return bnTargetLimit.GetCompact();
    }

    //1-14-2015 R Halford - Make diff reset to zero after periods of exploding diff:
    double PORDiff = GetDifficulty(GetLastBlockIndex(pindexBest, true));
    if (PORDiff > 900000)
    {
            return bnTargetLimit.GetCompact();
    }


    //Since our nTargetTimespan is (16 * 60) or 16 mins and our TargetSpacing = 64, the nInterval = 15 min

    int64_t nInterval = nTargetTimespan / nTargetSpacing;
    bnNew *= ((nInterval - 1) * nTargetSpacing + nActualSpacing + nActualSpacing);
    bnNew /= ((nInterval + 1) * nTargetSpacing);

    if (bnNew <= 0 || bnNew > bnTargetLimit)
    {
        bnNew = bnTargetLimit;
    }

    return bnNew.GetCompact();
}

unsigned int GetNextTargetRequired(const CBlockIndex* pindexLast, bool fProofOfStake)
{
    //After block 89600, new diff algorithm is used
    if (pindexLast->nHeight < 89600)
        return GetNextTargetRequiredV1(pindexLast, fProofOfStake);
    else
        return GetNextTargetRequiredV2(pindexLast, fProofOfStake);
}

bool CheckProofOfWork(uint256 hash, unsigned int nBits)
{
    CBigNum bnTarget;
    bnTarget.SetCompact(nBits);

    // Check range
    if (bnTarget <= 0 || bnTarget > bnProofOfWorkLimit)
        return error("CheckProofOfWork() : nBits below minimum work");

    // Check proof of work matches claimed amount
    if (hash > bnTarget.getuint256())
        return error("CheckProofOfWork() : hash doesn't match nBits");

    return true;
}

// Return maximum amount of blocks that other nodes claim to have
int GetNumBlocksOfPeers()
{
    if (IsLockTimeWithinMinutes(nLastCalculatedMedianPeerCount,1))
    {
        return nLastMedianPeerCount;
    }
    nLastCalculatedMedianPeerCount = GetAdjustedTime();
    nLastMedianPeerCount = std::max(cPeerBlockCounts.median(), Checkpoints::GetTotalBlocksEstimate());
    return nLastMedianPeerCount;
}

bool IsInitialBlockDownload()
{
    LOCK(cs_main);
    if (pindexBest == NULL || nBestHeight < GetNumBlocksOfPeers())
        return true;
    static int64_t nLastUpdate;
    static CBlockIndex* pindexLastBest;
    if (pindexBest != pindexLastBest)
    {
        pindexLastBest = pindexBest;
        nLastUpdate =  GetAdjustedTime();
    }
    return ( GetAdjustedTime() - nLastUpdate < 15 &&
            pindexBest->GetBlockTime() <  GetAdjustedTime() - 8 * 60 * 60);
}

void static InvalidChainFound(CBlockIndex* pindexNew)
{
    if (pindexNew->nChainTrust > nBestInvalidTrust)
    {
        nBestInvalidTrust = pindexNew->nChainTrust;
        CTxDB().WriteBestInvalidTrust(CBigNum(nBestInvalidTrust));
        uiInterface.NotifyBlocksChanged();
    }

    uint256 nBestInvalidBlockTrust = pindexNew->nChainTrust - pindexNew->pprev->nChainTrust;
    uint256 nBestBlockTrust = pindexBest->nHeight != 0 ? (pindexBest->nChainTrust - pindexBest->pprev->nChainTrust) : pindexBest->nChainTrust;

    printf("InvalidChainFound: invalid block=%s  height=%d  trust=%s  blocktrust=%" PRId64 "  date=%s\n",
      pindexNew->GetBlockHash().ToString().substr(0,20).c_str(), pindexNew->nHeight,
      CBigNum(pindexNew->nChainTrust).ToString().c_str(), nBestInvalidBlockTrust.Get64(),
      DateTimeStrFormat("%x %H:%M:%S", pindexNew->GetBlockTime()).c_str());
    printf("InvalidChainFound:  current best=%s  height=%d  trust=%s  blocktrust=%" PRId64 "  date=%s\n",
      hashBestChain.ToString().substr(0,20).c_str(), nBestHeight,
      CBigNum(pindexBest->nChainTrust).ToString().c_str(),
      nBestBlockTrust.Get64(),
      DateTimeStrFormat("%x %H:%M:%S", pindexBest->GetBlockTime()).c_str());
}


void CBlock::UpdateTime(const CBlockIndex* pindexPrev)
{
    nTime = max(GetBlockTime(), GetAdjustedTime());
}



bool CTransaction::DisconnectInputs(CTxDB& txdb)
{
    // Relinquish previous transactions' spent pointers
    if (!IsCoinBase())
    {
        BOOST_FOREACH(const CTxIn& txin, vin)
        {
            COutPoint prevout = txin.prevout;
            // Get prev txindex from disk
            CTxIndex txindex;
            if (!txdb.ReadTxIndex(prevout.hash, txindex))
                return error("DisconnectInputs() : ReadTxIndex failed");

            if (prevout.n >= txindex.vSpent.size())
                return error("DisconnectInputs() : prevout.n out of range");

            // Mark outpoint as not spent
            txindex.vSpent[prevout.n].SetNull();

            // Write back
            if (!txdb.UpdateTxIndex(prevout.hash, txindex))
                return error("DisconnectInputs() : UpdateTxIndex failed");
        }
    }

    // Remove transaction from index
    // This can fail if a duplicate of this transaction was in a chain that got
    // reorganized away. This is only possible if this transaction was completely
    // spent, so erasing it would be a no-op anyway.
    txdb.EraseTxIndex(*this);

    return true;
}


bool CTransaction::FetchInputs(CTxDB& txdb, const map<uint256, CTxIndex>& mapTestPool,
                               bool fBlock, bool fMiner, MapPrevTx& inputsRet, bool& fInvalid)
{
    // FetchInputs can return false either because we just haven't seen some inputs
    // (in which case the transaction should be stored as an orphan)
    // or because the transaction is malformed (in which case the transaction should
    // be dropped).  If tx is definitely invalid, fInvalid will be set to true.
    fInvalid = false;

    if (IsCoinBase())
        return true; // Coinbase transactions have no inputs to fetch.

    for (unsigned int i = 0; i < vin.size(); i++)
    {
        COutPoint prevout = vin[i].prevout;
        if (inputsRet.count(prevout.hash))
            continue; // Got it already

        // Read txindex
        CTxIndex& txindex = inputsRet[prevout.hash].first;
        bool fFound = true;
        if ((fBlock || fMiner) && mapTestPool.count(prevout.hash))
        {
            // Get txindex from current proposed changes
            txindex = mapTestPool.find(prevout.hash)->second;
        }
        else
        {
            // Read txindex from txdb
            fFound = txdb.ReadTxIndex(prevout.hash, txindex);
        }
        if (!fFound && (fBlock || fMiner))
            return fMiner ? false : error("FetchInputs() : %s prev tx %s index entry not found", GetHash().ToString().substr(0,10).c_str(),  prevout.hash.ToString().substr(0,10).c_str());

        // Read txPrev
        CTransaction& txPrev = inputsRet[prevout.hash].second;
        if (!fFound || txindex.pos == CDiskTxPos(1,1,1))
        {
            // Get prev tx from single transactions in memory
            if (!mempool.lookup(prevout.hash, txPrev))
            {
                if (fDebug) printf("FetchInputs() : %s mempool Tx prev not found %s", GetHash().ToString().substr(0,10).c_str(),  prevout.hash.ToString().substr(0,10).c_str());
                return false;
            }
            if (!fFound)
                txindex.vSpent.resize(txPrev.vout.size());
        }
        else
        {
            // Get prev tx from disk
            if (!txPrev.ReadFromDisk(txindex.pos))
                return error("FetchInputs() : %s ReadFromDisk prev tx %s failed", GetHash().ToString().substr(0,10).c_str(),  prevout.hash.ToString().substr(0,10).c_str());
        }
    }

    // Make sure all prevout.n indexes are valid:
    for (unsigned int i = 0; i < vin.size(); i++)
    {
        const COutPoint prevout = vin[i].prevout;
        assert(inputsRet.count(prevout.hash) != 0);
        const CTxIndex& txindex = inputsRet[prevout.hash].first;
        const CTransaction& txPrev = inputsRet[prevout.hash].second;
        if (prevout.n >= txPrev.vout.size() || prevout.n >= txindex.vSpent.size())
        {
            // Revisit this if/when transaction replacement is implemented and allows
            // adding inputs:
            fInvalid = true;
            return DoS(100, error("FetchInputs() : %s prevout.n out of range %d %" PRIszu " %" PRIszu " prev tx %s\n%s", GetHash().ToString().substr(0,10).c_str(), prevout.n, txPrev.vout.size(), txindex.vSpent.size(), prevout.hash.ToString().substr(0,10).c_str(), txPrev.ToString().c_str()));
        }
    }

    return true;
}

const CTxOut& CTransaction::GetOutputFor(const CTxIn& input, const MapPrevTx& inputs) const
{
    MapPrevTx::const_iterator mi = inputs.find(input.prevout.hash);
    if (mi == inputs.end())
        throw std::runtime_error("CTransaction::GetOutputFor() : prevout.hash not found");

    const CTransaction& txPrev = (mi->second).second;
    if (input.prevout.n >= txPrev.vout.size())
        throw std::runtime_error("CTransaction::GetOutputFor() : prevout.n out of range");

    return txPrev.vout[input.prevout.n];
}


std::vector<std::string> split(std::string s, std::string delim)
{
    //Split a std::string by a std::string delimiter into a vector of strings:
    size_t pos = 0;
    std::string token;
    std::vector<std::string> elems;
    while ((pos = s.find(delim)) != std::string::npos)
    {
        token = s.substr(0, pos);
        elems.push_back(token);
        s.erase(0, pos + delim.length());
    }
    elems.push_back(s);
    return elems;

}



int64_t CTransaction::GetValueIn(const MapPrevTx& inputs) const
{
    if (IsCoinBase())
        return 0;

    int64_t nResult = 0;
    for (unsigned int i = 0; i < vin.size(); i++)
    {
        nResult += GetOutputFor(vin[i], inputs).nValue;
    }
    return nResult;

}


double PreviousBlockAge()
{
        if (nBestHeight < 10) return 99999;
        if (IsLockTimeWithinMinutes(nLastCalculatedMedianTimePast,1))
        {
            return nLastBlockAge;
        }
        nLastCalculatedMedianTimePast = GetAdjustedTime();
        // Returns the time in seconds since the last block:
        double nTime = max(pindexBest->GetMedianTimePast()+1, GetAdjustedTime());
        double nActualTimespan = nTime - pindexBest->pprev->GetBlockTime();
        nLastBlockAge = nActualTimespan;
        return nActualTimespan;
}



bool ClientOutOfSync()
{
    //This function will return True if the client is downloading blocks, reindexing, or out of sync by more than 30 blocks as compared to its peers, or if its best block is over 30 mins old
    double lastblockage = PreviousBlockAge();
    if (lastblockage > (30*60)) return true;
    if (pindexBest == NULL || nBestHeight < GetNumBlocksOfPeers()-30) return true;
    return false;
}



bool OutOfSyncByMoreThan(double dMinutes)
{
    double lastblockage = PreviousBlockAge();
    if (lastblockage > (60*dMinutes)) return true;
    if (pindexBest == NULL || nBestHeight < GetNumBlocksOfPeers()-30) return true;
    return false;
}



bool OutOfSyncByAge()
{
    double lastblockage = PreviousBlockAge();
    if (lastblockage > (60*30)) return true;
    return false;
}


bool LessVerbose(int iMax1000)
{
     //Returns True when RND() level is lower than the number presented
     int iVerbosityLevel = rand() % 1000;
     if (iVerbosityLevel < iMax1000) return true;
     return false;
}


bool KeyEnabled(std::string key)
{
    if (mapArgs.count("-" + key))
    {
            std::string sBool = GetArg("-" + key, "false");
            if (sBool == "true") return true;
    }
    return false;
}


bool OutOfSyncByAgeWithChanceOfMining()
{
    // If the client is out of sync, we dont want it to mine orphan blocks on its own fork, so we return OOS when that is the case 95% of the time:
    // If the client is in sync, this function returns false and the client mines.
    // The reason we allow mining 5% of the time, is if all nodes leave Gridcoin, we want someone to be able to jump start the coin in that extremely rare circumstance (IE End of Life, or Network Outage across the country, etc).
    try
    {
            if (fTestNet) return false;
            if (KeyEnabled("overrideoutofsyncrule")) return false;
            bool oosbyage = OutOfSyncByAge();
            //Rule 1: If  Last Block Out of sync by Age - Return Out of Sync 95% of the time:
            if (oosbyage) if (LessVerbose(900)) return true;
            // Rule 2 : Dont mine on Fork Rule:
            //If the diff is < .00015 in Prod, Most likely the client is mining on a fork: (Make it exceedingly hard):
            double PORDiff = GetDifficulty(GetLastBlockIndex(pindexBest, true));
            if (!fTestNet && PORDiff < .00010)
            {
                printf("Most likely you are mining on a fork! Diff %f",PORDiff);
                if (LessVerbose(950)) return true;
            }
            return false;
    }
    catch (std::exception &e)
    {
                printf("Error while assessing Sync Condition\r\n");
                return true;
    }
    catch(...)
    {
                printf("Error while assessing Sync Condition[2].\r\n");
                return true;
    }
    return true;

}


unsigned int CTransaction::GetP2SHSigOpCount(const MapPrevTx& inputs) const
{
    if (IsCoinBase())
        return 0;

    unsigned int nSigOps = 0;
    for (unsigned int i = 0; i < vin.size(); i++)
    {
        const CTxOut& prevout = GetOutputFor(vin[i], inputs);
        if (prevout.scriptPubKey.IsPayToScriptHash())
            nSigOps += prevout.scriptPubKey.GetSigOpCount(vin[i].scriptSig);
    }
    return nSigOps;
}

bool CTransaction::ConnectInputs(CTxDB& txdb, MapPrevTx inputs, map<uint256, CTxIndex>& mapTestPool, const CDiskTxPos& posThisTx,
    const CBlockIndex* pindexBlock, bool fBlock, bool fMiner)
{
    // Take over previous transactions' spent pointers
    // fBlock is true when this is called from AcceptBlock when a new best-block is added to the blockchain
    // fMiner is true when called from the internal bitcoin miner
    // ... both are false when called from CTransaction::AcceptToMemoryPool
    if (!IsCoinBase())
    {
        int64_t nValueIn = 0;
        int64_t nFees = 0;
        for (unsigned int i = 0; i < vin.size(); i++)
        {
            COutPoint prevout = vin[i].prevout;
            assert(inputs.count(prevout.hash) > 0);
            CTxIndex& txindex = inputs[prevout.hash].first;
            CTransaction& txPrev = inputs[prevout.hash].second;

            if (prevout.n >= txPrev.vout.size() || prevout.n >= txindex.vSpent.size())
                return DoS(100, error("ConnectInputs() : %s prevout.n out of range %d %" PRIszu " %" PRIszu " prev tx %s\n%s", GetHash().ToString().substr(0,10).c_str(), prevout.n, txPrev.vout.size(), txindex.vSpent.size(), prevout.hash.ToString().substr(0,10).c_str(), txPrev.ToString().c_str()));

            // If prev is coinbase or coinstake, check that it's matured
            if (txPrev.IsCoinBase() || txPrev.IsCoinStake())
                for (const CBlockIndex* pindex = pindexBlock; pindex && pindexBlock->nHeight - pindex->nHeight < nCoinbaseMaturity; pindex = pindex->pprev)
                    if (pindex->nBlockPos == txindex.pos.nBlockPos && pindex->nFile == txindex.pos.nFile)
                        return error("ConnectInputs() : tried to spend %s at depth %d", txPrev.IsCoinBase() ? "coinbase" : "coinstake", pindexBlock->nHeight - pindex->nHeight);

            // ppcoin: check transaction timestamp
            if (txPrev.nTime > nTime)
                return DoS(100, error("ConnectInputs() : transaction timestamp earlier than input transaction"));

            // Check for negative or overflow input values
            nValueIn += txPrev.vout[prevout.n].nValue;
            if (!MoneyRange(txPrev.vout[prevout.n].nValue) || !MoneyRange(nValueIn))
                return DoS(100, error("ConnectInputs() : txin values out of range"));

        }
        // The first loop above does all the inexpensive checks.
        // Only if ALL inputs pass do we perform expensive ECDSA signature checks.
        // Helps prevent CPU exhaustion attacks.
        for (unsigned int i = 0; i < vin.size(); i++)
        {
            COutPoint prevout = vin[i].prevout;
            assert(inputs.count(prevout.hash) > 0);
            CTxIndex& txindex = inputs[prevout.hash].first;
            CTransaction& txPrev = inputs[prevout.hash].second;

            // Check for conflicts (double-spend)
            // This doesn't trigger the DoS code on purpose; if it did, it would make it easier
            // for an attacker to attempt to split the network.
            if (!txindex.vSpent[prevout.n].IsNull())
            {
                if (fMiner)
                {
                    msMiningErrorsExcluded += " ConnectInputs() : " + GetHash().GetHex() + " used at "
                        + txindex.vSpent[prevout.n].ToString() + ";   ";
                    return false;
                }
                if (!txindex.vSpent[prevout.n].IsNull())
                {
                    if (fTestNet && pindexBlock->nHeight < nGrandfather)
                    {
                        return fMiner ? false : true;
                    }
                    if (!fTestNet && pindexBlock->nHeight < nGrandfather)
                    {
                        return fMiner ? false : true;
                    }
                    if (TimerMain("ConnectInputs", 20))
                    {
                        CleanInboundConnections(false);
                    }   
                    
                    if (fMiner) return false;
                    return fDebug ? error("ConnectInputs() : %s prev tx already used at %s", GetHash().ToString().c_str(), txindex.vSpent[prevout.n].ToString().c_str()) : false;
                }

            }

            // Skip ECDSA signature verification when connecting blocks (fBlock=true)
            // before the last blockchain checkpoint. This is safe because block merkle hashes are
            // still computed and checked, and any change will be caught at the next checkpoint.

            if (!(fBlock && (nBestHeight < Checkpoints::GetTotalBlocksEstimate())))
            {
                // Verify signature
                if (!VerifySignature(txPrev, *this, i, 0))
                {
                    return DoS(100,error("ConnectInputs() : %s VerifySignature failed", GetHash().ToString().substr(0,10).c_str()));
                }
            }

            // Mark outpoints as spent
            txindex.vSpent[prevout.n] = posThisTx;

            // Write back
            if (fBlock || fMiner)
            {
                mapTestPool[prevout.hash] = txindex;
            }
        }

        if (!IsCoinStake())
        {
            if (nValueIn < GetValueOut())
            {
                printf("ConnectInputs(): VALUE IN < VALUEOUT \r\n");
                return DoS(100, error("ConnectInputs() : %s value in < value out", GetHash().ToString().substr(0,10).c_str()));
            }

            // Tally transaction fees
            int64_t nTxFee = nValueIn - GetValueOut();
            if (nTxFee < 0)
                return DoS(100, error("ConnectInputs() : %s nTxFee < 0", GetHash().ToString().substr(0,10).c_str()));

            // enforce transaction fees for every block
            if (nTxFee < GetMinFee())
                return fBlock? DoS(100, error("ConnectInputs() : %s not paying required fee=%s, paid=%s", GetHash().ToString().substr(0,10).c_str(), FormatMoney(GetMinFee()).c_str(), FormatMoney(nTxFee).c_str())) : false;

            nFees += nTxFee;
            if (!MoneyRange(nFees))
                return DoS(100, error("ConnectInputs() : nFees out of range"));
        }
    }

    return true;
}

bool CBlock::DisconnectBlock(CTxDB& txdb, CBlockIndex* pindex)
{

    // Disconnect in reverse order
    bool bDiscTxFailed = false;
    for (int i = vtx.size()-1; i >= 0; i--)
    {
        if (!vtx[i].DisconnectInputs(txdb))
        {
            bDiscTxFailed = true;
        }
    }

    // Update block index on disk without changing it in memory.
    // The memory index structure will be changed after the db commits.
    if (pindex->pprev)
    {
        CDiskBlockIndex blockindexPrev(pindex->pprev);
        blockindexPrev.hashNext = 0;
        if (!txdb.WriteBlockIndex(blockindexPrev))
            return error("DisconnectBlock() : WriteBlockIndex failed");
    }

    // ppcoin: clean up wallet after disconnecting coinstake
    BOOST_FOREACH(CTransaction& tx, vtx)
        SyncWithWallets(tx, this, false, false);

    StructCPID stCPID = GetLifetimeCPID(pindex->GetCPID(),"DisconnectBlock()");
    // We normally fail to disconnect a block if we can't find the previous input due to "DisconnectInputs() : ReadTxIndex failed".  Imo, I believe we should let this call succeed, otherwise a chain can never be re-organized in this circumstance.
    if (bDiscTxFailed && fDebug3) printf("!DisconnectBlock()::Failed, recovering. ");
    return true;
}



double BlockVersion(std::string v)
{
    if (v.length() < 10) return 0;
    std::string vIn = v.substr(1,7);
    boost::replace_all(vIn, ".", "");
    double ver1 = cdbl(vIn,0);
    return ver1;
}


std::string PubKeyToAddress(const CScript& scriptPubKey)
{
    //Converts a script Public Key to a Gridcoin wallet address
    txnouttype type;
    vector<CTxDestination> addresses;
    int nRequired;
    if (!ExtractDestinations(scriptPubKey, type, addresses, nRequired))
    {
        return "";
    }
    std::string address = "";
    BOOST_FOREACH(const CTxDestination& addr, addresses)
    {
        address = CBitcoinAddress(addr).ToString();
    }
    return address;
}

bool LoadSuperblock(std::string data, int64_t nTime, double height)
{
        WriteCache("superblock","magnitudes",ExtractXML(data,"<MAGNITUDES>","</MAGNITUDES>"),nTime);
        WriteCache("superblock","averages",ExtractXML(data,"<AVERAGES>","</AVERAGES>"),nTime);
        WriteCache("superblock","quotes",ExtractXML(data,"<QUOTES>","</QUOTES>"),nTime);
        WriteCache("superblock","all",data,nTime);
        WriteCache("superblock","block_number",RoundToString(height,0),nTime);
        return true;
}

std::string CharToString(char c)
{
    std::stringstream ss;
    std::string sOut = "";
    ss << c;
    ss >> sOut;
    return sOut;
}


template< typename T >
std::string int_to_hex( T i )
{
  std::stringstream stream;
  stream << "0x" 
         << std::setfill ('0') << std::setw(sizeof(T)*2) 
         << std::hex << i;
  return stream.str();
}

std::string DoubleToHexStr(double d, int iPlaces)
{
    int nMagnitude = atoi(RoundToString(d,0).c_str()); 
    std::string hex_string = int_to_hex(nMagnitude);
    std::string sOut = "00000000" + hex_string;
    std::string sHex = sOut.substr(sOut.length()-iPlaces,iPlaces);
    return sHex;
}

int HexToInt(std::string sHex)
{
    int x;   
    std::stringstream ss;
    ss << std::hex << sHex;
    ss >> x;
    return x;
}
std::string ConvertHexToBin(std::string a)
{
    if (a.empty()) return "";
    std::string sOut = "";
    for (unsigned int x = 1; x <= a.length(); x += 2)
    {
       std::string sChunk = a.substr(x-1,2);
       int i = HexToInt(sChunk);
       char c = (char)i;
       sOut.push_back(c);
    }
    return sOut;
}


double ConvertHexToDouble(std::string hex)
{
    int d = HexToInt(hex);
    double dOut = (double)d;
    return dOut;
}


std::string ConvertBinToHex(std::string a) 
{
      if (a.empty()) return "0";
      std::string sOut = "";
      for (unsigned int x = 1; x <= a.length(); x++)
      {
           char c = a[x-1];
           int i = (int)c; 
           std::string sHex = DoubleToHexStr((double)i,2);
           sOut += sHex;
      }
      return sOut;
}

std::string UnpackBinarySuperblock(std::string sBlock)
{
    // 12-21-2015: R HALFORD: If the block is not binary, return the legacy format for backward compatibility
    std::string sBinary = ExtractXML(sBlock,"<BINARY>","</BINARY>");
    if (sBinary.empty()) return sBlock;
    std::string sZero = ExtractXML(sBlock,"<ZERO>","</ZERO>");
    double dZero = cdbl(sZero,0);
    // Binary data support structure:
    // Each CPID consumes 16 bytes and 2 bytes for magnitude: (Except CPIDs with zero magnitude - the count of those is stored in XML node <ZERO> to save space)
    // 1234567890123456MM
    // MM = Magnitude stored as 2 bytes
    // No delimiter between CPIDs, Step Rate = 18
    std::string sReconstructedMagnitudes = "";
    for (unsigned int x = 0; x < sBinary.length(); x += 18)
    {
        if (sBinary.length() >= x+18)
        {
            std::string bCPID = sBinary.substr(x,16);
            std::string bMagnitude = sBinary.substr(x+16,2);
            std::string sCPID = ConvertBinToHex(bCPID);
            std::string sHexMagnitude = ConvertBinToHex(bMagnitude);
            double dMagnitude = ConvertHexToDouble("0x" + sHexMagnitude);
            std::string sRow = sCPID + "," + RoundToString(dMagnitude,0) + ";";
            sReconstructedMagnitudes += sRow;
            // if (fDebug3) printf("\r\n HEX CPID %s, HEX MAG %s, dMag %f, Row %s   ",sCPID.c_str(),sHexMagnitude.c_str(),dMagnitude,sRow.c_str());
        }
    }
    // Append zero magnitude researchers so the beacon count matches
    for (double d0 = 1; d0 <= dZero; d0++)
    {
            std::string sZeroCPID = "0";
            std::string sRow1 = sZeroCPID + ",15;";
            sReconstructedMagnitudes += sRow1;
    }
    std::string sAverages   = ExtractXML(sBlock,"<AVERAGES>","</AVERAGES>");
    std::string sQuotes     = ExtractXML(sBlock,"<QUOTES>","</QUOTES>");
    std::string sReconstructedBlock = "<AVERAGES>" + sAverages + "</AVERAGES><QUOTES>" + sQuotes + "</QUOTES><MAGNITUDES>" + sReconstructedMagnitudes + "</MAGNITUDES>";
    return sReconstructedBlock;
}

std::string PackBinarySuperblock(std::string sBlock)
{

    std::string sMagnitudes = ExtractXML(sBlock,"<MAGNITUDES>","</MAGNITUDES>");
    std::string sAverages   = ExtractXML(sBlock,"<AVERAGES>","</AVERAGES>");
    std::string sQuotes     = ExtractXML(sBlock,"<QUOTES>","</QUOTES>");
    // For each CPID in the superblock, convert data to binary
    std::vector<std::string> vSuperblock = split(sMagnitudes.c_str(),";");
    std::string sBinary = "";
    double dZeroMagCPIDCount = 0;
    for (unsigned int i = 0; i < vSuperblock.size(); i++)
    {
            if (vSuperblock[i].length() > 1)
            {
                std::string sPrefix = "00000000000000000000000000000000000" + ExtractValue(vSuperblock[i],",",0);
                std::string sCPID = sPrefix.substr(sPrefix.length()-32,32);
                double magnitude = cdbl(ExtractValue("0"+vSuperblock[i],",",1),0);
                if (magnitude < 0)     magnitude=0;
                if (magnitude > 32767) magnitude = 32767;  // Ensure we do not blow out the binary space (technically we can handle 0-65535)
                std::string sBinaryCPID   = ConvertHexToBin(sCPID);
                std::string sHexMagnitude = DoubleToHexStr(magnitude,4);
                std::string sBinaryMagnitude = ConvertHexToBin(sHexMagnitude);
                std::string sBinaryEntry  = sBinaryCPID+sBinaryMagnitude;
                // if (fDebug3) printf("\r\n PackBinarySuperblock: DecMag %f HEX MAG %s bin_cpid_len %f bm_len %f be_len %f,",  magnitude,sHexMagnitude.c_str(),(double)sBinaryCPID.length(),(double)sBinaryMagnitude.length(),(double)sBinaryEntry.length());
                if (sCPID=="00000000000000000000000000000000")
                {
                    dZeroMagCPIDCount += 1;
                }
                else
                {
                    sBinary += sBinaryEntry;
                }

            }
    }
    std::string sReconstructedBinarySuperblock = "<ZERO>" + RoundToString(dZeroMagCPIDCount,0) + "</ZERO><BINARY>" + sBinary + "</BINARY><AVERAGES>" + sAverages + "</AVERAGES><QUOTES>" + sQuotes + "</QUOTES>";
    return sReconstructedBinarySuperblock;
}




double ClientVersionNew()
{
    double cv = BlockVersion(FormatFullVersion());
    return cv;
}


int64_t ReturnCurrentMoneySupply(CBlockIndex* pindexcurrent)
{
    if (pindexcurrent->pprev)
    {
        // If previous exists, and previous money supply > Genesis, OK to use it:
        if (pindexcurrent->pprev->nHeight > 11 && pindexcurrent->pprev->nMoneySupply > nGenesisSupply)
        {
            return pindexcurrent->pprev->nMoneySupply;
        }
    }
    // Special case where block height < 12, use standard old logic:
    if (pindexcurrent->nHeight < 12)
    {
        return (pindexcurrent->pprev? pindexcurrent->pprev->nMoneySupply : 0);
    }
    // At this point, either the last block pointer was NULL, or the client erased the money supply previously, fix it:
    CBlockIndex* pblockIndex = pindexcurrent;
    CBlockIndex* pblockMemory = pindexcurrent;
    int nMinDepth = (pindexcurrent->nHeight)-140000;
    if (nMinDepth < 12) nMinDepth=12;
    while (pblockIndex->nHeight > nMinDepth)
    {
            pblockIndex = pblockIndex->pprev;
            printf("Money Supply height %f",(double)pblockIndex->nHeight);

            if (pblockIndex == NULL || !pblockIndex->IsInMainChain()) continue;
            if (pblockIndex == pindexGenesisBlock)
            {
                return nGenesisSupply;
            }
            if (pblockIndex->nMoneySupply > nGenesisSupply)
            {
                //Set index back to original pointer
                pindexcurrent = pblockMemory;
                //Return last valid money supply
                return pblockIndex->nMoneySupply;
            }
    }
    // At this point, we fall back to the old logic with a minimum of the genesis supply (should never happen - if it did, blockchain will need rebuilt anyway due to other fields being invalid):
    pindexcurrent = pblockMemory;
    return (pindexcurrent->pprev? pindexcurrent->pprev->nMoneySupply : nGenesisSupply);
}

bool CBlock::ConnectBlock(CTxDB& txdb, CBlockIndex* pindex, bool fJustCheck, bool fReorganizing)
{
    // Check it again in case a previous version let a bad block in, but skip BlockSig checking
    if (!CheckBlock("ConnectBlock",pindex->pprev->nHeight, 395*COIN, !fJustCheck, !fJustCheck, false,false))
    {
        printf("ConnectBlock::Failed - \r\n");
        return false;
    }
    //// issue here: it doesn't know the version
    unsigned int nTxPos;
    if (fJustCheck)
        // FetchInputs treats CDiskTxPos(1,1,1) as a special "refer to memorypool" indicator
        // Since we're just checking the block and not actually connecting it, it might not (and probably shouldn't) be on the disk to get the transaction from
        nTxPos = 1;
    else
        nTxPos = pindex->nBlockPos + ::GetSerializeSize(CBlock(), SER_DISK, CLIENT_VERSION) - (2 * GetSizeOfCompactSize(0)) + GetSizeOfCompactSize(vtx.size());

    map<uint256, CTxIndex> mapQueuedChanges;
    int64_t nFees = 0;
    int64_t nValueIn = 0;
    int64_t nValueOut = 0;
    int64_t nStakeReward = 0;
    unsigned int nSigOps = 0;
    double DPOR_Paid = 0;

    bool bIsDPOR = false;


    BOOST_FOREACH(CTransaction& tx, vtx)
    {
        uint256 hashTx = tx.GetHash();

        // Do not allow blocks that contain transactions which 'overwrite' older transactions,
        // unless those are already completely spent.
        // If such overwrites are allowed, coinbases and transactions depending upon those
        // can be duplicated to remove the ability to spend the first instance -- even after
        // being sent to another address.
        // See BIP30 and http://r6.ca/blog/20120206T005236Z.html for more information.
        // This logic is not necessary for memory pool transactions, as AcceptToMemoryPool
        // already refuses previously-known transaction ids entirely.
        // This rule was originally applied all blocks whose timestamp was after March 15, 2012, 0:00 UTC.
        // Now that the whole chain is irreversibly beyond that time it is applied to all blocks except the
        // two in the chain that violate it. This prevents exploiting the issue against nodes in their
        // initial block download.
        CTxIndex txindexOld;
        if (txdb.ReadTxIndex(hashTx, txindexOld)) {
            BOOST_FOREACH(CDiskTxPos &pos, txindexOld.vSpent)
                if (pos.IsNull())
                    return false;
        }

        nSigOps += tx.GetLegacySigOpCount();
        if (nSigOps > MAX_BLOCK_SIGOPS)
            return DoS(100, error("ConnectBlock[] : too many sigops"));

        CDiskTxPos posThisTx(pindex->nFile, pindex->nBlockPos, nTxPos);
        if (!fJustCheck)
            nTxPos += ::GetSerializeSize(tx, SER_DISK, CLIENT_VERSION);

        MapPrevTx mapInputs;
        if (tx.IsCoinBase())
        {
            nValueOut += tx.GetValueOut();
        }
        else
        {
            bool fInvalid;
            if (!tx.FetchInputs(txdb, mapQueuedChanges, true, false, mapInputs, fInvalid))
                return false;

            // Add in sigops done by pay-to-script-hash inputs;
            // this is to prevent a "rogue miner" from creating
            // an incredibly-expensive-to-validate block.
            nSigOps += tx.GetP2SHSigOpCount(mapInputs);
            if (nSigOps > MAX_BLOCK_SIGOPS)
                return DoS(100, error("ConnectBlock[] : too many sigops"));

            int64_t nTxValueIn = tx.GetValueIn(mapInputs);
            int64_t nTxValueOut = tx.GetValueOut();
            nValueIn += nTxValueIn;
            nValueOut += nTxValueOut;
            if (!tx.IsCoinStake())
                nFees += nTxValueIn - nTxValueOut;
            if (tx.IsCoinStake())
            {
                nStakeReward = nTxValueOut - nTxValueIn;
                if (tx.vout.size() > 3 && pindex->nHeight > nGrandfather) bIsDPOR = true;
                // ResearchAge: Verify vouts cannot contain any other payments except coinstake: PASS (GetValueOut returns the sum of all spent coins in the coinstake)
                if (IsResearchAgeEnabled(pindex->nHeight) && fDebug10)
                {
                    int64_t nTotalCoinstake = 0;
                    for (unsigned int i = 0; i < tx.vout.size(); i++)
                    {
                        nTotalCoinstake += tx.vout[i].nValue;
                    }
                    if (fDebug10)   printf(" nHeight %f; nTCS %f; nTxValueOut %f     ",
                        (double)pindex->nHeight,CoinToDouble(nTotalCoinstake),CoinToDouble(nTxValueOut));
                }

                // Verify no recipients exist after coinstake (Recipients start at output position 3 (0=Coinstake flag, 1=coinstake amount, 2=splitstake amount)
                if (bIsDPOR && pindex->nHeight > nGrandfather)
                {
                    for (unsigned int i = 3; i < tx.vout.size(); i++)
                    {
                        std::string Recipient = PubKeyToAddress(tx.vout[i].scriptPubKey);
                        double      Amount    = CoinToDouble(tx.vout[i].nValue);
                        if (fDebug10) printf("Iterating Recipient #%f  %s with Amount %f \r\n,",(double)i,Recipient.c_str(),Amount);
                        if (Amount > 0)
                        {
                            if (fDebug3) printf("Iterating Recipient #%f  %s with Amount %f \r\n,",(double)i,Recipient.c_str(),Amount);
                            printf("POR Payment results in an overpayment; Recipient %s, Amount %f \r\n",Recipient.c_str(), Amount);
                            return DoS(50,error("POR Payment results in an overpayment; Recipient %s, Amount %f \r\n",
                                                Recipient.c_str(), Amount));
                        }
                    }
                }
            }

            if (!tx.ConnectInputs(txdb, mapInputs, mapQueuedChanges, posThisTx, pindex, true, false))
                return false;
        }

        mapQueuedChanges[hashTx] = CTxIndex(posThisTx, tx.vout.size());
    }

    if (IsProofOfWork() && pindex->nHeight > nGrandfather)
    {
        int64_t nReward = GetProofOfWorkMaxReward(nFees,nTime,pindex->nHeight);
        // Check coinbase reward
        if (vtx[0].GetValueOut() > nReward)
            return DoS(50, error("ConnectBlock[] : coinbase reward exceeded (actual=%" PRId64 " vs calculated=%" PRId64 ")",
                   vtx[0].GetValueOut(),
                   nReward));
    }

    MiningCPID bb = DeserializeBoincBlock(vtx[0].hashBoinc,nVersion);
    uint64_t nCoinAge = 0;

    double dStakeReward = CoinToDouble(nStakeReward+nFees) - DPOR_Paid; //DPOR Recipients checked above already
    double dStakeRewardWithoutFees = CoinToDouble(nStakeReward) - DPOR_Paid;

    if (fDebug) printf("Stake Reward of %f B %f I %f F %.f %s %s  ",
        dStakeReward,bb.ResearchSubsidy,bb.InterestSubsidy,(double)nFees,bb.cpid.c_str(),bb.Organization.c_str());

    if (IsProofOfStake() && pindex->nHeight > nGrandfather)
    {
        // ppcoin: coin stake tx earns reward instead of paying fee
        if (!vtx[1].GetCoinAge(txdb, nCoinAge))
            return error("ConnectBlock[] : %s unable to get coin age for coinstake", vtx[1].GetHash().ToString().substr(0,10).c_str());

        double dCalcStakeReward = CoinToDouble(GetProofOfStakeMaxReward(nCoinAge, nFees, nTime));

        if (dStakeReward > dCalcStakeReward+1 && !IsResearchAgeEnabled(pindex->nHeight))
            return DoS(1, error("ConnectBlock[] : coinstake pays above maximum (actual= %f, vs calculated=%f )", dStakeReward, dCalcStakeReward));

        //9-3-2015
        double dMaxResearchAgeReward = CoinToDouble(GetMaximumBoincSubsidy(nTime) * COIN * 255);

        if (bb.ResearchSubsidy > dMaxResearchAgeReward && IsResearchAgeEnabled(pindex->nHeight))
            return DoS(1, error("ConnectBlock[ResearchAge] : Coinstake pays above maximum (actual= %f, vs calculated=%f )", dStakeRewardWithoutFees, dMaxResearchAgeReward));

        if (bb.cpid=="INVESTOR" && dStakeReward > 1)
        {
            double OUT_POR = 0;
            double OUT_INTEREST_OWED = 0;

            double dAccrualAge = 0;
            double dAccrualMagnitudeUnit = 0;
            double dAccrualMagnitude = 0;

            double dCalculatedResearchReward = CoinToDouble(GetProofOfStakeReward(nCoinAge, nFees, bb.cpid, true, 1, nTime,
                    pindex, "connectblock_investor",
                    OUT_POR, OUT_INTEREST_OWED, dAccrualAge, dAccrualMagnitudeUnit, dAccrualMagnitude));
            if (dStakeReward > (OUT_INTEREST_OWED+1+nFees) )
            {
                    return DoS(10, error("ConnectBlock[] : Investor Reward pays too much : cpid %s (actual %f vs calculated %f), dCalcResearchReward %f, Fees %f",
                    bb.cpid.c_str(), dStakeReward, OUT_INTEREST_OWED, dCalculatedResearchReward, (double)nFees));
            }
        }

    }


    AddCPIDBlockHash(bb.cpid, pindex->GetBlockHash());

    // Track money supply and mint amount info
    pindex->nMint = nValueOut - nValueIn + nFees;
    if (fDebug10) printf (".TMS.");

    pindex->nMoneySupply = ReturnCurrentMoneySupply(pindex) + nValueOut - nValueIn;

    // Gridcoin: Store verified magnitude and CPID in block index (7-11-2015)
    if (pindex->nHeight > nNewIndex2)
    {
        pindex->SetCPID(bb.cpid);
        pindex->nMagnitude = bb.Magnitude;
        pindex->nResearchSubsidy = bb.ResearchSubsidy;
        pindex->nInterestSubsidy = bb.InterestSubsidy;
        pindex->nIsSuperBlock =  (bb.superblock.length() > 20) ? 1 : 0;
        // Must scan transactions after CoinStake to know if this is a contract.
        int iPos = 0;
        pindex->nIsContract = 0;
        BOOST_FOREACH(const CTransaction &tx, vtx)
        {
            if (tx.hashBoinc.length() > 3 && iPos > 0)
            {
                pindex->nIsContract = 1;
                break;
            }
            iPos++;
        }
        pindex->sGRCAddress = bb.GRCAddress;
    }

    double mint = CoinToDouble(pindex->nMint);
    double PORDiff = GetBlockDifficulty(nBits);

    if (pindex->nHeight > nGrandfather && !fReorganizing)
    {
        // Block Spamming
        if (mint < MintLimiter(PORDiff,bb.RSAWeight,bb.cpid,GetBlockTime()))
        {
            return error("CheckProofOfStake[] : Mint too Small, %f",(double)mint);
        }

        if (mint == 0) return error("CheckProofOfStake[] : Mint is ZERO! %f",(double)mint);

        double OUT_POR = 0;
        double OUT_INTEREST = 0;
        double dAccrualAge = 0;
        double dMagnitudeUnit = 0;
        double dAvgMagnitude = 0;

        // ResearchAge 1: 
        GetProofOfStakeReward(nCoinAge, nFees, bb.cpid, true, 1, nTime,
            pindex, "connectblock_researcher", OUT_POR, OUT_INTEREST, dAccrualAge, dMagnitudeUnit, dAvgMagnitude);
        if (bb.cpid != "INVESTOR" && dStakeReward > 1)
        {
            
                //ResearchAge: Since the best block may increment before the RA is connected but After the RA is computed, the ResearchSubsidy can sometimes be slightly smaller than we calculate here due to the RA timespan increasing.  So we will allow for time shift before rejecting the block.
                double dDrift = IsResearchAgeEnabled(pindex->nHeight) ? bb.ResearchSubsidy*.15 : 1;
                if (IsResearchAgeEnabled(pindex->nHeight) && dDrift < 10) dDrift = 10;

                if ((bb.ResearchSubsidy + bb.InterestSubsidy + dDrift) < dStakeRewardWithoutFees)
                {
                        return error("ConnectBlock[] : Researchers Interest %f + Research %f + TimeDrift %f and total Mint %f, [StakeReward] <> %f, with Out_Interest %f, OUT_POR %f, Fees %f, DPOR %f  for CPID %s does not match calculated research subsidy",
                            (double)bb.InterestSubsidy,(double)bb.ResearchSubsidy,dDrift,CoinToDouble(mint),dStakeRewardWithoutFees,
                            (double)OUT_INTEREST,(double)OUT_POR,CoinToDouble(nFees),(double)DPOR_Paid,bb.cpid.c_str());

                }
                if (IsResearchAgeEnabled(pindex->nHeight) && BlockNeedsChecked(nTime))
                {
                        if (dStakeReward > ((OUT_POR*1.25)+OUT_INTEREST+1+CoinToDouble(nFees)))
                        {
                            StructCPID st1 = GetLifetimeCPID(pindex->GetCPID(),"ConnectBlock()");
                            GetProofOfStakeReward(nCoinAge, nFees, bb.cpid, true, 2, nTime,
                                        pindex, "connectblock_researcher_doublecheck", OUT_POR, OUT_INTEREST, dAccrualAge, dMagnitudeUnit, dAvgMagnitude);
                            if (dStakeReward > ((OUT_POR*1.25)+OUT_INTEREST+1+CoinToDouble(nFees)))
                            {

                                if (fDebug3) printf("ConnectBlockError[ResearchAge] : Researchers Reward Pays too much : Interest %f and Research %f and StakeReward %f, OUT_POR %f, with Out_Interest %f for CPID %s ",
                                    (double)bb.InterestSubsidy,(double)bb.ResearchSubsidy,dStakeReward,(double)OUT_POR,(double)OUT_INTEREST,bb.cpid.c_str());

                                return DoS(10,error("ConnectBlock[ResearchAge] : Researchers Reward Pays too much : Interest %f and Research %f and StakeReward %f, OUT_POR %f, with Out_Interest %f for CPID %s ",
                                    (double)bb.InterestSubsidy,(double)bb.ResearchSubsidy,dStakeReward,(double)OUT_POR,(double)OUT_INTEREST,bb.cpid.c_str()));
                            }
                        }
                }
        }

        //Approve first coinstake in DPOR block
        if (bb.cpid != "INVESTOR" && IsLockTimeWithinMinutes(GetBlockTime(),15) && !IsResearchAgeEnabled(pindex->nHeight))
        {
                if (bb.ResearchSubsidy > (GetOwedAmount(bb.cpid)+1))
                {
                        bDoTally=true;
                        if (bb.ResearchSubsidy > (GetOwedAmount(bb.cpid)+1))
                        {
                            StructCPID strUntrustedHost = GetInitializedStructCPID2(bb.cpid,mvMagnitudes);
                            if (bb.ResearchSubsidy > strUntrustedHost.totalowed)
                            {
                                double deficit = strUntrustedHost.totalowed - bb.ResearchSubsidy;
                                if ( (deficit < -500 && strUntrustedHost.Accuracy > 10) || (deficit < -150 && strUntrustedHost.Accuracy > 5) || deficit < -50)
                                {
                                        printf("ConnectBlock[] : Researchers Reward results in deficit of %f for CPID %s with trust level of %f - (Submitted Research Subsidy %f vs calculated=%f) Hash: %s",
                                         deficit, bb.cpid.c_str(), (double)strUntrustedHost.Accuracy, bb.ResearchSubsidy,
                                         OUT_POR, vtx[0].hashBoinc.c_str());
                                }
                                else
                                {
                                    return error("ConnectBlock[] : Researchers Reward for CPID %s pays too much - (Submitted Research Subsidy %f vs calculated=%f) Hash: %s",
                                        bb.cpid.c_str(), bb.ResearchSubsidy,
                                        OUT_POR, vtx[0].hashBoinc.c_str());
                                }
                            }
                    }
                }
        }

    }

    //Gridcoin: Maintain network consensus for Payments and Neural popularity:  (As of 7-5-2015 this is now done exactly every 30 blocks)

    //DPOR - 6/12/2015 - Reject superblocks not hashing to the supermajority:

    if (bb.superblock.length() > 20)
    {
        if (pindex->nHeight > nGrandfather && !fReorganizing)
        {
            // 12-20-2015 : Add support for Binary Superblocks
            std::string superblock = UnpackBinarySuperblock(bb.superblock);
            std::string neural_hash = GetQuorumHash(superblock);
            std::string legacy_neural_hash = RetrieveMd5(superblock);
            double popularity = 0;
            std::string consensus_hash = GetNeuralNetworkSupermajorityHash(popularity);
            // Only reject superblock when it is new And when QuorumHash of Block != the Popular Quorum Hash:
            if (IsLockTimeWithinMinutes(GetBlockTime(),15)  && !fColdBoot)
            {
                if (!VerifySuperblock(superblock,pindex->nHeight))
                {
                    return error("ConnectBlock[] : Superblock avg mag below 10; SuperblockHash: %s, Consensus Hash: %s",
                                        neural_hash.c_str(), consensus_hash.c_str());
                }
                if (!IsResearchAgeEnabled(pindex->nHeight))
                {
                    if (consensus_hash != neural_hash && consensus_hash != legacy_neural_hash)
                    {
                        return error("ConnectBlock[] : Superblock hash does not match consensus hash; SuperblockHash: %s, Consensus Hash: %s",
                                        neural_hash.c_str(), consensus_hash.c_str());
                    }
                }
                else
                {
                    if (consensus_hash != neural_hash)
                    {
                        return error("ConnectBlock[] : Superblock hash does not match consensus hash; SuperblockHash: %s, Consensus Hash: %s",
                                        neural_hash.c_str(), consensus_hash.c_str());
                    }
                }

            }
        }


            //If we are out of sync, and research age is enabled, and the superblock is valid, load it now, so we can continue checking blocks accurately
            if ((OutOfSyncByAge() || fColdBoot || fReorganizing) && IsResearchAgeEnabled(pindex->nHeight) && pindex->nHeight > nGrandfather)
            {
                    if (bb.superblock.length() > 20)
                    {
                            std::string superblock = UnpackBinarySuperblock(bb.superblock);
                            if (VerifySuperblock(superblock,pindex->nHeight))
                            {
                                        LoadSuperblock(superblock,pindex->nTime,pindex->nHeight);
                                        if (fDebug3) printf("ConnectBlock(): Superblock Loaded %f \r\n",(double)pindex->nHeight);
                                        /*  Reserved for future use:
                                            bNetAveragesLoaded=false;
                                            nLastTallied = 0;
                                            BsyWaitForTally();
                                        */
                                        if (!fColdBoot)
                                        {
                                            bDoTally = true;
                                        }
                            }
                            else
                            {
                                if (fDebug3) printf("ConnectBlock(): Superblock Not Loaded %f\r\n",(double)pindex->nHeight);
                            }
                    }
            }



        /*
            -- Normal Superblocks are loaded 15 blocks later
        */
    }

    //  End of Network Consensus

    // Gridcoin: Track payments to CPID, and last block paid
    if (!bb.cpid.empty() && bb.cpid != "INVESTOR" && pindex->nHeight > nNewIndex2)
    {
        StructCPID stCPID = GetInitializedStructCPID2(bb.cpid,mvResearchAge);
        stCPID.InterestSubsidy += bb.InterestSubsidy;
        stCPID.ResearchSubsidy += bb.ResearchSubsidy;

        if (pindex->nHeight > stCPID.LastBlock && pindex->nResearchSubsidy > 0)
        {
                stCPID.LastBlock = pindex->nHeight;
                stCPID.BlockHash = pindex->GetBlockHash().GetHex();
        }

        if (pindex->nMagnitude > 0)
        {
                stCPID.Accuracy++;
                stCPID.TotalMagnitude += pindex->nMagnitude;
                stCPID.ResearchAverageMagnitude = stCPID.TotalMagnitude/(stCPID.Accuracy+.01);
        }

        if (pindex->nTime < stCPID.LowLockTime)  stCPID.LowLockTime = pindex->nTime;
        if (pindex->nTime > stCPID.HighLockTime) stCPID.HighLockTime = pindex->nTime;

        mvResearchAge[bb.cpid]=stCPID;
    }

    if (!txdb.WriteBlockIndex(CDiskBlockIndex(pindex)))
        return error("Connect() : WriteBlockIndex for pindex failed");

    if (pindex->nHeight % 5 == 0 && pindex->nHeight > 100)
    {
        std::string errors1 = "";
        LoadAdminMessages(false,errors1);
    }

    // Slow down Retallying when in RA mode so we minimize disruption of the network
    if ( (pindex->nHeight % 60 == 0) && IsResearchAgeEnabled(pindex->nHeight) && BlockNeedsChecked(pindex->nTime))
    {
        if (fDebug3) printf("\r\n*BusyWaitForTally*\r\n");
        BusyWaitForTally();
    }


    if (IsResearchAgeEnabled(pindex->nHeight) && !OutOfSyncByAge()) 
    {
            fColdBoot = false;
            bDoTally=true;
    }

    if (fJustCheck)
        return true;

    // Write queued txindex changes
    for (map<uint256, CTxIndex>::iterator mi = mapQueuedChanges.begin(); mi != mapQueuedChanges.end(); ++mi)
    {
        if (!txdb.UpdateTxIndex((*mi).first, (*mi).second))
            return error("ConnectBlock[] : UpdateTxIndex failed");
    }

    // Update block index on disk without changing it in memory.
    // The memory index structure will be changed after the db commits.
    if (pindex->pprev)
    {
        CDiskBlockIndex blockindexPrev(pindex->pprev);
        blockindexPrev.hashNext = pindex->GetBlockHash();
        if (!txdb.WriteBlockIndex(blockindexPrev))
            return error("ConnectBlock[] : WriteBlockIndex failed");
    }

    // Watch for transactions paying to me
    BOOST_FOREACH(CTransaction& tx, vtx)
        SyncWithWallets(tx, this, true);

    return true;
}




bool static Reorganize(CTxDB& txdb, CBlockIndex* pindexNew)
{
    printf("REORGANIZE\n");
    // Find the fork
    CBlockIndex* pfork = pindexBest;
    CBlockIndex* plonger = pindexNew;
    while (pfork != plonger)
    {
        while (plonger->nHeight > pfork->nHeight)
            if (!(plonger = plonger->pprev))
                return error("Reorganize() : plonger->pprev is null");
        if (pfork == plonger)
            break;
        if (!(pfork = pfork->pprev))
            return error("Reorganize() : pfork->pprev is null");
    }

    // List of what to disconnect
    vector<CBlockIndex*> vDisconnect;
    for (CBlockIndex* pindex = pindexBest; pindex != pfork; pindex = pindex->pprev)
        vDisconnect.push_back(pindex);

    // List of what to connect
    vector<CBlockIndex*> vConnect;
    for (CBlockIndex* pindex = pindexNew; pindex != pfork; pindex = pindex->pprev)
        vConnect.push_back(pindex);
    reverse(vConnect.begin(), vConnect.end());

    printf("REORGANIZE: Disconnect %" PRIszu " blocks; %s..%s\n", vDisconnect.size(), pfork->GetBlockHash().ToString().substr(0,20).c_str(), pindexBest->GetBlockHash().ToString().substr(0,20).c_str());
    printf("REORGANIZE: Connect %" PRIszu " blocks; %s..%s\n", vConnect.size(), pfork->GetBlockHash().ToString().substr(0,20).c_str(), pindexNew->GetBlockHash().ToString().substr(0,20).c_str());

    if (vDisconnect.size() > 0)
    {
        //Block was disconnected - User is Re-eligibile for staking

        StructCPID sMag = GetInitializedStructCPID2(GlobalCPUMiningCPID.cpid,mvMagnitudes);

        if (sMag.initialized)
        {
            sMag.LastPaymentTime = 0;
            mvMagnitudes[GlobalCPUMiningCPID.cpid]=sMag;
        }
        nLastBlockSolved = 0;
    }
    printf("REORGANIZE Disc Size %f",(double)vDisconnect.size());

    // Disconnect shorter branch
    list<CTransaction> vResurrect;
    BOOST_FOREACH(CBlockIndex* pindex, vDisconnect)
    {
        CBlock block;
        if (!block.ReadFromDisk(pindex))
            return error("Reorganize() : ReadFromDisk for disconnect failed");
        if (!block.DisconnectBlock(txdb, pindex))
            return error("Reorganize() : DisconnectBlock %s failed", pindex->GetBlockHash().ToString().substr(0,20).c_str());

        // Queue memory transactions to resurrect.
        // We only do this for blocks after the last checkpoint (reorganisation before that
        // point should only happen with -reindex/-loadblock, or a misbehaving peer.
        BOOST_REVERSE_FOREACH(const CTransaction& tx, block.vtx)
            if (!(tx.IsCoinBase() || tx.IsCoinStake()) && pindex->nHeight > Checkpoints::GetTotalBlocksEstimate())
                vResurrect.push_front(tx);
    }

    // Connect longer branch
    vector<CTransaction> vDelete;
    for (unsigned int i = 0; i < vConnect.size(); i++)
    {
        CBlockIndex* pindex = vConnect[i];
        CBlock block;
        if (!block.ReadFromDisk(pindex))
            return error("Reorganize() : ReadFromDisk for connect failed");
        if (!block.ConnectBlock(txdb, pindex, false, true))
        {
            // Invalid block
            return error("Reorganize() : ConnectBlock %s failed", pindex->GetBlockHash().ToString().substr(0,20).c_str());
        }

        // Queue memory transactions to delete
        BOOST_FOREACH(const CTransaction& tx, block.vtx)
            vDelete.push_back(tx);

        if (!IsResearchAgeEnabled(pindex->nHeight))
        {
            //MiningCPID bb = GetInitializedMiningCPID(pindex->GetBlockHash().GetHex(), mvBlockIndex);
            //bb = DeserializeBoincBlock(block.vtx[0].hashBoinc);
            //mvBlockIndex[pindex->GetBlockHash().GetHex()] = bb;
        }
    }

    if (!txdb.WriteHashBestChain(pindexNew->GetBlockHash()))
        return error("Reorganize() : WriteHashBestChain failed");

    // Make sure it's successfully written to disk before changing memory structure
    if (!txdb.TxnCommit())
        return error("Reorganize() : TxnCommit failed");

    // Disconnect shorter branch
    BOOST_FOREACH(CBlockIndex* pindex, vDisconnect)
    {
        if (pindex->pprev)
            pindex->pprev->pnext = NULL;
    }

    // Connect longer branch
    BOOST_FOREACH(CBlockIndex* pindex, vConnect)
    {
        if (pindex->pprev)
            pindex->pprev->pnext = pindex;
    }

    // Resurrect memory transactions that were in the disconnected branch
    BOOST_FOREACH(CTransaction& tx, vResurrect)
        AcceptToMemoryPool(mempool, tx, NULL);

    // Delete redundant memory transactions that are in the connected branch
    BOOST_FOREACH(CTransaction& tx, vDelete)
    {
        mempool.remove(tx);
        mempool.removeConflicts(tx);
    }

    // Gridcoin: Now that the chain is back in order, Fix the researchers who were disrupted:
    
    printf("REORGANIZE: done\n");
    return true;
}


bool CleanChain()
{
    CTxDB txdb;
   if (!txdb.TxnBegin())
        return error("CleanChain() : TxnBegin failed");

    if (nBestHeight < 1000) return true;

    printf("\r\n** CLEAN CHAIN **\r\n");
    // Roll back a few blocks from best height
    printf(" Current best height %f ",(double)pindexBest->nHeight);
    CBlockIndex* pfork = pindexBest->pprev;
    CBlockIndex* pindexNew = pfork->pprev;
    printf(" Target height %f ",(double)pfork->nHeight);

    if (!Reorganize(txdb, pfork))
    {
                    printf("Failed to Reorganize during Attempt #%f \r\n",(double)1);
                    txdb.TxnAbort();
                    //InvalidChainFound(pindexNew);
                    return false;
    }
    else
    {
            CBlock blockNew;
            if (!blockNew.ReadFromDisk(pindexNew))
            {
                printf("CleanChain(): Fatal Error while reading new best block.\r\n");
                return false;
            }

            if (!blockNew.SetBestChain(txdb, pindexNew))
            {
                return error("CleanChain(): Fatal Error while setting best chain.\r\n");
            }

            printf(" Clean Chain succeeded. ");
    }
    AskForOutstandingBlocks(uint256(0));
    return true;

}



void SetAdvisory()
{
    CheckpointsMode = Checkpoints::ADVISORY;

}

bool InAdvisory()
{
    return (CheckpointsMode == Checkpoints::ADVISORY);
}

// Called from inside SetBestChain: attaches a block to the new best chain being built
bool CBlock::SetBestChainInner(CTxDB& txdb, CBlockIndex *pindexNew, bool fReorganizing)
{
    uint256 hash = GetHash();

    // Adding to current best branch
    if (!ConnectBlock(txdb, pindexNew, false, fReorganizing) || !txdb.WriteHashBestChain(hash))
    {
        txdb.TxnAbort();
        if (fDebug3) printf("Invalid Chain Found.  Invalid block %s\r\n",hash.GetHex().c_str());
        InvalidChainFound(pindexNew);
        return false;
    }
    if (!txdb.TxnCommit())
        return error("SetBestChain() : TxnCommit failed");

    // Add to current best branch
    pindexNew->pprev->pnext = pindexNew;

    // Delete redundant memory transactions
    BOOST_FOREACH(CTransaction& tx, vtx)
        mempool.remove(tx);

    return true;
}

bool CBlock::SetBestChain(CTxDB& txdb, CBlockIndex* pindexNew)
{
    uint256 hash = GetHash();

    if (!txdb.TxnBegin())
        return error("SetBestChain() : TxnBegin failed");

    if (pindexGenesisBlock == NULL && hash == (!fTestNet ? hashGenesisBlock : hashGenesisBlockTestNet))
    {
        txdb.WriteHashBestChain(hash);
        if (!txdb.TxnCommit())
            return error("SetBestChain() : TxnCommit failed");
        pindexGenesisBlock = pindexNew;
    }
    else if (hashPrevBlock == hashBestChain)
    {
        if (!SetBestChainInner(txdb, pindexNew, false))
        {
            //int nResult = 0;
            return error("SetBestChain() : SetBestChainInner failed");
        }
    }
    else
    {
        // the first block in the new chain that will cause it to become the new best chain
        CBlockIndex *pindexIntermediate = pindexNew;
        // list of blocks that need to be connected afterwards
        std::vector<CBlockIndex*> vpindexSecondary;
        printf("\r\n**Reorganize**");

        //10-6-2015 Make Reorganize work more gracefully - try up to 5 times to reorganize, each with an intermediate further back
        for (int iRegression = 0; iRegression < 5; iRegression++)
        {
            int rollback = iRegression * 100;

            // Reorganize is costly in terms of db load, as it works in a single db transaction.
            // Try to limit how much needs to be done inside
            int rolled_back = 1;
            while (pindexIntermediate->pprev && pindexIntermediate->pprev->nChainTrust > pindexBest->nChainTrust && rolled_back < rollback)
            {
                vpindexSecondary.push_back(pindexIntermediate);
                pindexIntermediate = pindexIntermediate->pprev;
                if (pindexIntermediate==pindexGenesisBlock) break;
                rolled_back++;
            }

            if (!vpindexSecondary.empty())
            printf("\r\nReorganizing Attempt #%f, regression to block #%f \r\n",(double)iRegression+1,(double)pindexIntermediate->nHeight);

            printf("Postponing %" PRIszu " reconnects\n", vpindexSecondary.size());
            if (iRegression==4 && !Reorganize(txdb, pindexIntermediate))
            {
                    printf("Failed to Reorganize during Attempt #%f \r\n",(double)iRegression+1);
                    txdb.TxnAbort();
                    InvalidChainFound(pindexNew);
                    printf("\r\nReorg BusyWait\r\n");
                    BusyWaitForTally();
                    REORGANIZE_FAILED++;
                    return error("SetBestChain() : Reorganize failed");
            }
        }
        // Switch to new best branch
        REORGANIZE_FAILED=0;

        // Connect further blocks
        BOOST_REVERSE_FOREACH(CBlockIndex *pindex, vpindexSecondary)
        {
            CBlock block;
            if (!block.ReadFromDisk(pindex))
            {
                printf("SetBestChain() : ReadFromDisk failed\n");
                break;
            }
            if (!txdb.TxnBegin()) {
                printf("SetBestChain() : TxnBegin 2 failed\n");
                break;
            }
            // errors now are not fatal, we still did a reorganisation to a new chain in a valid way
            if (!block.SetBestChainInner(txdb, pindex, true))
                break;
        }
    }

    // Update best block in wallet (so we can detect restored wallets)
    bool fIsInitialDownload = IsInitialBlockDownload();
    if (!fIsInitialDownload)
    {
        const CBlockLocator locator(pindexNew);
        ::SetBestChain(locator);
    }

    // New best block
    hashBestChain = hash;
    pindexBest = pindexNew;
    blockFinder.Reset();
    nBestHeight = pindexBest->nHeight;
    nBestChainTrust = pindexNew->nChainTrust;
    nTimeBestReceived =  GetAdjustedTime();
    nTransactionsUpdated++;

    uint256 nBestBlockTrust = pindexBest->nHeight != 0 ? (pindexBest->nChainTrust - pindexBest->pprev->nChainTrust) : pindexBest->nChainTrust;

    if (fDebug)
    {
        printf("{SBC} SetBestChain: new best=%s  height=%d  trust=%s  blocktrust=%" PRId64 "  date=%s\n",
          hashBestChain.ToString().substr(0,20).c_str(), nBestHeight,
          CBigNum(nBestChainTrust).ToString().c_str(),
          nBestBlockTrust.Get64(),
          DateTimeStrFormat("%x %H:%M:%S", pindexBest->GetBlockTime()).c_str());
    }
    else
        printf("{SBC} new best=%s  height=%d ; ",hashBestChain.ToString().c_str(), nBestHeight);

    // Check the version of the last 100 blocks to see if we need to upgrade:
    if (!fIsInitialDownload)
    {
        int nUpgraded = 0;
        const CBlockIndex* pindex = pindexBest;
        for (int i = 0; i < 100 && pindex != NULL; i++)
        {
            if (pindex->nVersion > CBlock::CURRENT_VERSION)
                ++nUpgraded;
            pindex = pindex->pprev;
        }
        if (nUpgraded > 0)
            printf("SetBestChain: %d of last 100 blocks above version %d\n", nUpgraded, CBlock::CURRENT_VERSION);
        if (nUpgraded > 100/2)
            // strMiscWarning is read by GetWarnings(), called by Qt and the JSON-RPC code to warn the user:
            strMiscWarning = _("Warning: This version is obsolete, upgrade required!");
    }

    std::string strCmd = GetArg("-blocknotify", "");

    if (!fIsInitialDownload && !strCmd.empty())
    {
        boost::replace_all(strCmd, "%s", hashBestChain.GetHex());
        boost::thread t(runCommand, strCmd); // thread runs free
    }
    REORGANIZE_FAILED=0;

    return true;
}

// ppcoin: total coin age spent in transaction, in the unit of coin-days.
// Only those coins meeting minimum age requirement counts. As those
// transactions not in main chain are not currently indexed so we
// might not find out about their coin age. Older transactions are
// guaranteed to be in main chain by sync-checkpoint. This rule is
// introduced to help nodes establish a consistent view of the coin
// age (trust score) of competing branches.
bool CTransaction::GetCoinAge(CTxDB& txdb, uint64_t& nCoinAge) const
{
    CBigNum bnCentSecond = 0;  // coin age in the unit of cent-seconds
    nCoinAge = 0;

    if (IsCoinBase())
        return true;

    BOOST_FOREACH(const CTxIn& txin, vin)
    {
        // First try finding the previous transaction in database
        CTransaction txPrev;
        CTxIndex txindex;
        if (!txPrev.ReadFromDisk(txdb, txin.prevout, txindex))
            continue;  // previous transaction not in main chain
        if (nTime < txPrev.nTime)
            return false;  // Transaction timestamp violation

        // Read block header
        CBlock block;
        if (!block.ReadFromDisk(txindex.pos.nFile, txindex.pos.nBlockPos, false))
            return false; // unable to read block of previous transaction
        if (block.GetBlockTime() + nStakeMinAge > nTime)
            continue; // only count coins meeting min age requirement

        int64_t nValueIn = txPrev.vout[txin.prevout.n].nValue;
        bnCentSecond += CBigNum(nValueIn) * (nTime-txPrev.nTime) / CENT;

        if (fDebug && GetBoolArg("-printcoinage"))
            printf("coin age nValueIn=%" PRId64 " nTimeDiff=%d bnCentSecond=%s\n", nValueIn, nTime - txPrev.nTime, bnCentSecond.ToString().c_str());
    }

    CBigNum bnCoinDay = bnCentSecond * CENT / COIN / (24 * 60 * 60);
    if (fDebug && GetBoolArg("-printcoinage"))
        printf("coin age bnCoinDay=%s\n", bnCoinDay.ToString().c_str());
    nCoinAge = bnCoinDay.getuint64();
    return true;
}

// ppcoin: total coin age spent in block, in the unit of coin-days.
bool CBlock::GetCoinAge(uint64_t& nCoinAge) const
{
    nCoinAge = 0;

    CTxDB txdb("r");
    BOOST_FOREACH(const CTransaction& tx, vtx)
    {
        uint64_t nTxCoinAge;
        if (tx.GetCoinAge(txdb, nTxCoinAge))
            nCoinAge += nTxCoinAge;
        else
            return false;
    }

    if (nCoinAge == 0) // block coin age minimum 1 coin-day
        nCoinAge = 1;
    if (fDebug && GetBoolArg("-printcoinage"))
        printf("block coin age total nCoinDays=%" PRId64 "\n", nCoinAge);
    return true;
}

bool CBlock::AddToBlockIndex(unsigned int nFile, unsigned int nBlockPos, const uint256& hashProof)
{
    // Check for duplicate
    uint256 hash = GetHash();
    if (mapBlockIndex.count(hash))
        return error("AddToBlockIndex() : %s already exists", hash.ToString().substr(0,20).c_str());

    // Construct new block index object
    CBlockIndex* pindexNew = new CBlockIndex(nFile, nBlockPos, *this);
    if (!pindexNew)
        return error("AddToBlockIndex() : new CBlockIndex failed");
    pindexNew->phashBlock = &hash;
    map<uint256, CBlockIndex*>::iterator miPrev = mapBlockIndex.find(hashPrevBlock);
    if (miPrev != mapBlockIndex.end())
    {
        pindexNew->pprev = (*miPrev).second;
        pindexNew->nHeight = pindexNew->pprev->nHeight + 1;
    }

    // ppcoin: compute chain trust score
    pindexNew->nChainTrust = (pindexNew->pprev ? pindexNew->pprev->nChainTrust : 0) + pindexNew->GetBlockTrust();

    // ppcoin: compute stake entropy bit for stake modifier
    if (!pindexNew->SetStakeEntropyBit(GetStakeEntropyBit()))
        return error("AddToBlockIndex() : SetStakeEntropyBit() failed");

    // Record proof hash value
    pindexNew->hashProof = hashProof;

    // ppcoin: compute stake modifier
    uint64_t nStakeModifier = 0;
    bool fGeneratedStakeModifier = false;
    if (!ComputeNextStakeModifier(pindexNew->pprev, nStakeModifier, fGeneratedStakeModifier))
    {
        printf("AddToBlockIndex() : ComputeNextStakeModifier() failed");
    }
    pindexNew->SetStakeModifier(nStakeModifier, fGeneratedStakeModifier);
    pindexNew->nStakeModifierChecksum = GetStakeModifierChecksum(pindexNew);

    // Add to mapBlockIndex
    map<uint256, CBlockIndex*>::iterator mi = mapBlockIndex.insert(make_pair(hash, pindexNew)).first;
    if (pindexNew->IsProofOfStake())
        setStakeSeen.insert(make_pair(pindexNew->prevoutStake, pindexNew->nStakeTime));
    pindexNew->phashBlock = &((*mi).first);

    // Write to disk block index
    CTxDB txdb;
    if (!txdb.TxnBegin())
        return false;
    txdb.WriteBlockIndex(CDiskBlockIndex(pindexNew));
    if (!txdb.TxnCommit())
        return false;

    LOCK(cs_main);

    // New best
    if (pindexNew->nChainTrust > nBestChainTrust)
        if (!SetBestChain(txdb, pindexNew))
            return false;

    if (pindexNew == pindexBest)
    {
        // Notify UI to display prev block's coinbase if it was ours
        static uint256 hashPrevBestCoinBase;
        UpdatedTransaction(hashPrevBestCoinBase);
        hashPrevBestCoinBase = vtx[0].GetHash();
    }

    uiInterface.NotifyBlocksChanged();
    return true;
}

bool CBlock::CheckBlock(std::string sCaller, int height1, int64_t Mint, bool fCheckPOW, bool fCheckMerkleRoot, bool fCheckSig, bool fLoadingIndex) const
{

    if (GetHash()==hashGenesisBlock || GetHash()==hashGenesisBlockTestNet) return true;
    // These are checks that are independent of context
    // that can be verified before saving an orphan block.

    // Size limits
    if (vtx.empty() || vtx.size() > MAX_BLOCK_SIZE || ::GetSerializeSize(*this, SER_NETWORK, PROTOCOL_VERSION) > MAX_BLOCK_SIZE)
        return DoS(100, error("CheckBlock[] : size limits failed"));

    // Check proof of work matches claimed amount
    if (fCheckPOW && IsProofOfWork() && !CheckProofOfWork(GetPoWHash(), nBits))
        return DoS(50, error("CheckBlock[] : proof of work failed"));

    //Reject blocks with diff that has grown to an extrordinary level (should never happen)
    double blockdiff = GetBlockDifficulty(nBits);
    if (height1 > nGrandfather && blockdiff > 10000000000000000)
    {
       return DoS(1, error("CheckBlock[] : Block Bits larger than 10000000000000000.\r\n"));
    }

    // First transaction must be coinbase, the rest must not be
    if (vtx.empty() || !vtx[0].IsCoinBase())
        return DoS(100, error("CheckBlock[] : first tx is not coinbase"));
    for (unsigned int i = 1; i < vtx.size(); i++)
        if (vtx[i].IsCoinBase())
            return DoS(100, error("CheckBlock[] : more than one coinbase"));

    //Research Age
    MiningCPID bb = DeserializeBoincBlock(vtx[0].hashBoinc,nVersion);
    //For higher security, plus lets catch these bad blocks before adding them to the chain to prevent reorgs:
    double OUT_POR = 0;
    double OUT_INTEREST = 0;
    double dAccrualAge = 0;
    double dMagnitudeUnit = 0;
    double dAvgMagnitude = 0;
    int64_t nCoinAge = 0;
    int64_t nFees = 0;

    if (bb.cpid != "INVESTOR" && IsProofOfStake() && height1 > nGrandfather && IsResearchAgeEnabled(height1) && BlockNeedsChecked(nTime) && !fLoadingIndex)
    {
		    // 6-4-2017 - Verify researchers stored block magnitude
		    double dNeuralNetworkMagnitude = CalculatedMagnitude2(bb.cpid, nTime, false);
			if (bb.Magnitude > 0 && bb.Magnitude > (dNeuralNetworkMagnitude*1.25) && (fTestNet || height1 > 947000))
			{
				return error("CheckBlock[ResearchAge] : Researchers block magnitude > neural network magnitude: Block Magnitude %f, Neural Network Magnitude %f, CPID %s ",
					(double)bb.Magnitude,(double)dNeuralNetworkMagnitude,bb.cpid.c_str());
			}
		    int64_t nCalculatedResearch = GetProofOfStakeReward(nCoinAge, nFees, bb.cpid, true, 1, nTime,
                pindexBest, sCaller + "_checkblock_researcher", OUT_POR, OUT_INTEREST, dAccrualAge, dMagnitudeUnit, dAvgMagnitude);
            if (bb.ResearchSubsidy > ((OUT_POR*1.25)+1))
            {
                BusyWaitForTally();
                StructCPID st1 = GetLifetimeCPID(bb.cpid,"CheckBlock()");
                nCalculatedResearch = GetProofOfStakeReward(nCoinAge, nFees, bb.cpid, true, 2, nTime,
                    pindexBest, sCaller + "_checkblock_researcher_doublecheck", OUT_POR, OUT_INTEREST, dAccrualAge, dMagnitudeUnit, dAvgMagnitude);

                if (bb.ResearchSubsidy > ((OUT_POR*1.25)+1))
                {

                            if (fDebug3) printf("CheckBlock[ResearchAge] : Researchers Reward Pays too much : Interest %f and Research %f and StakeReward %f, OUT_POR %f, with Out_Interest %f for CPID %s ",
                                    (double)bb.InterestSubsidy,(double)bb.ResearchSubsidy,CoinToDouble(nCalculatedResearch),(double)OUT_POR,(double)OUT_INTEREST,bb.cpid.c_str());
    
                            return DoS(10,error("CheckBlock[ResearchAge] : Researchers Reward Pays too much : Interest %f and Research %f and StakeReward %f, OUT_POR %f, with Out_Interest %f for CPID %s ",
                                    (double)bb.InterestSubsidy,(double)bb.ResearchSubsidy,CoinToDouble(nCalculatedResearch),(double)OUT_POR,(double)OUT_INTEREST,bb.cpid.c_str()));
                            // Reserved for future use.
                }
            }
    
    }


    //ProofOfResearch
    if (vtx.size() > 0)
    {
    //Orphan Flood Attack
            if (height1 > nGrandfather)
            {
                    double bv = BlockVersion(bb.clientversion);
                    double cvn = ClientVersionNew();
                    if (fDebug10) printf("BV %f, CV %f   ",bv,cvn);
                    // if (bv+10 < cvn) return error("ConnectBlock[]: Old client version after mandatory upgrade - block rejected\r\n");
                    // Enforce Beacon Age
                    if (bv < 3588 && height1 > 860500 && !fTestNet) return error("CheckBlock[]:  Old client spamming new blocks after mandatory upgrade \r\n");
                    //if (bv < 3580 && fTestNet) return DoS(25, error("CheckBlock[]:  Old testnet client spamming new blocks after mandatory upgrade \r\n"));
            }

            if (bb.cpid != "INVESTOR" && height1 > nGrandfather && BlockNeedsChecked(nTime))
            {
                if (bb.projectname.empty() && !IsResearchAgeEnabled(height1))   return DoS(1,error("CheckBlock::PoR Project Name invalid"));
                if (!fLoadingIndex && !IsCPIDValidv2(bb,height1))
                {
                        std::string sOut2 = "";
                        LoadAdminMessages(false,sOut2);
                        if (!fLoadingIndex && !IsCPIDValidv2(bb,height1))
                        {
                            return error("Bad CPID : height %f, CPID %s, cpidv2 %s, LBH %s, Bad Hashboinc %s",(double)height1,
                                bb.cpid.c_str(), bb.cpidv2.c_str(),
                                bb.lastblockhash.c_str(), vtx[0].hashBoinc.c_str());
                        }
                }

            }

            // Gridcoin: check proof-of-stake block signature
            if (IsProofOfStake() && height1 > nGrandfather)
            {
                //Mint limiter checks 1-20-2015
                double PORDiff = GetBlockDifficulty(nBits);
                double mint1 = CoinToDouble(Mint);
                double total_subsidy = bb.ResearchSubsidy + bb.InterestSubsidy;
                double limiter = MintLimiter(PORDiff,bb.RSAWeight,bb.cpid,GetBlockTime());
                if (fDebug10) printf("CheckBlock[]: TotalSubsidy %f, Height %f, %s, %f, Res %f, Interest %f, hb: %s \r\n",
                        (double)total_subsidy,(double)height1, bb.cpid.c_str(),
                        (double)mint1,bb.ResearchSubsidy,bb.InterestSubsidy,vtx[0].hashBoinc.c_str());
                if (total_subsidy < limiter)
                {
                    if (fDebug3) printf("****CheckBlock[]: Total Mint too Small %s, mint %f, Res %f, Interest %f, hash %s \r\n",bb.cpid.c_str(),
                        (double)mint1,bb.ResearchSubsidy,bb.InterestSubsidy,vtx[0].hashBoinc.c_str());
                    //1-21-2015 - Prevent Hackers from spamming the network with small blocks
                    return error("****CheckBlock[]: Total Mint too Small %f < %f Research %f Interest %f BOINC %s",
                            total_subsidy,limiter,bb.ResearchSubsidy,bb.InterestSubsidy,vtx[0].hashBoinc.c_str());
                }

                if (fCheckSig && !CheckBlockSignature())
                    return DoS(100, error("CheckBlock[] : bad proof-of-stake block signature"));
            }


        }
        else
        {
            return false;
        }

    // End of Proof Of Research

    if (IsProofOfStake())
    {
        // Coinbase output should be empty if proof-of-stake block
        if (vtx[0].vout.size() != 1 || !vtx[0].vout[0].IsEmpty())
            return DoS(100, error("CheckBlock[] : coinbase output not empty for proof-of-stake block"));

        // Second transaction must be coinstake, the rest must not be
        if (vtx.empty() || !vtx[1].IsCoinStake())
            return DoS(100, error("CheckBlock[] : second tx is not coinstake"));

        for (unsigned int i = 2; i < vtx.size(); i++)
        {
            if (vtx[i].IsCoinStake())
            {
                printf("Found more than one coinstake in coinbase at location %f\r\n",(double)i);
                return DoS(100, error("CheckBlock[] : more than one coinstake"));
            }
        }

    }

    // Check transactions
    BOOST_FOREACH(const CTransaction& tx, vtx)
    {
        if (!tx.CheckTransaction())
            return DoS(tx.nDoS, error("CheckBlock[] : CheckTransaction failed"));

        // ppcoin: check transaction timestamp
        if (GetBlockTime() < (int64_t)tx.nTime)
            return DoS(50, error("CheckBlock[] : block timestamp earlier than transaction timestamp"));
    }

    // Check for duplicate txids. This is caught by ConnectInputs(),
    // but catching it earlier avoids a potential DoS attack:
    set<uint256> uniqueTx;
    BOOST_FOREACH(const CTransaction& tx, vtx)
    {
        uniqueTx.insert(tx.GetHash());
    }
    if (uniqueTx.size() != vtx.size())
        return DoS(100, error("CheckBlock[] : duplicate transaction"));

    unsigned int nSigOps = 0;
    BOOST_FOREACH(const CTransaction& tx, vtx)
    {
        nSigOps += tx.GetLegacySigOpCount();
    }
    if (nSigOps > MAX_BLOCK_SIGOPS)
        return DoS(100, error("CheckBlock[] : out-of-bounds SigOpCount"));

    // Check merkle root
    if (fCheckMerkleRoot && hashMerkleRoot != BuildMerkleTree())
        return DoS(100, error("CheckBlock[] : hashMerkleRoot mismatch"));

    //if (fDebug3) printf(".EOCB.");
    return true;
}

bool CBlock::AcceptBlock(bool generated_by_me)
{
    AssertLockHeld(cs_main);

    if (nVersion > CURRENT_VERSION)
        return DoS(100, error("AcceptBlock() : reject unknown block version %d", nVersion));

    // Check for duplicate
    uint256 hash = GetHash();
    if (mapBlockIndex.count(hash))
        return error("AcceptBlock() : block already in mapBlockIndex");

    // Get prev block index
    map<uint256, CBlockIndex*>::iterator mi = mapBlockIndex.find(hashPrevBlock);
    if (mi == mapBlockIndex.end())
        return DoS(10, error("AcceptBlock() : prev block not found"));
    CBlockIndex* pindexPrev = (*mi).second;
    int nHeight = pindexPrev->nHeight+1;

    if(       (IsProtocolV2(nHeight) && nVersion < 7)
            ||(fTestNet && nHeight >= 288160 && nVersion < 8)
        )
        return DoS(100, error("AcceptBlock() : reject too old nVersion = %d", nVersion));
    else if( (!IsProtocolV2(nHeight) && nVersion >= 7)
            ||(!fTestNet && nVersion >=8 )
            ||(fTestNet && nHeight < 288160 && nVersion >= 8)
        )
        return DoS(100, error("AcceptBlock() : reject too new nVersion = %d", nVersion));

    if (IsProofOfWork() && nHeight > LAST_POW_BLOCK)
        return DoS(100, error("AcceptBlock() : reject proof-of-work at height %d", nHeight));

    if (nHeight > nGrandfather)
    {
            // Check coinbase timestamp
            if (GetBlockTime() > FutureDrift((int64_t)vtx[0].nTime, nHeight))
            {
                return DoS(80, error("AcceptBlock() : coinbase timestamp is too early"));
            }
            // Check timestamp against prev
            if (GetBlockTime() <= pindexPrev->GetPastTimeLimit() || FutureDrift(GetBlockTime(), nHeight) < pindexPrev->GetBlockTime())
                return DoS(60, error("AcceptBlock() : block's timestamp is too early"));
            // Check proof-of-work or proof-of-stake
            if (nBits != GetNextTargetRequired(pindexPrev, IsProofOfStake()))
                return DoS(100, error("AcceptBlock() : incorrect %s", IsProofOfWork() ? "proof-of-work" : "proof-of-stake"));
    }


    // Check that all transactions are finalized
    BOOST_FOREACH(const CTransaction& tx, vtx)
        if (!IsFinalTx(tx, nHeight, GetBlockTime()))
            return DoS(10, error("AcceptBlock() : contains a non-final transaction"));

    // Check that the block chain matches the known block chain up to a checkpoint
    if (!Checkpoints::CheckHardened(nHeight, hash))
        return DoS(100, error("AcceptBlock() : rejected by hardened checkpoint lock-in at %d", nHeight));

    uint256 hashProof;

    // Verify hash target and signature of coinstake tx
    if (nHeight > nGrandfather && nVersion <= 7)
    {
                if (IsProofOfStake())
                {
                    uint256 targetProofOfStake;
                    if (!CheckProofOfStake(pindexPrev, vtx[1], nBits, hashProof, targetProofOfStake, vtx[0].hashBoinc, generated_by_me, nNonce) && IsLockTimeWithinMinutes(GetBlockTime(),600))
                    {
                        return error("WARNING: AcceptBlock(): check proof-of-stake failed for block %s, nonce %f    \n", hash.ToString().c_str(),(double)nNonce);
                    }

                }
    }
    if (nVersion >= 8)
    {
        //must be proof of stake
        //no grandfather exceptions
        //if (IsProofOfStake())
        printf("AcceptBlock: Proof Of Stake V8 %d\n",nVersion);
        if(!CheckProofOfStakeV8(pindexPrev, *this, generated_by_me, hashProof))
        {
            return error("WARNING: AcceptBlock(): check proof-of-stake failed for block %s, nonce %f    \n", hash.ToString().c_str(),(double)nNonce);
        }
    }

    // PoW is checked in CheckBlock[]
    if (IsProofOfWork())
    {
        hashProof = GetPoWHash();
    }

    //Grandfather
    if (nHeight > nGrandfather)
    {
         bool cpSatisfies = Checkpoints::CheckSync(hash, pindexPrev);
         // Check that the block satisfies synchronized checkpoint
         if (CheckpointsMode == Checkpoints::STRICT && !cpSatisfies)
         {
            if (CHECKPOINT_DISTRIBUTED_MODE==1)
            {
                CHECKPOINT_VIOLATIONS++;
                if (CHECKPOINT_VIOLATIONS > 3)
                {
                    //For stability, move the client into ADVISORY MODE:
                    printf("Moving Gridcoin into Checkpoint ADVISORY mode.\r\n");
                    CheckpointsMode = Checkpoints::ADVISORY;
                }
            }
            return error("AcceptBlock() : rejected by synchronized checkpoint");
         }

        if (CheckpointsMode == Checkpoints::ADVISORY && !cpSatisfies)
            strMiscWarning = _("WARNING: synchronized checkpoint violation detected, but skipped!");

        if (CheckpointsMode == Checkpoints::ADVISORY && cpSatisfies && CHECKPOINT_DISTRIBUTED_MODE==1)
        {
            ///Move the client back into STRICT mode
            CHECKPOINT_VIOLATIONS = 0;
            printf("Moving Gridcoin into Checkpoint STRICT mode.\r\n");
            strMiscWarning = "";
            CheckpointsMode = Checkpoints::STRICT;
        }

        // Enforce rule that the coinbase starts with serialized block height
        CScript expect = CScript() << nHeight;
        if (vtx[0].vin[0].scriptSig.size() < expect.size() ||
            !std::equal(expect.begin(), expect.end(), vtx[0].vin[0].scriptSig.begin()))
            return DoS(100, error("AcceptBlock() : block height mismatch in coinbase"));
    }

    // Write block to history file
    if (!CheckDiskSpace(::GetSerializeSize(*this, SER_DISK, CLIENT_VERSION)))
        return error("AcceptBlock() : out of disk space");
    unsigned int nFile = -1;
    unsigned int nBlockPos = 0;
    if (!WriteToDisk(nFile, nBlockPos))
        return error("AcceptBlock() : WriteToDisk failed");
    if (!AddToBlockIndex(nFile, nBlockPos, hashProof))
        return error("AcceptBlock() : AddToBlockIndex failed");

    // Relay inventory, but don't relay old inventory during initial block download
    int nBlockEstimate = Checkpoints::GetTotalBlocksEstimate();
    if (hashBestChain == hash)
    {
        LOCK(cs_vNodes);
        BOOST_FOREACH(CNode* pnode, vNodes)
            if (nBestHeight > (pnode->nStartingHeight != -1 ? pnode->nStartingHeight - 2000 : nBlockEstimate))
                pnode->PushInventory(CInv(MSG_BLOCK, hash));
    }

    // ppcoin: check pending sync-checkpoint
    Checkpoints::AcceptPendingSyncCheckpoint();
    if (fDebug) printf("{ACC}");
    nLastAskedForBlocks=GetAdjustedTime();
    ResetTimerMain("OrphanBarrage");
    return true;
}


uint256 CBlockIndex::GetBlockTrust() const
{
    CBigNum bnTarget;
    bnTarget.SetCompact(nBits);
    if (bnTarget <= 0) return 0;
    int64_t block_mag = 0;
    uint256 chaintrust = (((CBigNum(1)<<256) / (bnTarget+1)) - (block_mag)).getuint256();
    return chaintrust;
}

bool CBlockIndex::IsSuperMajority(int minVersion, const CBlockIndex* pstart, unsigned int nRequired, unsigned int nToCheck)
{
    unsigned int nFound = 0;
    for (unsigned int i = 0; i < nToCheck && nFound < nRequired && pstart != NULL; i++)
    {
        if (pstart->nVersion >= minVersion)
            ++nFound;
        pstart = pstart->pprev;
    }
    return (nFound >= nRequired);
}

/*
bool static ReserealizeBlockSignature(CBlock* pblock)
{
    if (pblock->IsProofOfWork()) {
        pblock->vchBlockSig.clear();
        return true;
    }

    return CKey::ReserealizeSignature(pblock->vchBlockSig);
}
*/


bool ServicesIncludesNN(CNode* pNode)
{
    return (Contains(pNode->strSubVer,"1999")) ? true : false;
}

bool VerifySuperblock(std::string superblock, int nHeight)
{
        bool bPassed = false;
        double out_avg = 0;
        double out_beacon_count=0;
        double out_participant_count=0;
        double avg_mag = 0;
        if (superblock.length() > 20)
        {
            avg_mag = GetSuperblockAvgMag(superblock,out_beacon_count,out_participant_count,out_avg,false);
            bPassed=true;
            if (!IsResearchAgeEnabled(nHeight))
            {
                return (avg_mag < 10 ? false : true);
            }
            // New rules added here:
            if (out_avg < 10 && fTestNet)  bPassed = false;
            if (out_avg < 70 && !fTestNet) bPassed = false;
            if (avg_mag < 10)              bPassed = false;
        }
        if (fDebug3 && !bPassed)
        {
            if (fDebug) printf(" Verification of Superblock Failed ");
            //          printf("\r\n Verification of Superblock Failed outavg: %f, avg_mag %f, Height %f, Out_Beacon_count %f, Out_participant_count %f, block %s", (double)out_avg,(double)avg_mag,(double)nHeight,(double)out_beacon_count,(double)out_participant_count,superblock.c_str());
        }
        return bPassed;
}

bool NeedASuperblock()
{
        bool bDireNeedOfSuperblock = false;
        std::string superblock = ReadCache("superblock","all");
        if (superblock.length() > 20 && !OutOfSyncByAge())
        {
            if (!VerifySuperblock(superblock,pindexBest->nHeight)) bDireNeedOfSuperblock = true;
        }
        int64_t superblock_age = GetAdjustedTime() - mvApplicationCacheTimestamp["superblock;magnitudes"];
        if ((double)superblock_age > (double)(GetSuperblockAgeSpacing(nBestHeight))) bDireNeedOfSuperblock = true;
        return bDireNeedOfSuperblock;
}




void GridcoinServices()
{

    //Dont do this on headless - SeP
    #if defined(QT_GUI)
       if ((nBestHeight % 125) == 0)
       {
            GetGlobalStatus();
            bForceUpdate=true;
            uiInterface.NotifyBlocksChanged();
       }
    #endif
    // Services thread activity
    
    //This is Gridcoins Service thread; called once per block
    if (nBestHeight > 100 && nBestHeight < 200)
    {
        if (GetArg("-suppressdownloadblocks", "true") == "false")
        {
            std::string email = GetArgument("email", "NA");
            if (email.length() > 5 && !mbBlocksDownloaded)
            {
                #if defined(WIN32) && defined(QT_GUI)
                    mbBlocksDownloaded=true;
                    DownloadBlocks();
                #endif
            }
        }
    }
    //Dont perform the following functions if out of sync
    if (pindexBest->nHeight < nGrandfather) return;
    
    if (OutOfSyncByAge()) return;
    if (fDebug) printf(" {SVC} ");

    //Backup the wallet once per 900 blocks:
    double dWBI = cdbl(GetArgument("walletbackupinterval", "900"),0);
    
    if (TimerMain("backupwallet", dWBI))
    {
        std::string backup_results = BackupGridcoinWallet();
        printf("Daily backup results: %s\r\n",backup_results.c_str());
    }

    if (TimerMain("ResetVars",30))
    {
        bTallyStarted = false;
    }
    
    if (TimerMain("OutOfSyncDaily",900))
    {
        if (WalletOutOfSync())
        {
            printf("Restarting Gridcoin...");
            #if defined(WIN32) && defined(QT_GUI)
                int iResult = RestartClient();
            #endif
        }
    }

    if (false && TimerMain("FixSpentCoins",60))
    {
            int nMismatchSpent;
            int64_t nBalanceInQuestion;
            pwalletMain->FixSpentCoins(nMismatchSpent, nBalanceInQuestion);
    }

    if (TimerMain("MyNeuralMagnitudeReport",30))
    {
        try
        {
            if (msNeuralResponse.length() < 25 && msPrimaryCPID != "INVESTOR" && !msPrimaryCPID.empty())
            {
                AsyncNeuralRequest("explainmag",msPrimaryCPID,5);
                if (fDebug3) printf("Async explainmag sent for %s.",msPrimaryCPID.c_str());
            }
            // Run the RSA report for the overview page:
            if (!msPrimaryCPID.empty() && msPrimaryCPID != "INVESTOR")
            {
                if (fDebug3) printf("updating rsa\r\n");
                MagnitudeReport(msPrimaryCPID);
                if (fDebug3) printf("updated rsa\r\n");
            }
            if (fDebug3) printf("\r\n MR Complete \r\n");
        }
        catch (std::exception &e)
        {
            printf("Error in MyNeuralMagnitudeReport1.");
        }
        catch(...)
        {
            printf("Error in MyNeuralMagnitudeReport.");
        }
    }

    int64_t superblock_age = GetAdjustedTime() - mvApplicationCacheTimestamp["superblock;magnitudes"];
    bool bNeedSuperblock = ((double)superblock_age > (double)(GetSuperblockAgeSpacing(nBestHeight)));
    if ( nBestHeight % 3 == 0 && NeedASuperblock() ) bNeedSuperblock=true;

    if (fDebug10) 
    {
            printf (" MRSA %f, BH %f ",(double)superblock_age,(double)nBestHeight);
    }

    if (bNeedSuperblock)
    {
        if ((nBestHeight % 3) == 0)
        {
            if (fDebug3) printf("#CNNSH# ");
            ComputeNeuralNetworkSupermajorityHashes();
            UpdateNeuralNetworkQuorumData();
        }
        if ((nBestHeight % 20) == 0)
        {
            if (fDebug3) printf("#TIB# ");
            bDoTally = true;
        }
    }
    else
    {
        // When superblock is not old, Tally every N mins:
        int nTallyGranularity = fTestNet ? 60 : 20;
        if ((nBestHeight % nTallyGranularity) == 0)
        {
                if (fDebug3) printf("TIB1 ");
                bDoTally = true;
                if (fDebug3) printf("CNNSH2 ");
                ComputeNeuralNetworkSupermajorityHashes();
        }

        if ((nBestHeight % 5)==0)
        {
                UpdateNeuralNetworkQuorumData();
        }

    }

    // Keep Local Neural Network in Sync once every 1/2 day
    if (TimerMain("SyncNeuralNetwork",500))
    {
        FullSyncWithDPORNodes();
    }


    // Every N blocks as a Synchronized TEAM:
    if ((nBestHeight % 30) == 0)
    {
        //Sync RAC with neural network IF superblock is over 24 hours Old, Or if we have No superblock (in case of the latter, age will be 45 years old)
        // Note that nodes will NOT accept superblocks without a supermajority hash, so the last block will not be in memory unless it is a good superblock.
        // Let's start syncing the neural network as soon as the LAST superblock is over 12 hours old.
        // Also, lets do this as a TEAM exactly every 30 blocks (~30 minutes) to try to reach an EXACT consensus every half hour:
        // For effeciency, the network sleeps for 20 hours after a good superblock is accepted
        if (NeedASuperblock() && NeuralNodeParticipates())
        {
            if (fDebug3) printf("FSWDPOR ");
            FullSyncWithDPORNodes();
        }
    }

    if (( (nBestHeight-10) % 30 ) == 0)
    {
            // 10 Blocks after the network started syncing the neural network as a team, ask the neural network to come to a quorum
            if (NeedASuperblock() && NeuralNodeParticipates())
            {
                // First verify my node has a synced contract
                std::string contract = "";
                #if defined(WIN32) && defined(QT_GUI)
                    contract = qtGetNeuralContract("");
                #endif
                if (VerifySuperblock(contract,nBestHeight))
                {
                        AsyncNeuralRequest("quorum","gridcoin",25);
                }
            }
    }


    if (TimerMain("send_beacon",180))
    {
        std::string sOutPubKey = "";
        std::string sOutPrivKey = "";
        std::string sError = "";
        std::string sMessage = "";
        bool fResult = AdvertiseBeacon(true,sOutPrivKey,sOutPubKey,sError,sMessage);
        if (!fResult)
        {
            printf("BEACON ERROR!  Unable to send beacon %s \r\n",sError.c_str());
            printf("BEACON ERROR!  Unable to send beacon %s \r\n",sMessage.c_str());
            msMiningErrors6 = _("Unable To Send Beacon! Unlock Wallet!");
        }
    }

    if (false && TimerMain("GridcoinPersistedDataSystem",5))
    {
        std::string errors1 = "";
        LoadAdminMessages(false,errors1);
    }

    if (KeyEnabled("exportmagnitude"))
    {
        if (TimerMain("export_magnitude",900))
        {
            json_spirit::Array results;
            results = MagnitudeReportCSV(true);

        }
    }

    if (TimerMain("gather_cpids",480))
    {
            //if (fDebug10) printf("\r\nReharvesting cpids in background thread...\r\n");
            //LoadCPIDsInBackground();
            //printf(" {CPIDs Re-Loaded} ");
            msNeuralResponse="";
    }

    if (TimerMain("clearcache",1000))
    {
        ClearCache("neural_data");
    }

    if (TimerMain("check_for_autoupgrade",240))
    {
        if (fDebug3) printf("Checking for upgrade...");
        bCheckedForUpgradeLive = true;
    }

    #if defined(WIN32) && defined(QT_GUI)
        if (bCheckedForUpgradeLive && !fTestNet && bProjectsInitialized && bGlobalcomInitialized)
        {
            bCheckedForUpgradeLive=false;
            printf("{Checking for Upgrade} ");
            CheckForUpgrade();
            printf("{Done checking for upgrade} ");
        }
    #endif
    if (fDebug10) printf(" {/SVC} ");

}



bool AskForOutstandingBlocks(uint256 hashStart)
{
    if (IsLockTimeWithinMinutes(nLastAskedForBlocks,2)) return true;
    nLastAskedForBlocks = GetAdjustedTime();
        
    int iAsked = 0;
    LOCK(cs_vNodes);
    BOOST_FOREACH(CNode* pNode, vNodes) 
    {
                pNode->ClearBanned();
                if (!pNode->fClient && !pNode->fOneShot && (pNode->nStartingHeight > (nBestHeight - 144)) && (pNode->nVersion < NOBLKS_VERSION_START || pNode->nVersion >= NOBLKS_VERSION_END) )
                {
                        if (hashStart==uint256(0))
                        {
                            pNode->PushGetBlocks(pindexBest, uint256(0), true);
                        }
                        else
                        {
                            CBlockIndex* pblockindex = mapBlockIndex[hashStart];
                            if (pblockindex)
                            {
                                pNode->PushGetBlocks(pblockindex, uint256(0), true);
                            }
                            else
                            {
                                return error("Unable to find block index %s",hashStart.ToString().c_str());
                            }
                        }
                        printf(".B.");
                        iAsked++;
                        if (iAsked > 10) break;
                }
    }
    return true;
}





void CheckForLatestBlocks()
{
    if (WalletOutOfSync())
    {
            mapOrphanBlocks.clear();
            setStakeSeen.clear();
            setStakeSeenOrphan.clear();
            AskForOutstandingBlocks(uint256(0));
            printf("\r\n ** Clearing Orphan Blocks... ** \r\n");
    }  
}

void CleanInboundConnections(bool bClearAll)
{
        if (IsLockTimeWithinMinutes(nLastCleaned,10)) return;
        nLastCleaned = GetAdjustedTime();
        LOCK(cs_vNodes);
        BOOST_FOREACH(CNode* pNode, vNodes) 
        {
                pNode->ClearBanned();
                if (pNode->nStartingHeight < (nBestHeight-1000) || bClearAll)
                {
                        pNode->fDisconnect=true;
                }
        }
        printf("\r\n Cleaning inbound connections \r\n");
}


bool WalletOutOfSync()
{
    // Only trigger an out of sync condition if the node has synced near the best block prior to going out of sync.
    bool fOut = OutOfSyncByMoreThan(30);
    double PORDiff = GetDifficulty(GetLastBlockIndex(pindexBest, true));
    bool fGhostChain = (!fTestNet && PORDiff < .75);
    int iPeerBlocks = GetNumBlocksOfPeers();
    bool bSyncedCloseToTop = nBestHeight > iPeerBlocks-1000;
    if ((fOut || fGhostChain) && bSyncedCloseToTop) return true;
    return false;
}


bool WalletOutOfSyncByMoreThan2000Blocks()
{
    if (nBestHeight < GetNumBlocksOfPeers()-2000) return true;
    return false;
}



void CheckForFutileSync()
{
    // If we stay out of sync for more than 8 iterations of 25 orphans and never recover without accepting a block - attempt to recover the node- if we recover, reset the counters.
    // We reset these counters every time a block is accepted successfully in AcceptBlock().
    // Note: This code will never actually be exercised unless the wallet stays out of sync for a very long time - approx. 24 hours - the wallet normally recovers on its own without this code.
    // I'm leaving this in for people who may be on vacation for a long time - it may keep an external node running when everything else fails.
    if (WalletOutOfSync())
    {
        if (TimerMain("CheckForFutileSync", 25))
        {
            if (TimerMain("OrphansAndNotRecovering",8))                                 
            {
                printf("\r\nGridcoin has not recovered after clearing orphans; Restarting node...\r\n");
                #if defined(WIN32) && defined(QT_GUI)
                    int iResult = RestartClient();
                #endif
            }
            else
            {
                mapAlreadyAskedFor.clear();
                printf("\r\nClearing mapAlreadyAskedFor.\r\n");
                mapOrphanBlocks.clear(); 
                setStakeSeen.clear();  
                setStakeSeenOrphan.clear();
                AskForOutstandingBlocks(uint256(0));
            }
        }
        else
        {
            ResetTimerMain("OrphansAndNotRecovering");
        }
    }
}

bool ProcessBlock(CNode* pfrom, CBlock* pblock, bool generated_by_me)
{
    AssertLockHeld(cs_main);

    // Check for duplicate
    uint256 hash = pblock->GetHash();
    if (mapBlockIndex.count(hash))
        return error("ProcessBlock() : already have block %d %s", mapBlockIndex[hash]->nHeight, hash.ToString().c_str());
    if (mapOrphanBlocks.count(hash))
        return error("ProcessBlock() : already have block (orphan) %s", hash.ToString().c_str());

    // ppcoin: check proof-of-stake
    // Limited duplicity on stake: prevents block flood attack
    // Duplicate stake allowed only when there is orphan child block
    if (pblock->IsProofOfStake() && setStakeSeen.count(pblock->GetProofOfStake()) && !mapOrphanBlocksByPrev.count(hash) && !Checkpoints::WantedByPendingSyncCheckpoint(hash))
        return error("ProcessBlock() : duplicate proof-of-stake (%s, %d) for block %s", pblock->GetProofOfStake().first.ToString().c_str(),
        pblock->GetProofOfStake().second, 
        hash.ToString().c_str());

    CBlockIndex* pcheckpoint = Checkpoints::GetLastSyncCheckpoint();
    if (pcheckpoint && pblock->hashPrevBlock != hashBestChain && !Checkpoints::WantedByPendingSyncCheckpoint(hash))
    {
        // Extra checks to prevent "fill up memory by spamming with bogus blocks"
        int64_t deltaTime = pblock->GetBlockTime() - pcheckpoint->nTime;
        if (deltaTime < -10*60)
        {
            if (pfrom)
                pfrom->Misbehaving(1);
            return error("ProcessBlock() : block with timestamp before last checkpoint");
        }


    }

    // Preliminary checks
    if (!pblock->CheckBlock("ProcessBlock", pindexBest->nHeight, 100*COIN))
        return error("ProcessBlock() : CheckBlock FAILED");

    // ppcoin: ask for pending sync-checkpoint if any
    if (!IsInitialBlockDownload())
        Checkpoints::AskForPendingSyncCheckpoint(pfrom);


    // If don't already have its previous block, shunt it off to holding area until we get it
    if (!mapBlockIndex.count(pblock->hashPrevBlock))
    {
        // *****      This area covers Gridcoin Orphan Handling      ***** 
        if (true)
        {
            if (WalletOutOfSync())
            {
                if (TimerMain("OrphanBarrage",100))
                {
                    mapAlreadyAskedFor.clear();
                    printf("\r\nClearing mapAlreadyAskedFor.\r\n");
                    AskForOutstandingBlocks(uint256(0));
                    CheckForFutileSync();
                }
            }
        }

        CBlock* pblock2 = new CBlock(*pblock);
        if (WalletOutOfSyncByMoreThan2000Blocks() || fTestNet)
        {
            printf("ProcessBlock: ORPHAN BLOCK, prev=%s\n", pblock->hashPrevBlock.ToString().c_str());
            // ppcoin: check proof-of-stake
            if (pblock->IsProofOfStake())
            {
                    // Limited duplicity on stake: prevents block flood attack
                    // Duplicate stake allowed only when there is orphan child block
                    if (setStakeSeenOrphan.count(pblock->GetProofOfStake()) && !mapOrphanBlocksByPrev.count(hash) && !Checkpoints::WantedByPendingSyncCheckpoint(hash))
                            return error("ProcessBlock() : duplicate proof-of-stake (%s, %d) for orphan block %s", pblock->GetProofOfStake().first.ToString().c_str(), pblock->GetProofOfStake().second, hash.ToString().c_str());
                        else
                            setStakeSeenOrphan.insert(pblock->GetProofOfStake());
            }
            mapOrphanBlocks.insert(make_pair(hash, pblock2));
            mapOrphanBlocksByPrev.insert(make_pair(pblock2->hashPrevBlock, pblock2));
        }

        // Ask this guy to fill in what we're missing
        if (pfrom)
        {
            pfrom->PushGetBlocks(pindexBest, GetOrphanRoot(pblock2), true);
            // ppcoin: getblocks may not obtain the ancestor block rejected
            // earlier by duplicate-stake check so we ask for it again directly
            if (!IsInitialBlockDownload())
                pfrom->AskFor(CInv(MSG_BLOCK, WantedByOrphan(pblock2)));
            // Ask a few other nodes for the missing block

        }
        return true;
    }

    // Store to disk
    if (!pblock->AcceptBlock(generated_by_me))
        return error("ProcessBlock() : AcceptBlock FAILED");

    // Recursively process any orphan blocks that depended on this one
    vector<uint256> vWorkQueue;
    vWorkQueue.push_back(hash);
    for (unsigned int i = 0; i < vWorkQueue.size(); i++)
    {
        uint256 hashPrev = vWorkQueue[i];
        for (multimap<uint256, CBlock*>::iterator mi = mapOrphanBlocksByPrev.lower_bound(hashPrev);
             mi != mapOrphanBlocksByPrev.upper_bound(hashPrev);
             ++mi)
        {
            CBlock* pblockOrphan = (*mi).second;
            if (pblockOrphan->AcceptBlock(generated_by_me))
                vWorkQueue.push_back(pblockOrphan->GetHash());
            mapOrphanBlocks.erase(pblockOrphan->GetHash());
            setStakeSeenOrphan.erase(pblockOrphan->GetProofOfStake());
            delete pblockOrphan;
        }
        mapOrphanBlocksByPrev.erase(hashPrev);
    }

   
    // if responsible for sync-checkpoint send it
    if (false && pfrom && !CSyncCheckpoint::strMasterPrivKey.empty())        Checkpoints::SendSyncCheckpoint(Checkpoints::AutoSelectSyncCheckpoint());
    printf("{PB}: ACC; \r\n");
    GridcoinServices();
    return true;
}


bool CBlock::CheckBlockSignature() const
{
    if (IsProofOfWork())
        return vchBlockSig.empty();

    vector<valtype> vSolutions;
    txnouttype whichType;

    const CTxOut& txout = vtx[1].vout[1];

    if (!Solver(txout.scriptPubKey, whichType, vSolutions))
        return false;

    if (whichType == TX_PUBKEY)
    {
        valtype& vchPubKey = vSolutions[0];
        CKey key;
        if (!key.SetPubKey(vchPubKey))
            return false;
        if (vchBlockSig.empty())
            return false;
        return key.Verify(GetHash(), vchBlockSig);
    }

    return false;
}

bool CheckDiskSpace(uint64_t nAdditionalBytes)
{
    uint64_t nFreeBytesAvailable = filesystem::space(GetDataDir()).available;

    // Check for nMinDiskSpace bytes (currently 50MB)
    if (nFreeBytesAvailable < nMinDiskSpace + nAdditionalBytes)
    {
        fShutdown = true;
        string strMessage = _("Warning: Disk space is low!");
        strMiscWarning = strMessage;
        printf("*** %s\n", strMessage.c_str());
        uiInterface.ThreadSafeMessageBox(strMessage, "Gridcoin", CClientUIInterface::OK | CClientUIInterface::ICON_EXCLAMATION | CClientUIInterface::MODAL);
        StartShutdown();
        return false;
    }
    return true;
}

static filesystem::path BlockFilePath(unsigned int nFile)
{
    string strBlockFn = strprintf("blk%04u.dat", nFile);
    return GetDataDir() / strBlockFn;
}

FILE* OpenBlockFile(unsigned int nFile, unsigned int nBlockPos, const char* pszMode)
{
    if ((nFile < 1) || (nFile == (unsigned int) -1))
        return NULL;
    FILE* file = fopen(BlockFilePath(nFile).string().c_str(), pszMode);
    if (!file)
        return NULL;
    if (nBlockPos != 0 && !strchr(pszMode, 'a') && !strchr(pszMode, 'w'))
    {
        if (fseek(file, nBlockPos, SEEK_SET) != 0)
        {
            fclose(file);
            return NULL;
        }
    }
    return file;
}

static unsigned int nCurrentBlockFile = 1;

FILE* AppendBlockFile(unsigned int& nFileRet)
{
    nFileRet = 0;
    while (true)
    {
        FILE* file = OpenBlockFile(nCurrentBlockFile, 0, "ab");
        if (!file)
            return NULL;
        if (fseek(file, 0, SEEK_END) != 0)
            return NULL;
        // FAT32 file size max 4GB, fseek and ftell max 2GB, so we must stay under 2GB
        if (ftell(file) < (long)(0x7F000000 - MAX_SIZE))
        {
            nFileRet = nCurrentBlockFile;
            return file;
        }
        fclose(file);
        nCurrentBlockFile++;
    }
}

bool LoadBlockIndex(bool fAllowNew)
{
    LOCK(cs_main);

    CBigNum bnTrustedModulus;

    if (fTestNet)
    {
        // GLOBAL TESTNET SETTINGS - R HALFORD
        pchMessageStart[0] = 0xcd;
        pchMessageStart[1] = 0xf2;
        pchMessageStart[2] = 0xc0;
        pchMessageStart[3] = 0xef;
        bnProofOfWorkLimit = bnProofOfWorkLimitTestNet; // 16 bits PoW target limit for testnet
        nStakeMinAge = 1 * 60 * 60; // test net min age is 1 hour
        nCoinbaseMaturity = 10; // test maturity is 10 blocks
        nGrandfather = 196550;
        nNewIndex = 10;
        nNewIndex2 = 36500;
        bOPReturnEnabled = false;
        //1-24-2016
        MAX_OUTBOUND_CONNECTIONS = (int)GetArg("-maxoutboundconnections", 8);
    }


    std::string mode = fTestNet ? "TestNet" : "Prod";
    printf("Mode=%s\r\n",mode.c_str());


    //
    // Load block index
    //
    CTxDB txdb("cr+");
    if (!txdb.LoadBlockIndex())
        return false;

    //
    // Init with genesis block
    //
    if (mapBlockIndex.empty())
    {
        if (!fAllowNew)
            return false;

        // Genesis block - Genesis2
        // MainNet - Official New Genesis Block:
        ////////////////////////////////////////
        /*
     21:58:24 block.nTime = 1413149999
    10/12/14 21:58:24 block.nNonce = 1572771
    10/12/14 21:58:24 block.GetHash = 00000f762f698b5962aa81e38926c3a3f1f03e0b384850caed34cd9164b7f990
    10/12/14 21:58:24 CBlock(hash=00000f762f698b5962aa81e38926c3a3f1f03e0b384850caed34cd9164b7f990, ver=1,
    hashPrevBlock=0000000000000000000000000000000000000000000000000000000000000000,
    hashMerkleRoot=0bd65ac9501e8079a38b5c6f558a99aea0c1bcff478b8b3023d09451948fe841, nTime=1413149999, nBits=1e0fffff, nNonce=1572771, vtx=1, vchBlockSig=)
    10/12/14 21:58:24   Coinbase(hash=0bd65ac950, nTime=1413149999, ver=1, vin.size=1, vout.size=1, nLockTime=0)
    CTxIn(COutPoint(0000000000, 4294967295), coinbase 00012a4531302f31312f313420416e6472656120526f73736920496e647573747269616c20486561742076696e646963617465642077697468204c454e522076616c69646174696f6e)
    CTxOut(empty)
    vMerkleTree: 0bd65ac950

        */

        const char* pszTimestamp = "10/11/14 Andrea Rossi Industrial Heat vindicated with LENR validation";

        CTransaction txNew;
        //GENESIS TIME
        txNew.nTime = 1413033777;
        txNew.vin.resize(1);
        txNew.vout.resize(1);
        txNew.vin[0].scriptSig = CScript() << 0 << CBigNum(42) << vector<unsigned char>((const unsigned char*)pszTimestamp, (const unsigned char*)pszTimestamp + strlen(pszTimestamp));
        txNew.vout[0].SetEmpty();
        CBlock block;
        block.vtx.push_back(txNew);
        block.hashPrevBlock = 0;
        block.hashMerkleRoot = block.BuildMerkleTree();
        block.nVersion = 1;
        //R&D - Testers Wanted Thread:
        block.nTime    = !fTestNet ? 1413033777 : 1406674534;
        //Official Launch time:
        block.nBits    = bnProofOfWorkLimit.GetCompact();
        block.nNonce = !fTestNet ? 130208 : 22436;
        printf("starting Genesis Check...");
        // If genesis block hash does not match, then generate new genesis hash.
        if (block.GetHash() != hashGenesisBlock)
        {
            printf("Searching for genesis block...\n");
            // This will figure out a valid hash and Nonce if you're
            // creating a different genesis block: 00000000000000000000000000000000000000000000000000000000000000000000000000000000000000xFFF
            uint256 hashTarget = CBigNum().SetCompact(block.nBits).getuint256();
            uint256 thash;
            while (true)
            {
                thash = block.GetHash();
                if (thash <= hashTarget)
                    break;
                if ((block.nNonce & 0xFFF) == 0)
                {
                    printf("nonce %08X: hash = %s (target = %s)\n", block.nNonce, thash.ToString().c_str(), hashTarget.ToString().c_str());
                }
                ++block.nNonce;
                if (block.nNonce == 0)
                {
                    printf("NONCE WRAPPED, incrementing time\n");
                    ++block.nTime;
                }
            }
            printf("block.nTime = %u \n", block.nTime);
            printf("block.nNonce = %u \n", block.nNonce);
            printf("block.GetHash = %s\n", block.GetHash().ToString().c_str());
        }


        block.print();

        //// debug print

        //GENESIS3: Official Merkle Root
        uint256 merkle_root = uint256("0x5109d5782a26e6a5a5eb76c7867f3e8ddae2bff026632c36afec5dc32ed8ce9f");
        assert(block.hashMerkleRoot == merkle_root);
        assert(block.GetHash() == (!fTestNet ? hashGenesisBlock : hashGenesisBlockTestNet));
        assert(block.CheckBlock("LoadBlockIndex",1,10*COIN));

        // Start new block file
        unsigned int nFile;
        unsigned int nBlockPos;
        if (!block.WriteToDisk(nFile, nBlockPos))
            return error("LoadBlockIndex() : writing genesis block to disk failed");
        if (!block.AddToBlockIndex(nFile, nBlockPos, hashGenesisBlock))
            return error("LoadBlockIndex() : genesis block not accepted");

        // ppcoin: initialize synchronized checkpoint
        if (!Checkpoints::WriteSyncCheckpoint((!fTestNet ? hashGenesisBlock : hashGenesisBlockTestNet)))
            return error("LoadBlockIndex() : failed to init sync checkpoint");
    }

    string strPubKey = "";

    // if checkpoint master key changed must reset sync-checkpoint
    if (!txdb.ReadCheckpointPubKey(strPubKey) || strPubKey != CSyncCheckpoint::strMasterPubKey)
    {
        // write checkpoint master key to db
        txdb.TxnBegin();
        if (!txdb.WriteCheckpointPubKey(CSyncCheckpoint::strMasterPubKey))
            return error("LoadBlockIndex() : failed to write new checkpoint master key to db");
        if (!txdb.TxnCommit())
            return error("LoadBlockIndex() : failed to commit new checkpoint master key to db");
        if ((!fTestNet) && !Checkpoints::ResetSyncCheckpoint())
            return error("LoadBlockIndex() : failed to reset sync-checkpoint");
    }

    return true;
}

std::string ExtractXML(std::string XMLdata, std::string key, std::string key_end)
{

    std::string extraction = "";
    string::size_type loc = XMLdata.find( key, 0 );
    if( loc != string::npos )
    {
        string::size_type loc_end = XMLdata.find( key_end, loc+3);
        if (loc_end != string::npos )
        {
            extraction = XMLdata.substr(loc+(key.length()),loc_end-loc-(key.length()));

        }
    }
    return extraction;
}

std::string ExtractHTML(std::string HTMLdata, std::string tagstartprefix,  std::string tagstart_suffix, std::string tag_end)
{

    std::string extraction = "";
    string::size_type loc = HTMLdata.find( tagstartprefix, 0 );
    if( loc != string::npos )
    {
        //Find the end of the start tag
        string::size_type loc_EOStartTag = HTMLdata.find( tagstart_suffix, loc+tagstartprefix.length());
        if (loc_EOStartTag != string::npos )
        {

            string::size_type loc_end = HTMLdata.find( tag_end, loc_EOStartTag+tagstart_suffix.length());
            if (loc_end != string::npos )
            {
                extraction = HTMLdata.substr(loc_EOStartTag+(tagstart_suffix.length()), loc_end-loc_EOStartTag-(tagstart_suffix.length()));
                extraction = strReplace(extraction,",","");
                if (Contains(extraction,"\r\n"))
                {
                    std::vector<std::string> vExtract = split(extraction,"\r\n");
                    if (vExtract.size() >= 2)
                    {
                        extraction = vExtract[2];
                        return extraction;
                    }
                }
            }
        }
    }
    return extraction;
}


std::string RetrieveMd5(std::string s1)
{
    try
    {
        const char* chIn = s1.c_str();
        unsigned char digest2[16];
        MD5((unsigned char*)chIn, strlen(chIn), (unsigned char*)&digest2);
        char mdString2[33];
        for(int i = 0; i < 16; i++) sprintf(&mdString2[i*2], "%02x", (unsigned int)digest2[i]);
        std::string xmd5(mdString2);
        return xmd5;
    }
    catch (std::exception &e)
    {
        printf("MD5 INVALID!");
        return "";
    }
}



double Round(double d, int place)
{
    std::ostringstream ss;
    ss << std::fixed << std::setprecision(place) << d ;
    double r = lexical_cast<double>(ss.str());
    return r;
}

double cdbl(std::string s, int place)
{
    if (s=="") s="0";
    s = strReplace(s,"\r","");
    s = strReplace(s,"\n","");
    s = strReplace(s,"a","");
    s = strReplace(s,"a","");
    s = strReplace(s,"b","");
    s = strReplace(s,"c","");
    s = strReplace(s,"d","");
    s = strReplace(s,"e","");
    s = strReplace(s,"f","");
    double r = lexical_cast<double>(s);
    double d = Round(r,place);
    return d;
}


int GetFilesize(FILE* file)
{
    int nSavePos = ftell(file);
    int nFilesize = -1;
    if (fseek(file, 0, SEEK_END) == 0)
        nFilesize = ftell(file);
    fseek(file, nSavePos, SEEK_SET);
    return nFilesize;
}




bool WriteKey(std::string sKey, std::string sValue)
{
    // Allows Gridcoin to store the key value in the config file.
    boost::filesystem::path pathConfigFile(GetArg("-conf", "gridcoinresearch.conf"));
    if (!pathConfigFile.is_complete()) pathConfigFile = GetDataDir(false) / pathConfigFile;
    if (!filesystem::exists(pathConfigFile))  return false; 
    boost::to_lower(sKey);
    std::string sLine = "";
    ifstream streamConfigFile;
    streamConfigFile.open(pathConfigFile.string().c_str());
    std::string sConfig = "";
    bool fWritten = false;
    if(streamConfigFile)
    {
       while(getline(streamConfigFile, sLine))
       {
            std::vector<std::string> vEntry = split(sLine,"=");
            if (vEntry.size() == 2)
            {
                std::string sSourceKey = vEntry[0];
                std::string sSourceValue = vEntry[1];
                boost::to_lower(sSourceKey);

                if (sSourceKey==sKey) 
                {
                    sSourceValue = sValue;
                    sLine = sSourceKey + "=" + sSourceValue;
                    fWritten=true;
                }
            }
            sLine = strReplace(sLine,"\r","");
            sLine = strReplace(sLine,"\n","");
            sLine += "\r\n";
            sConfig += sLine;
       }
    }
    if (!fWritten) 
    {
        sLine = sKey + "=" + sValue + "\r\n";
        sConfig += sLine;
    }
    
    streamConfigFile.close();

    FILE *outFile = fopen(pathConfigFile.string().c_str(),"w");
    fputs(sConfig.c_str(), outFile);
    fclose(outFile);

    ReadConfigFile(mapArgs, mapMultiArgs);
    return true;
}




std::string getfilecontents(std::string filename)
{
    std::string buffer;
    std::string line;
    ifstream myfile;
    if (fDebug10) printf("loading file to string %s",filename.c_str());

    filesystem::path path = filename;

    if (!filesystem::exists(path)) {
        printf("the file does not exist %s",path.string().c_str());
        return "-1";
    }

     FILE *file = fopen(filename.c_str(), "rb");
     CAutoFile filein = CAutoFile(file, SER_DISK, CLIENT_VERSION);
     int fileSize = GetFilesize(filein);
     filein.fclose();

     myfile.open(filename.c_str());

    buffer.reserve(fileSize);
    if (fDebug10) printf("opening file %s",filename.c_str());

    if(myfile)
    {
      while(getline(myfile, line))
      {
            buffer = buffer + line + "\r\n";
      }
    }
    myfile.close();
    return buffer;
}


bool IsCPIDValidv3(std::string cpidv2, bool allow_investor)
{
    // Used for checking the local cpid
    bool result=false;
    if (allow_investor) if (cpidv2 == "INVESTOR" || cpidv2=="investor") return true;
    if (cpidv2.length() < 34) return false;
    result = CPID_IsCPIDValid(cpidv2.substr(0,32),cpidv2,0);
    return result;
}

bool IsCPIDValidv2(MiningCPID& mc, int height)
{
    //09-25-2016: Transition to CPID Keypairs.
    if (height < nGrandfather) return true;
    bool result = false;
    int cpidV2CutOverHeight = fTestNet ? 0 : 97000;
    int cpidV3CutOverHeight = fTestNet ? 196300 : 725000;
    if (height < cpidV2CutOverHeight)
    {
        result = IsCPIDValid_Retired(mc.cpid,mc.enccpid);
    }
    else if (height >= cpidV2CutOverHeight && height <= cpidV3CutOverHeight)
    {
        if (mc.cpid == "INVESTOR" || mc.cpid=="investor") return true;
        result = CPID_IsCPIDValid(mc.cpid, mc.cpidv2, (uint256)mc.lastblockhash);
    }
    else if (height >= cpidV3CutOverHeight)
    {
        if (mc.cpid == "INVESTOR" || mc.cpid=="investor") return true;
        if (mc.cpid.empty()) return false;
        // V3 requires a beacon, a beacon public key and a valid block signature signed by the CPID's private key
        result = VerifyCPIDSignature(mc.cpid,mc.lastblockhash,mc.BoincSignature);
    }

    return result;
}


bool IsLocalCPIDValid(StructCPID& structcpid)
{

    bool new_result = IsCPIDValidv3(structcpid.cpidv2,true);
    return new_result;

}



bool IsCPIDValid_Retired(std::string cpid, std::string ENCboincpubkey)
{

    try
    {
            if(cpid=="" || cpid.length() < 5)
            {
                printf("CPID length empty.");
                return false;
            }
            if (cpid=="INVESTOR") return true;
            if (ENCboincpubkey == "" || ENCboincpubkey.length() < 5)
            {
                    if (fDebug10) printf("ENCBpk length empty.");
                    return false;
            }
            std::string bpk = AdvancedDecrypt(ENCboincpubkey);
            std::string bpmd5 = RetrieveMd5(bpk);
            if (bpmd5==cpid) return true;
            if (fDebug10) printf("Md5<>cpid, md5 %s cpid %s  root bpk %s \r\n     ",bpmd5.c_str(), cpid.c_str(),bpk.c_str());

            return false;
    }
    catch (std::exception &e)
    {
                printf("Error while resolving CPID\r\n");
                return false;
    }
    catch(...)
    {
                printf("Error while Resolving CPID[2].\r\n");
                return false;
    }
    return false;

}


double GetTotalOwedAmount(std::string cpid)
{
    StructCPID o = GetInitializedStructCPID2(cpid,mvMagnitudes);
    return o.totalowed;
}

double GetOwedAmount(std::string cpid)
{
    if (mvMagnitudes.size() > 1)
    {
        StructCPID m = GetInitializedStructCPID2(cpid,mvMagnitudes);
        if (m.initialized) return m.owed;
        return 0;
    }
    return 0;
}


double GetOutstandingAmountOwed(StructCPID &mag, std::string cpid, int64_t locktime,
    double& total_owed, double block_magnitude)
{
    // Gridcoin Payment Magnitude Unit in RSA Owed calculation ensures rewards are capped at MaxBlockSubsidy*BLOCKS_PER_DAY
    // Payment date range is stored in HighLockTime-LowLockTime
    // If newbie has not participated for 14 days, use earliest payment in chain to assess payment window
    // (Important to prevent e-mail change attacks) - Calculate payment timespan window in days
    try
    {
        double payment_timespan = (GetAdjustedTime() - mag.EarliestPaymentTime)/38400;
        if (payment_timespan < 2) payment_timespan =  2;
        if (payment_timespan > 10) payment_timespan = 14;
        mag.PaymentTimespan = Round(payment_timespan,0);
        double research_magnitude = 0;
        // Get neural network magnitude:
        StructCPID stDPOR = GetInitializedStructCPID2(cpid,mvDPOR);
        research_magnitude = LederstrumpfMagnitude2(stDPOR.Magnitude,locktime);
        double owed_standard = payment_timespan * std::min(research_magnitude*GetMagnitudeMultiplier(locktime),
            GetMaximumBoincSubsidy(locktime)*5.0);
        double owed_network_cap = payment_timespan * GRCMagnitudeUnit(locktime) * research_magnitude;
        double owed = std::min(owed_standard, owed_network_cap);
        double paid = mag.payments;
        double outstanding = std::min(owed-paid, GetMaximumBoincSubsidy(locktime) * 5.0);
        total_owed = owed;
        //if (outstanding < 0) outstanding=0;
        return outstanding;
    }
    catch (std::exception &e)
    {
            printf("Error while Getting outstanding amount owed.");
            return 0;
    }
    catch(...)
    {
            printf("Error while Getting outstanding amount owed.");
            return 0;
    }
}

bool BlockNeedsChecked(int64_t BlockTime)
{
    if (IsLockTimeWithin14days(BlockTime))
    {
        if (fColdBoot) return false;
        bool fOut = OutOfSyncByMoreThan(30);
        return !fOut;
    }
    else
    {
        return false;
    }
}

void AdjustTimestamps(StructCPID& strCPID, double timestamp, double subsidy)
{
        if (timestamp > strCPID.LastPaymentTime && subsidy > 0) strCPID.LastPaymentTime = timestamp;
        if (timestamp < strCPID.EarliestPaymentTime) strCPID.EarliestPaymentTime = timestamp;
}

void AddResearchMagnitude(CBlockIndex* pIndex)
{
    // Headless critical section
    if (pIndex->nResearchSubsidy > 0)
    {
        try
        {
            StructCPID stMag = GetInitializedStructCPID2(pIndex->GetCPID(),mvMagnitudesCopy);
            stMag.cpid = pIndex->GetCPID();
            stMag.GRCAddress = pIndex->sGRCAddress;
            if (pIndex->nHeight > stMag.LastBlock)
            {
                stMag.LastBlock = pIndex->nHeight;
            }
            stMag.entries++;
            stMag.payments += pIndex->nResearchSubsidy;
            stMag.interestPayments += pIndex->nInterestSubsidy;

            AdjustTimestamps(stMag,pIndex->nTime, pIndex->nResearchSubsidy);
            // Track detailed payments made to each CPID
            stMag.PaymentTimestamps         += RoundToString(pIndex->nTime,0) + ",";
            stMag.PaymentAmountsResearch    += RoundToString(pIndex->nResearchSubsidy,2) + ",";
            stMag.PaymentAmountsInterest    += RoundToString(pIndex->nInterestSubsidy,2) + ",";
            stMag.PaymentAmountsBlocks      += RoundToString(pIndex->nHeight,0) + ",";
            stMag.Accuracy++;
            stMag.AverageRAC = stMag.rac / (stMag.entries+.01);
            double total_owed = 0;
            stMag.owed = GetOutstandingAmountOwed(stMag,
                                                  pIndex->GetCPID(), pIndex->nTime, total_owed, pIndex->nMagnitude);

            stMag.totalowed = total_owed;
            mvMagnitudesCopy[pIndex->GetCPID()] = stMag;
        }
        catch (const std::bad_alloc& ba)
        {
            printf("\r\nBad Allocation in AddResearchMagnitude() \r\n");
        }
        catch(...)
        {
            printf("Exception in AddResearchMagnitude() \r\n");
        }
    }
}


bool GetEarliestStakeTime(std::string grcaddress, std::string cpid)
{
    if (nBestHeight < 15)
    {
        mvApplicationCacheTimestamp["nGRCTime"] = GetAdjustedTime();
        mvApplicationCacheTimestamp["nCPIDTime"] = GetAdjustedTime();
        return true;
    }

    if (IsLockTimeWithinMinutes(nLastGRCtallied,100) && (mvApplicationCacheTimestamp["nGRCTime"] > 0 ||
		 mvApplicationCacheTimestamp["nCPIDTime"] > 0))  return true;

    nLastGRCtallied = GetAdjustedTime();
    int64_t nGRCTime = 0;
    int64_t nCPIDTime = 0;
    CBlock block;
    int64_t nStart = GetTimeMillis();
    LOCK(cs_main);
    {
            int nMaxDepth = nBestHeight;
            int nLookback = BLOCKS_PER_DAY*6*30;  //6 months back for performance
            int nMinDepth = nMaxDepth - nLookback;
            if (nMinDepth < 2) nMinDepth = 2;
            // Start at the earliest block index:
            CBlockIndex* pblockindex = blockFinder.FindByHeight(nMinDepth);
            while (pblockindex->nHeight < nMaxDepth-1)
            {
                        pblockindex = pblockindex->pnext;
                        if (pblockindex == pindexBest) break;
                        if (pblockindex == NULL || !pblockindex->IsInMainChain()) continue;
                        std::string myCPID = "";
                        if (pblockindex->nHeight < nNewIndex)
                        {
                            //Between block 1 and nNewIndex, unfortunately, we have to read from disk.
                            block.ReadFromDisk(pblockindex);
                            std::string hashboinc = "";
                            if (block.vtx.size() > 0) hashboinc = block.vtx[0].hashBoinc;
                            MiningCPID bb = DeserializeBoincBlock(hashboinc,block.nVersion);
                            myCPID = bb.cpid;
                        }
                        else
                        {
						    myCPID = pblockindex->GetCPID();
                        }
                        if (cpid == myCPID && nCPIDTime==0 && myCPID != "INVESTOR")
                        {
                            nCPIDTime = pblockindex->nTime;
                            nGRCTime = pblockindex->nTime;
                            break;
                        }
            }
    }
    int64_t EarliestStakedWalletTx = GetEarliestWalletTransaction();
    if (EarliestStakedWalletTx > 0 && EarliestStakedWalletTx < nGRCTime) nGRCTime = EarliestStakedWalletTx;
	if (cpid=="INVESTOR" && EarliestStakedWalletTx > 0) nGRCTime = EarliestStakedWalletTx;
    if (fTestNet) nGRCTime -= (86400*30);
    if (nGRCTime <= 0)  nGRCTime = GetAdjustedTime();
    if (nCPIDTime <= 0) nCPIDTime = GetAdjustedTime();

    printf("Loaded staketime from index in %f", (double)(GetTimeMillis() - nStart));
    printf("CPIDTime %f, GRCTime %f, WalletTime %f \r\n",(double)nCPIDTime,(double)nGRCTime,(double)EarliestStakedWalletTx);
    mvApplicationCacheTimestamp["nGRCTime"] = nGRCTime;
    mvApplicationCacheTimestamp["nCPIDTime"] = nCPIDTime;
    return true;
}

HashSet GetCPIDBlockHashes(const std::string& cpid)
{
    auto hashes = mvCPIDBlockHashes.find(cpid);
    return hashes != mvCPIDBlockHashes.end()
        ? hashes->second
        : HashSet();
}

void AddCPIDBlockHash(const std::string& cpid, const uint256& blockhash)
{
    // Add block hash to CPID hash set.
    mvCPIDBlockHashes[cpid].insert(blockhash);
}

StructCPID GetLifetimeCPID(const std::string& cpid, const std::string& sCalledFrom)
{
    //Eliminates issues with reorgs, disconnects, double counting, etc.. 
    if (cpid.empty() || cpid=="INVESTOR")
        return GetInitializedStructCPID2("INVESTOR",mvResearchAge);
    
    if (fDebug10) printf(" {GLC %s} ",sCalledFrom.c_str());

    const HashSet& hashes = GetCPIDBlockHashes(cpid);
    ZeroOutResearcherTotals(cpid);


    StructCPID stCPID = GetInitializedStructCPID2(cpid, mvResearchAge);
    for (HashSet::iterator it = hashes.begin(); it != hashes.end(); ++it)
    {
        const uint256& uHash = *it;

        // Ensure that we have this block.
        if (mapBlockIndex.count(uHash) == 0)
           continue;
        
        // Ensure that the block is valid
        CBlockIndex* pblockindex = mapBlockIndex[uHash];
        if(pblockindex == NULL ||
           pblockindex->IsInMainChain() == false ||
           pblockindex->GetCPID() != cpid)
            continue;

        // Block located and verified.
        if (pblockindex->nHeight > stCPID.LastBlock && pblockindex->nResearchSubsidy > 0)
        {
            stCPID.LastBlock = pblockindex->nHeight;
            stCPID.BlockHash = pblockindex->GetBlockHash().GetHex();
        }
        stCPID.InterestSubsidy += pblockindex->nInterestSubsidy;
        stCPID.ResearchSubsidy += pblockindex->nResearchSubsidy;
        stCPID.Accuracy++;
        if (pblockindex->nMagnitude > 0)
        {
            stCPID.TotalMagnitude += pblockindex->nMagnitude;
            stCPID.ResearchAverageMagnitude = stCPID.TotalMagnitude/(stCPID.Accuracy+.01);
        }

        if (pblockindex->nTime < stCPID.LowLockTime)  stCPID.LowLockTime  = pblockindex->nTime;
        if (pblockindex->nTime > stCPID.HighLockTime) stCPID.HighLockTime = pblockindex->nTime;
    }

    // Save updated CPID data holder.
    mvResearchAge[cpid] = stCPID;
    return stCPID;
}

MiningCPID GetInitializedMiningCPID(std::string name,std::map<std::string, MiningCPID>& vRef)
{
   MiningCPID& cpid = vRef[name];
    if (!cpid.initialized)
    {
                cpid = GetMiningCPID();
                cpid.initialized=true;
                cpid.LastPaymentTime = 0;
    }

   return cpid;
}


StructCPID GetInitializedStructCPID2(const std::string& name, std::map<std::string, StructCPID>& vRef)
{
    try
    {
        StructCPID& cpid = vRef[name];
        if (!cpid.initialized)
        {
            cpid = GetStructCPID();
            cpid.initialized=true;
            cpid.LowLockTime = std::numeric_limits<unsigned int>::max();
            cpid.HighLockTime = 0;
            cpid.LastPaymentTime = 0;
            cpid.EarliestPaymentTime = 99999999999;
            cpid.Accuracy = 0;
        }

        return cpid;
    }
    catch (const std::bad_alloc& ba)
    {
        printf("Bad alloc caught in GetInitializedStructCpid2 for %s",name.c_str());
    }
    catch(...)
    {
        printf("Exception caught in GetInitializedStructCpid2 for %s",name.c_str());
    }

    // Error during map's heap allocation. Return an empty object.
    return GetStructCPID();
}


bool ComputeNeuralNetworkSupermajorityHashes()
{
    if (nBestHeight < 15)  return true;
    if (IsLockTimeWithinMinutes(nLastTalliedNeural,5))
    {
        return true;
    }
    nLastTalliedNeural = GetAdjustedTime();
    //Clear the neural network hash buffer
    if (mvNeuralNetworkHash.size() > 0)  mvNeuralNetworkHash.clear();
    if (mvNeuralVersion.size() > 0)  mvNeuralVersion.clear();
    if (mvCurrentNeuralNetworkHash.size() > 0) mvCurrentNeuralNetworkHash.clear();

    //Clear the votes
    WriteCache("neuralsecurity","pending","0",GetAdjustedTime());
    ClearCache("neuralsecurity");
    try
    {
        int nMaxDepth = nBestHeight;
        int nLookback = 100;
        int nMinDepth = (nMaxDepth - nLookback);
        if (nMinDepth < 2)   nMinDepth = 2;
        CBlock block;
        CBlockIndex* pblockindex = pindexBest;
        while (pblockindex->nHeight > nMinDepth)
        {
            if (!pblockindex || !pblockindex->pprev) return false;
            pblockindex = pblockindex->pprev;
            if (pblockindex == pindexGenesisBlock) return false;
            if (!pblockindex->IsInMainChain()) continue;
            block.ReadFromDisk(pblockindex);
            std::string hashboinc = "";
            if (block.vtx.size() > 0) hashboinc = block.vtx[0].hashBoinc;
            if (!hashboinc.empty())
            {
                MiningCPID bb = DeserializeBoincBlock(hashboinc,block.nVersion);
                //If block is pending: 7-25-2015
                if (bb.superblock.length() > 20)
                {
                    std::string superblock = UnpackBinarySuperblock(bb.superblock);
                    if (VerifySuperblock(superblock,pblockindex->nHeight))
                    {
                        WriteCache("neuralsecurity","pending",RoundToString((double)pblockindex->nHeight,0),GetAdjustedTime());
                    }
                }

                IncrementVersionCount(bb.clientversion);
                //Increment Neural Network Hashes Supermajority (over the last N blocks)
                IncrementNeuralNetworkSupermajority(bb.NeuralHash,bb.GRCAddress,(nMaxDepth-pblockindex->nHeight)+10);
                IncrementCurrentNeuralNetworkSupermajority(bb.CurrentNeuralHash,bb.GRCAddress,(nMaxDepth-pblockindex->nHeight)+10);

            }
        }

        if (fDebug3) printf(".11.");
    }
    catch (std::exception &e)
    {
            printf("Neural Error while memorizing hashes.\r\n");
    }
    catch(...)
    {
        printf("Neural error While Memorizing Hashes! [1]\r\n");
    }
    return true;

}


bool TallyResearchAverages(bool Forcefully)
{
    //Iterate throught last 14 days, tally network averages
    if (nBestHeight < 15)
    {
        bNetAveragesLoaded = true;
        return true;
    }

    //if (Forcefully) nLastTallied = 0;
    int timespan = fTestNet ? 2 : 6;
    if (IsLockTimeWithinMinutes(nLastTallied,timespan))
    {
        bNetAveragesLoaded=true;
        return true;
    }

    //8-27-2016
     int64_t nStart = GetTimeMillis();


    if (fDebug) printf("Tallying Research Averages (begin) ");
    nLastTallied = GetAdjustedTime();
    bNetAveragesLoaded = false;
    bool superblockloaded = false;
    double NetworkPayments = 0;
    double NetworkInterest = 0;
    
                        //Consensus Start/End block:
                        int nMaxDepth = (nBestHeight-CONSENSUS_LOOKBACK) - ( (nBestHeight-CONSENSUS_LOOKBACK) % BLOCK_GRANULARITY);
                        int nLookback = BLOCKS_PER_DAY * 14; //Daily block count * Lookback in days
                        int nMinDepth = (nMaxDepth - nLookback) - ( (nMaxDepth-nLookback) % BLOCK_GRANULARITY);
                        if (fDebug3) printf("START BLOCK %f, END BLOCK %f ",(double)nMaxDepth,(double)nMinDepth);
                        if (nMinDepth < 2)              nMinDepth = 2;
                        mvMagnitudesCopy.clear();
                        int iRow = 0;
                        //CBlock block;
                        CBlockIndex* pblockindex = pindexBest;
                        if (!pblockindex)
                        {
                                bTallyStarted = false;
                                bNetAveragesLoaded = true;
                                return true;
                        }
                        while (pblockindex->nHeight > nMaxDepth)
                        {
                            if (!pblockindex || !pblockindex->pprev || pblockindex == pindexGenesisBlock) return false;
                            pblockindex = pblockindex->pprev;
                        }

                        if (fDebug3) printf("Max block %f, seektime %f",(double)pblockindex->nHeight,(double)GetTimeMillis()-nStart);
                        nStart=GetTimeMillis();

   
                        // Headless critical section ()
        try
        {
                        while (pblockindex->nHeight > nMinDepth)
                        {
                            if (!pblockindex || !pblockindex->pprev) return false;
                            pblockindex = pblockindex->pprev;
                            if (pblockindex == pindexGenesisBlock) return false;
                            if (!pblockindex->IsInMainChain()) continue;
                            NetworkPayments += pblockindex->nResearchSubsidy;
                            NetworkInterest += pblockindex->nInterestSubsidy;
                            AddResearchMagnitude(pblockindex);

                            iRow++;
                            if (IsSuperBlock(pblockindex) && !superblockloaded)
                            {
                                MiningCPID bb = GetBoincBlockByIndex(pblockindex);
                                if (bb.superblock.length() > 20)
                                {
                                        std::string superblock = UnpackBinarySuperblock(bb.superblock);
                                        if (VerifySuperblock(superblock,pblockindex->nHeight))
                                        {
                                                LoadSuperblock(superblock,pblockindex->nTime,pblockindex->nHeight);
                                                superblockloaded=true;
                                                if (fDebug) printf(" Superblock Loaded %f \r\n",(double)pblockindex->nHeight);
                                        }
                                }
                            }

                        }
                        // End of critical section
                        if (fDebug3) printf("TNA loaded in %f",(double)GetTimeMillis()-nStart);
                        nStart=GetTimeMillis();


                        if (pblockindex)
                        {
                            if (fDebug3) printf("Min block %f, Rows %f \r\n",(double)pblockindex->nHeight,(double)iRow);
                            StructCPID network = GetInitializedStructCPID2("NETWORK",mvNetworkCopy);
                            network.projectname="NETWORK";
                            network.payments = NetworkPayments;
                            network.InterestSubsidy = NetworkInterest;
                            mvNetworkCopy["NETWORK"] = network;
                            if(fDebug3) printf(" TMIS1 ");
                            TallyMagnitudesInSuperblock();
                        }
                        // 11-19-2015 Copy dictionaries to live RAM
                        mvDPOR = mvDPORCopy;
                        mvMagnitudes = mvMagnitudesCopy;
                        mvNetwork = mvNetworkCopy;
                        bTallyStarted = false;
                        bNetAveragesLoaded = true;
                        return true;
        }
        catch (bad_alloc ba)
        {
            printf("Bad Alloc while tallying network averages. [1]\r\n");
            bNetAveragesLoaded=true;
            nLastTallied = 0;
        }
        catch(...)
        {
            printf("Error while tallying network averages. [1]\r\n");
            bNetAveragesLoaded=true;
            nLastTallied = 0;
        }

        if (fDebug3) printf("NA loaded in %f",(double)GetTimeMillis()-nStart);
                        
        bNetAveragesLoaded=true;
        return false;
}



bool TallyNetworkAverages(bool Forcefully)
{
    if (IsResearchAgeEnabled(pindexBest->nHeight))
    {
        return TallyResearchAverages(Forcefully);
    }

    return false;
}


void PrintBlockTree()
{
    AssertLockHeld(cs_main);
    // pre-compute tree structure
    map<CBlockIndex*, vector<CBlockIndex*> > mapNext;
    for (map<uint256, CBlockIndex*>::iterator mi = mapBlockIndex.begin(); mi != mapBlockIndex.end(); ++mi)
    {
        CBlockIndex* pindex = (*mi).second;
        mapNext[pindex->pprev].push_back(pindex);
    }

    vector<pair<int, CBlockIndex*> > vStack;
    vStack.push_back(make_pair(0, pindexGenesisBlock));

    int nPrevCol = 0;
    while (!vStack.empty())
    {
        int nCol = vStack.back().first;
        CBlockIndex* pindex = vStack.back().second;
        vStack.pop_back();

        // print split or gap
        if (nCol > nPrevCol)
        {
            for (int i = 0; i < nCol-1; i++)
                printf("| ");
            printf("|\\\n");
        }
        else if (nCol < nPrevCol)
        {
            for (int i = 0; i < nCol; i++)
                printf("| ");
            printf("|\n");
       }
        nPrevCol = nCol;

        // print columns
        for (int i = 0; i < nCol; i++)
            printf("| ");

        // print item
        CBlock block;
        block.ReadFromDisk(pindex);
        printf("%d (%u,%u) %s  %08x  %s  mint %7s  tx %" PRIszu "",
            pindex->nHeight,
            pindex->nFile,
            pindex->nBlockPos,
            block.GetHash().ToString().c_str(),
            block.nBits,
            DateTimeStrFormat("%x %H:%M:%S", block.GetBlockTime()).c_str(),
            FormatMoney(pindex->nMint).c_str(),
            block.vtx.size());

        PrintWallets(block);

        // put the main time-chain first
        vector<CBlockIndex*>& vNext = mapNext[pindex];
        for (unsigned int i = 0; i < vNext.size(); i++)
        {
            if (vNext[i]->pnext)
            {
                swap(vNext[0], vNext[i]);
                break;
            }
        }

        // iterate children
        for (unsigned int i = 0; i < vNext.size(); i++)
            vStack.push_back(make_pair(nCol+i, vNext[i]));
    }
}

bool LoadExternalBlockFile(FILE* fileIn)
{
    int64_t nStart = GetTimeMillis();

    int nLoaded = 0;
    {
        LOCK(cs_main);
        try {
            CAutoFile blkdat(fileIn, SER_DISK, CLIENT_VERSION);
            unsigned int nPos = 0;
            while (nPos != (unsigned int)-1 && blkdat.good() && !fRequestShutdown)
            {
                unsigned char pchData[65536];
                do {
                    fseek(blkdat, nPos, SEEK_SET);
                    int nRead = fread(pchData, 1, sizeof(pchData), blkdat);
                    if (nRead <= 8)
                    {
                        nPos = (unsigned int)-1;
                        break;
                    }
                    void* nFind = memchr(pchData, pchMessageStart[0], nRead+1-sizeof(pchMessageStart));
                    if (nFind)
                    {
                        if (memcmp(nFind, pchMessageStart, sizeof(pchMessageStart))==0)
                        {
                            nPos += ((unsigned char*)nFind - pchData) + sizeof(pchMessageStart);
                            break;
                        }
                        nPos += ((unsigned char*)nFind - pchData) + 1;
                    }
                    else
                        nPos += sizeof(pchData) - sizeof(pchMessageStart) + 1;
                } while(!fRequestShutdown);
                if (nPos == (unsigned int)-1)
                    break;
                fseek(blkdat, nPos, SEEK_SET);
                unsigned int nSize;
                blkdat >> nSize;
                if (nSize > 0 && nSize <= MAX_BLOCK_SIZE)
                {
                    CBlock block;
                    blkdat >> block;
                    if (ProcessBlock(NULL,&block,false))
                    {
                        nLoaded++;
                        nPos += 4 + nSize;
                    }
                }
            }
        }
        catch (std::exception &e) {
            printf("%s() : Deserialize or I/O error caught during load\n",
                   __PRETTY_FUNCTION__);
        }
    }
    printf("Loaded %i blocks from external file in %" PRId64 "ms\n", nLoaded, GetTimeMillis() - nStart);
    return nLoaded > 0;
}

//////////////////////////////////////////////////////////////////////////////
//
// CAlert
//

extern map<uint256, CAlert> mapAlerts;
extern CCriticalSection cs_mapAlerts;

string GetWarnings(string strFor)
{
    int nPriority = 0;
    string strStatusBar;
    string strRPC;

    if (GetBoolArg("-testsafemode"))
        strRPC = "test";

    // Misc warnings like out of disk space and clock is wrong
    if (strMiscWarning != "")
    {
        nPriority = 1000;
        strStatusBar = strMiscWarning;
    }

    // if detected invalid checkpoint enter safe mode
    if (Checkpoints::hashInvalidCheckpoint != 0)
    {

        if (CHECKPOINT_DISTRIBUTED_MODE==1)
        {
            //10-18-2014-Halford- If invalid checkpoint found, reboot the node:
            printf("Moving Gridcoin into Checkpoint ADVISORY mode.\r\n");
            CheckpointsMode = Checkpoints::ADVISORY;
        }
        else
        {
            #if defined(WIN32) && defined(QT_GUI)
                int nResult = 0;
                std::string rebootme = "";
                if (mapArgs.count("-reboot"))
                {
                    rebootme = GetArg("-reboot", "false");
                }
                if (rebootme == "true")
                {
                    nResult = RebootClient();
                    printf("Rebooting %u",nResult);
                }
            #endif

            nPriority = 3000;
            strStatusBar = strRPC = _("WARNING: Invalid checkpoint found! Displayed transactions may not be correct! You may need to upgrade, or notify developers.");
            printf("WARNING: Invalid checkpoint found! Displayed transactions may not be correct! You may need to upgrade, or notify developers.");
        }


    }

    // Alerts
    {
        LOCK(cs_mapAlerts);
        BOOST_FOREACH(PAIRTYPE(const uint256, CAlert)& item, mapAlerts)
        {
            const CAlert& alert = item.second;
            if (alert.AppliesToMe() && alert.nPriority > nPriority)
            {
                nPriority = alert.nPriority;
                strStatusBar = alert.strStatusBar;
                if (nPriority > 1000)
                    strRPC = strStatusBar;
            }
        }
    }

    if (strFor == "statusbar")
        return strStatusBar;
    else if (strFor == "rpc")
        return strRPC;
    assert(!"GetWarnings() : invalid parameter");
    return "error";
}








//////////////////////////////////////////////////////////////////////////////
//
// Messages
//


bool static AlreadyHave(CTxDB& txdb, const CInv& inv)
{
    switch (inv.type)
    {
    case MSG_TX:
        {
        bool txInMap = false;
        txInMap = mempool.exists(inv.hash);
        return txInMap ||
               mapOrphanTransactions.count(inv.hash) ||
               txdb.ContainsTx(inv.hash);
        }

    case MSG_BLOCK:
        return mapBlockIndex.count(inv.hash) ||
               mapOrphanBlocks.count(inv.hash);
    }
    // Don't know what it is, just say we already got one
    return true;
}


bool AcidTest(std::string precommand, std::string acid, CNode* pfrom)
{
    std::vector<std::string> vCommand = split(acid,",");
    if (vCommand.size() >= 6)
    {
        std::string sboinchashargs = DefaultOrgKey(12);  //Use 12 characters for inter-client communication
        std::string nonce =          vCommand[0];
        std::string command =        vCommand[1];
        std::string hash =           vCommand[2];
        std::string org =            vCommand[3];
        std::string pub_key_prefix = vCommand[4];
        std::string bhrn =           vCommand[5];
        std::string grid_pass =      vCommand[6];
        std::string grid_pass_decrypted = AdvancedDecryptWithSalt(grid_pass,sboinchashargs);

        if (grid_pass_decrypted != bhrn+nonce+org+pub_key_prefix)
        {
            if (fDebug10) printf("Decrypted gridpass %s <> hashed message",grid_pass_decrypted.c_str());
            nonce="";
            command="";
        }

        std::string pw1 = RetrieveMd5(nonce+","+command+","+org+","+pub_key_prefix+","+sboinchashargs);

        if (precommand=="aries")
        {
            //pfrom->securityversion = pw1;
        }
        if (fDebug10) printf(" Nonce %s,comm %s,hash %s,pw1 %s \r\n",nonce.c_str(),command.c_str(),hash.c_str(),pw1.c_str());
        //If timestamp too old; disconnect
        double timediff = std::abs(GetAdjustedTime() - cdbl(nonce,0));
    
        if (false && hash != pw1)
        {
            //2/16 18:06:48 Acid test failed for 192.168.1.4:32749 1478973994,encrypt,1b089d19d23fbc911c6967b948dd8324,windows          if (fDebug) printf("Acid test failed for %s %s.",NodeAddress(pfrom).c_str(),acid.c_str());
            double punishment = GetArg("-punishment", 10);
            pfrom->Misbehaving(punishment);
            return false;
        }
        return true;
    }
    else
    {
        if (fDebug2) printf("Message corrupted. Node %s partially banned.",NodeAddress(pfrom).c_str());
        pfrom->Misbehaving(1);
        return false;
    }
    return true;
}




// The message start string is designed to be unlikely to occur in normal data.
// The characters are rarely used upper ASCII, not valid as UTF-8, and produce
// a large 4-byte int at any alignment.
unsigned char pchMessageStart[4] = { 0x70, 0x35, 0x22, 0x05 };


std::string NodeAddress(CNode* pfrom)
{
    std::string ip = pfrom->addr.ToString();
    return ip;
}

double ExtractMagnitudeFromExplainMagnitude()
{
        if (msNeuralResponse.empty()) return 0;
        try
        {
            std::vector<std::string> vMag = split(msNeuralResponse.c_str(),"<ROW>");
            for (unsigned int i = 0; i < vMag.size(); i++)
            {
                if (Contains(vMag[i],"Total Mag:"))
                {
                    std::vector<std::string> vMyMag = split(vMag[i].c_str(),":");
                    if (vMyMag.size() > 0)
                    {
                        std::string sSubMag = vMyMag[1];
                        sSubMag = strReplace(sSubMag," ","");
                        double dMag = cdbl("0"+sSubMag,0);
                        return dMag;
                    }
                }
            }
            return 0;
        }
        catch(...)
        {
            return 0;
        }
        return 0;
}

bool VerifyExplainMagnitudeResponse()
{
        if (msNeuralResponse.empty()) return false;
        try
        {
            double dMag = ExtractMagnitudeFromExplainMagnitude();
            if (dMag==0)
            {
                    WriteCache("maginvalid","invalid",RoundToString(cdbl("0"+ReadCache("maginvalid","invalid"),0),0),GetAdjustedTime());
                    double failures = cdbl("0"+ReadCache("maginvalid","invalid"),0);
                    if (failures < 10)
                    {
                        msNeuralResponse = "";
                    }
            }
            else
            {
                return true;
            }
        }
        catch(...)
        {
            return false;
        }
        return false;
}


bool SecurityTest(CNode* pfrom, bool acid_test)
{
    if (pfrom->nStartingHeight > (nBestHeight*.5) && acid_test) return true;
    return false;
}


bool PreventCommandAbuse(std::string sNeuralRequestID, std::string sCommandName)
{
                bool bIgnore = false;
                if (cdbl("0"+ReadCache(sCommandName,sNeuralRequestID),0) > 10)
                {
                    if (fDebug10) printf("Ignoring %s request for %s",sCommandName.c_str(),sNeuralRequestID.c_str());
                    bIgnore = true;
                }
                if (!bIgnore)
                {
                    WriteCache(sCommandName,sNeuralRequestID,RoundToString(cdbl("0"+ReadCache(sCommandName,sNeuralRequestID),0),0),GetAdjustedTime());
                }
                return bIgnore;
}

bool static ProcessMessage(CNode* pfrom, string strCommand, CDataStream& vRecv, int64_t nTimeReceived)
{
    RandAddSeedPerfmon();
    if (fDebug10)
        printf("received: %s (%" PRIszu " bytes)\n", strCommand.c_str(), vRecv.size());
    if (mapArgs.count("-dropmessagestest") && GetRand(atoi(mapArgs["-dropmessagestest"])) == 0)
    {
        printf("dropmessagestest DROPPING RECV MESSAGE\n");
        return true;
    }

    // Stay in Sync - 8-9-2016
    if (!IsLockTimeWithinMinutes(nBootup,15))
    {
        if ((!IsLockTimeWithinMinutes(nLastAskedForBlocks,5) && WalletOutOfSync()) || (WalletOutOfSync() && fTestNet))
        {
            if(fDebug) printf("\r\nBootup\r\n");
            AskForOutstandingBlocks(uint256(0));
        }
    }

    // Message Attacks ////////////////////////////////////////////////////////
    ///////////////////////////////////////////////////////////////////////////

    if (strCommand == "aries")
    {
        // Each connection can only send one version message
        if (pfrom->nVersion != 0)
        {
            pfrom->Misbehaving(10);
            return false;
        }

        int64_t nTime;
        CAddress addrMe;
        CAddress addrFrom;
        uint64_t nNonce = 1;
        std::string acid = "";
        vRecv >> pfrom->nVersion >> pfrom->boinchashnonce >> pfrom->boinchashpw >> pfrom->cpid >> pfrom->enccpid >> acid >> pfrom->nServices >> nTime >> addrMe;

        
        //Halford - 12-26-2014 - Thwart Hackers
        bool ver_valid = AcidTest(strCommand,acid,pfrom);
        if (fDebug10) printf("Ver Acid %s, Validity %s ",acid.c_str(),YesNo(ver_valid).c_str());
        if (!ver_valid)
        {
            pfrom->Misbehaving(100);
            pfrom->fDisconnect = true;
            return false;
        }

        bool unauthorized = false;
        double timedrift = std::abs(GetAdjustedTime() - nTime);

        if (true)
        {
            if (timedrift > (8*60))
            {
                if (fDebug10) printf("Disconnecting unauthorized peer with Network Time so far off by %f seconds!\r\n",(double)timedrift);
                unauthorized = true;
            }
        }
        else
        {
            if (timedrift > (10*60) && LessVerbose(500))
            {
                if (fDebug10) printf("Disconnecting authorized peer with Network Time so far off by %f seconds!\r\n",(double)timedrift);
                unauthorized = true;
            }
        }

        if (unauthorized)
        {
            if (fDebug10) printf("  Disconnected unauthorized peer.         ");
            pfrom->Misbehaving(100);
            pfrom->fDisconnect = true;
            return false;
        }


        // Ensure testnet users are running latest version as of 12-3-2015 (works in conjunction with block spamming)
        if (pfrom->nVersion < 180321 && fTestNet)
        {
            // disconnect from peers older than this proto version
            if (fDebug10) printf("Testnet partner %s using obsolete version %i; disconnecting\n", pfrom->addr.ToString().c_str(), pfrom->nVersion);
            pfrom->fDisconnect = true;
            return false;
        }

        if (pfrom->nVersion < MIN_PEER_PROTO_VERSION)
        {
            // disconnect from peers older than this proto version
            if (fDebug10) printf("partner %s using obsolete version %i; disconnecting\n", pfrom->addr.ToString().c_str(), pfrom->nVersion);
            pfrom->fDisconnect = true;
            return false;
        }

        if (pfrom->nVersion < 180323 && !fTestNet && pindexBest->nHeight > 860500)
        {
            // disconnect from peers older than this proto version - Enforce Beacon Age - 3-26-2017
            if (fDebug10) printf("partner %s using obsolete version %i (before enforcing beacon age); disconnecting\n", pfrom->addr.ToString().c_str(), pfrom->nVersion);
            pfrom->fDisconnect = true;
            return false;
        }

        if (!fTestNet && pfrom->nVersion < 180314 && IsResearchAgeEnabled(pindexBest->nHeight))
        {
            // disconnect from peers older than this proto version
            if (fDebug10) printf("ResearchAge: partner %s using obsolete version %i; disconnecting\n", pfrom->addr.ToString().c_str(), pfrom->nVersion);
            pfrom->fDisconnect = true;
            return false;
       }

        if (pfrom->nVersion == 10300)
            pfrom->nVersion = 300;
        if (!vRecv.empty())
            vRecv >> addrFrom >> nNonce;
        if (!vRecv.empty())
            vRecv >> pfrom->strSubVer;

        if (!vRecv.empty())
            vRecv >> pfrom->nStartingHeight;
        // 12-5-2015 - Append Trust fields
        pfrom->nTrust = 0;
        
        if (!vRecv.empty())         vRecv >> pfrom->sGRCAddress;
        
        
        // Allow newbies to connect easily with 0 blocks
        if (GetArgument("autoban","true") == "true")
        {
                
                // Note: Hacking attempts start in this area
                if (false && pfrom->nStartingHeight < (nBestHeight/2) && LessVerbose(1) && !fTestNet)
                {
                    if (fDebug3) printf("Node with low height");
                    pfrom->fDisconnect=true;
                    return false;
                }
                /*
                
                if (pfrom->nStartingHeight < 1 && LessVerbose(980) && !fTestNet)
                {
                    pfrom->Misbehaving(100);
                    if (fDebug3) printf("Disconnecting possible hacker node.  Banned for 24 hours.\r\n");
                    pfrom->fDisconnect=true;
                    return false;
                }
                */


                // End of critical Section

                if (pfrom->nStartingHeight < 1 && pfrom->nServices == 0 )
                {
                    pfrom->Misbehaving(100);
                    if (fDebug3) printf("Disconnecting possible hacker node with no services.  Banned for 24 hours.\r\n");
                    pfrom->fDisconnect=true;
                    return false;
                }
        }

    

        if (pfrom->fInbound && addrMe.IsRoutable())
        {
            pfrom->addrLocal = addrMe;
            SeenLocal(addrMe);
        }

        // Disconnect if we connected to ourself
        if (nNonce == nLocalHostNonce && nNonce > 1)
        {
            if (fDebug3) printf("connected to self at %s, disconnecting\n", pfrom->addr.ToString().c_str());
            pfrom->fDisconnect = true;
            return true;
        }

        // record my external IP reported by peer
        if (addrFrom.IsRoutable() && addrMe.IsRoutable())
            addrSeenByPeer = addrMe;

        // Be shy and don't send version until we hear
        if (pfrom->fInbound)
            pfrom->PushVersion();

        pfrom->fClient = !(pfrom->nServices & NODE_NETWORK);

        if (GetBoolArg("-synctime", true))
            AddTimeData(pfrom->addr, nTime);

        // Change version
        pfrom->PushMessage("verack");
        pfrom->ssSend.SetVersion(min(pfrom->nVersion, PROTOCOL_VERSION));

            
        if (!pfrom->fInbound)
        {
            // Advertise our address
            if (!fNoListen && !IsInitialBlockDownload())
            {
                CAddress addr = GetLocalAddress(&pfrom->addr);
                if (addr.IsRoutable())
                    pfrom->PushAddress(addr);
            }

            // Get recent addresses
            if (pfrom->fOneShot || pfrom->nVersion >= CADDR_TIME_VERSION || addrman.size() < 1000)
            {
                pfrom->PushMessage("getaddr");
                pfrom->fGetAddr = true;
            }
            addrman.Good(pfrom->addr);
        }
        else
        {
            if (((CNetAddr)pfrom->addr) == (CNetAddr)addrFrom)
            {
                if (SecurityTest(pfrom,ver_valid))
                {
                    //Dont store the peer unless it passes the test
                    addrman.Add(addrFrom, addrFrom);
                    addrman.Good(addrFrom);
                }
            }
        }

    
        // Ask the first connected node for block updates
        static int nAskedForBlocks = 0;
        if (!pfrom->fClient && !pfrom->fOneShot &&
            (pfrom->nStartingHeight > (nBestHeight - 144)) &&
            (pfrom->nVersion < NOBLKS_VERSION_START ||
             pfrom->nVersion >= NOBLKS_VERSION_END) &&
             (nAskedForBlocks < 1 || (vNodes.size() <= 1 && nAskedForBlocks < 1)))
        {
            nAskedForBlocks++;
            pfrom->PushGetBlocks(pindexBest, uint256(0), true);
            if (fDebug3) printf("\r\nAsked For blocks.\r\n");
        }

        // Relay alerts
        {
            LOCK(cs_mapAlerts);
            BOOST_FOREACH(PAIRTYPE(const uint256, CAlert)& item, mapAlerts)
                item.second.RelayTo(pfrom);
        }

        // Relay sync-checkpoint
        {
            LOCK(Checkpoints::cs_hashSyncCheckpoint);
            if (!Checkpoints::checkpointMessage.IsNull())
                Checkpoints::checkpointMessage.RelayTo(pfrom);
        }

        pfrom->fSuccessfullyConnected = true;

        if (fDebug10) printf("receive version message: version %d, blocks=%d, us=%s, them=%s, peer=%s\n", pfrom->nVersion,
            pfrom->nStartingHeight, addrMe.ToString().c_str(), addrFrom.ToString().c_str(), pfrom->addr.ToString().c_str());

        cPeerBlockCounts.input(pfrom->nStartingHeight);

        // ppcoin: ask for pending sync-checkpoint if any
        if (!IsInitialBlockDownload())
            Checkpoints::AskForPendingSyncCheckpoint(pfrom);
    }
    else if (pfrom->nVersion == 0)
    {
        // Must have a version message before anything else 1-10-2015 Halford
        printf("Hack attempt from %s - %s (banned) \r\n",pfrom->addrName.c_str(),NodeAddress(pfrom).c_str());
        pfrom->Misbehaving(100);
        pfrom->fDisconnect=true;
        return false;
    }
    else if (strCommand == "verack")
    {
        pfrom->SetRecvVersion(min(pfrom->nVersion, PROTOCOL_VERSION));
    }
    else if (strCommand == "gridaddr")
    {
        //addr->gridaddr
        vector<CAddress> vAddr;
        vRecv >> vAddr;

        // Don't want addr from older versions unless seeding
        if (pfrom->nVersion < CADDR_TIME_VERSION && addrman.size() > 1000)
            return true;
        if (vAddr.size() > 1000)
        {
            pfrom->Misbehaving(10);
            return error("message addr size() = %" PRIszu "", vAddr.size());
        }

        // Don't store the node address unless they have block height > 50%
        if (pfrom->nStartingHeight < (nBestHeight*.5) && LessVerbose(975)) return true;

        // Store the new addresses
        vector<CAddress> vAddrOk;
        int64_t nNow = GetAdjustedTime();
        int64_t nSince = nNow - 10 * 60;
        BOOST_FOREACH(CAddress& addr, vAddr)
        {
            if (fShutdown)
                return true;
            if (addr.nTime <= 100000000 || addr.nTime > nNow + 10 * 60)
                addr.nTime = nNow - 5 * 24 * 60 * 60;
            pfrom->AddAddressKnown(addr);
            bool fReachable = IsReachable(addr);

            bool bad_node = (pfrom->nStartingHeight < 1 && LessVerbose(700));


            if (addr.nTime > nSince && !pfrom->fGetAddr && vAddr.size() <= 10 && addr.IsRoutable() && !bad_node)
            {
                // Relay to a limited number of other nodes
                {
                    LOCK(cs_vNodes);
                    // Use deterministic randomness to send to the same nodes for 24 hours
                    // at a time so the setAddrKnowns of the chosen nodes prevent repeats
                    static uint256 hashSalt;
                    if (hashSalt == 0)
                        hashSalt = GetRandHash();
                    uint64_t hashAddr = addr.GetHash();
                    uint256 hashRand = hashSalt ^ (hashAddr<<32) ^ (( GetAdjustedTime() +hashAddr)/(24*60*60));
                    hashRand = Hash(BEGIN(hashRand), END(hashRand));
                    multimap<uint256, CNode*> mapMix;
                    BOOST_FOREACH(CNode* pnode, vNodes)
                    {
                        if (pnode->nVersion < CADDR_TIME_VERSION)
                            continue;
                        unsigned int nPointer;
                        memcpy(&nPointer, &pnode, sizeof(nPointer));
                        uint256 hashKey = hashRand ^ nPointer;
                        hashKey = Hash(BEGIN(hashKey), END(hashKey));
                        mapMix.insert(make_pair(hashKey, pnode));
                    }
                    int nRelayNodes = fReachable ? 2 : 1; // limited relaying of addresses outside our network(s)
                    for (multimap<uint256, CNode*>::iterator mi = mapMix.begin(); mi != mapMix.end() && nRelayNodes-- > 0; ++mi)
                        ((*mi).second)->PushAddress(addr);
                }
            }
            // Do not store addresses outside our network
            if (fReachable)
                vAddrOk.push_back(addr);
        }
        addrman.Add(vAddrOk, pfrom->addr, 2 * 60 * 60);
        if (vAddr.size() < 1000)
            pfrom->fGetAddr = false;
        if (pfrom->fOneShot)
            pfrom->fDisconnect = true;
    }

    else if (strCommand == "inv")
    {
        vector<CInv> vInv;
        vRecv >> vInv;
        if (vInv.size() > MAX_INV_SZ)
        {
            pfrom->Misbehaving(50);
            printf("\r\n **Hacker tried to send inventory > MAX_INV_SZ **\r\n");
            return error("message inv size() = %" PRIszu "", vInv.size());
        }

        // find last block in inv vector
        unsigned int nLastBlock = (unsigned int)(-1);
        for (unsigned int nInv = 0; nInv < vInv.size(); nInv++) {
            if (vInv[vInv.size() - 1 - nInv].type == MSG_BLOCK) {
                nLastBlock = vInv.size() - 1 - nInv;
                break;
            }
        }
        CTxDB txdb("r");
        for (unsigned int nInv = 0; nInv < vInv.size(); nInv++)
        {
            const CInv &inv = vInv[nInv];

            if (fShutdown)
                return true;
            pfrom->AddInventoryKnown(inv);

            bool fAlreadyHave = AlreadyHave(txdb, inv);
            if (fDebug10)
                printf("  got inventory: %s  %s\n", inv.ToString().c_str(), fAlreadyHave ? "have" : "new");

            if (!fAlreadyHave)
                pfrom->AskFor(inv);
            else if (inv.type == MSG_BLOCK && mapOrphanBlocks.count(inv.hash)) {
                pfrom->PushGetBlocks(pindexBest, GetOrphanRoot(mapOrphanBlocks[inv.hash]), true);
            } else if (nInv == nLastBlock) {
                // In case we are on a very long side-chain, it is possible that we already have
                // the last block in an inv bundle sent in response to getblocks. Try to detect
                // this situation and push another getblocks to continue.
                pfrom->PushGetBlocks(mapBlockIndex[inv.hash], uint256(0), true);
                if (fDebug10)
                    printf("force getblock request: %s\n", inv.ToString().c_str());
            }

            // Track requests for our stuff
            Inventory(inv.hash);
        }
    }


    else if (strCommand == "getdata")
    {
        vector<CInv> vInv;
        vRecv >> vInv;
        if (vInv.size() > MAX_INV_SZ)
        {
            pfrom->Misbehaving(10);
            return error("message getdata size() = %" PRIszu "", vInv.size());
        }

        if (fDebugNet || (vInv.size() != 1))
        {
            if (fDebug10)  printf("received getdata (%" PRIszu " invsz)\n", vInv.size());
        }

        BOOST_FOREACH(const CInv& inv, vInv)
        {
            if (fShutdown)
                return true;
            if (fDebugNet || (vInv.size() == 1))
            {
              if (fDebug10)   printf("received getdata for: %s\n", inv.ToString().c_str());
            }

            if (inv.type == MSG_BLOCK)
            {
                // Send block from disk
                map<uint256, CBlockIndex*>::iterator mi = mapBlockIndex.find(inv.hash);
                if (mi != mapBlockIndex.end())
                {
                    CBlock block;
                    block.ReadFromDisk((*mi).second);
                    //HALFORD 12-26-2014
                    std::string acid = GetCommandNonce("encrypt");
                    pfrom->PushMessage("encrypt", block, acid);

                    // Trigger them to send a getblocks request for the next batch of inventory
                    if (inv.hash == pfrom->hashContinue)
                    {
                        // ppcoin: send latest proof-of-work block to allow the
                        // download node to accept as orphan (proof-of-stake
                        // block might be rejected by stake connection check)
                        vector<CInv> vInv;
                        vInv.push_back(CInv(MSG_BLOCK, GetLastBlockIndex(pindexBest, false)->GetBlockHash()));
                        pfrom->PushMessage("inv", vInv);
                        pfrom->hashContinue = 0;
                    }
                }
            }
             else if (inv.IsKnownType())
            {
                // Send stream from relay memory
                bool pushed = false;
                {
                    LOCK(cs_mapRelay);
                    map<CInv, CDataStream>::iterator mi = mapRelay.find(inv);
                    if (mi != mapRelay.end()) {
                        pfrom->PushMessage(inv.GetCommand(), (*mi).second);
                        pushed = true;
                    }
                }
                if (!pushed && inv.type == MSG_TX) {
                    CTransaction tx;
                    if (mempool.lookup(inv.hash, tx)) {
                        CDataStream ss(SER_NETWORK, PROTOCOL_VERSION);
                        ss.reserve(1000);
                        ss << tx;
                        pfrom->PushMessage("tx", ss);
                    }
                }
            }

            // Track requests for our stuff
            Inventory(inv.hash);
        }
    }

    else if (strCommand == "getblocks")
    {
        CBlockLocator locator;
        uint256 hashStop;
        vRecv >> locator >> hashStop;

        // Find the last block the caller has in the main chain
        CBlockIndex* pindex = locator.GetBlockIndex();

        // Send the rest of the chain
        if (pindex)
            pindex = pindex->pnext;
        int nLimit = 1000;

        if (fDebug3) printf("\r\ngetblocks %d to %s limit %d\n", (pindex ? pindex->nHeight : -1), hashStop.ToString().substr(0,20).c_str(), nLimit);
        for (; pindex; pindex = pindex->pnext)
        {
            if (pindex->GetBlockHash() == hashStop)
            {
                if (fDebug3) printf("\r\n  getblocks stopping at %d %s\n", pindex->nHeight, pindex->GetBlockHash().ToString().substr(0,20).c_str());
                // ppcoin: tell downloading node about the latest block if it's
                // without risk being rejected due to stake connection check
                if (hashStop != hashBestChain && pindex->GetBlockTime() + nStakeMinAge > pindexBest->GetBlockTime())
                    pfrom->PushInventory(CInv(MSG_BLOCK, hashBestChain));
                break;
            }
            pfrom->PushInventory(CInv(MSG_BLOCK, pindex->GetBlockHash()));
            if (--nLimit <= 0)
            {
                // When this block is requested, we'll send an inv that'll make them
                // getblocks the next batch of inventory.
                if (fDebug3) printf("\r\n  getblocks stopping at limit %d %s\n", pindex->nHeight, pindex->GetBlockHash().ToString().substr(0,20).c_str());
                pfrom->hashContinue = pindex->GetBlockHash();
                break;
            }
        }
    }
    else if (strCommand == "checkpoint")
    {
        CSyncCheckpoint checkpoint;
        vRecv >> checkpoint;
        //Checkpoint received from node with more than 1 Million GRC:
        if (CHECKPOINT_DISTRIBUTED_MODE==0 || CHECKPOINT_DISTRIBUTED_MODE==1)
        {
            if (checkpoint.ProcessSyncCheckpoint(pfrom))
            {
                // Relay
                pfrom->hashCheckpointKnown = checkpoint.hashCheckpoint;
                LOCK(cs_vNodes);
                BOOST_FOREACH(CNode* pnode, vNodes)
                    checkpoint.RelayTo(pnode);
            }
        }
        else if (CHECKPOINT_DISTRIBUTED_MODE == 2)
        {
            // R HALFORD: One of our global GRC nodes solved a PoR block, store the last blockhash in memory
            muGlobalCheckpointHash = checkpoint.hashCheckpointGlobal;
            // Relay
            pfrom->hashCheckpointKnown = checkpoint.hashCheckpointGlobal;
            //Prevent broadcast storm: If not broadcast yet, relay the checkpoint globally:
            if (muGlobalCheckpointHashRelayed != checkpoint.hashCheckpointGlobal && checkpoint.hashCheckpointGlobal != 0)
            {
                LOCK(cs_vNodes);
                BOOST_FOREACH(CNode* pnode, vNodes)
                {
                    checkpoint.RelayTo(pnode);
                }
            }
        }
    }

    else if (strCommand == "getheaders")
    {
        CBlockLocator locator;
        uint256 hashStop;
        vRecv >> locator >> hashStop;

        CBlockIndex* pindex = NULL;
        if (locator.IsNull())
        {
            // If locator is null, return the hashStop block
            map<uint256, CBlockIndex*>::iterator mi = mapBlockIndex.find(hashStop);
            if (mi == mapBlockIndex.end())
                return true;
            pindex = (*mi).second;
        }
        else
        {
            // Find the last block the caller has in the main chain
            pindex = locator.GetBlockIndex();
            if (pindex)
                pindex = pindex->pnext;
        }

        vector<CBlock> vHeaders;
        int nLimit = 1000;
        printf("\r\ngetheaders %d to %s\n", (pindex ? pindex->nHeight : -1), hashStop.ToString().substr(0,20).c_str());
        for (; pindex; pindex = pindex->pnext)
        {
            vHeaders.push_back(pindex->GetBlockHeader());
            if (--nLimit <= 0 || pindex->GetBlockHash() == hashStop)
                break;
        }
        pfrom->PushMessage("headers", vHeaders);
    }
    else if (strCommand == "tx")
    {
        vector<uint256> vWorkQueue;
        vector<uint256> vEraseQueue;
        CTransaction tx;
        vRecv >> tx;

        CInv inv(MSG_TX, tx.GetHash());
        pfrom->AddInventoryKnown(inv);

        bool fMissingInputs = false;
        if (AcceptToMemoryPool(mempool, tx, &fMissingInputs))
        {
            RelayTransaction(tx, inv.hash);
            mapAlreadyAskedFor.erase(inv);
            vWorkQueue.push_back(inv.hash);
            vEraseQueue.push_back(inv.hash);
         
            // Recursively process any orphan transactions that depended on this one
            for (unsigned int i = 0; i < vWorkQueue.size(); i++)
            {
                uint256 hashPrev = vWorkQueue[i];
                for (set<uint256>::iterator mi = mapOrphanTransactionsByPrev[hashPrev].begin();
                     mi != mapOrphanTransactionsByPrev[hashPrev].end();
                     ++mi)
                {
                    const uint256& orphanTxHash = *mi;
                    CTransaction& orphanTx = mapOrphanTransactions[orphanTxHash];
                    bool fMissingInputs2 = false;

                    if (AcceptToMemoryPool(mempool, orphanTx, &fMissingInputs2))
                    {
                        printf("   accepted orphan tx %s\n", orphanTxHash.ToString().substr(0,10).c_str());
                        RelayTransaction(orphanTx, orphanTxHash);
                        mapAlreadyAskedFor.erase(CInv(MSG_TX, orphanTxHash));
                        vWorkQueue.push_back(orphanTxHash);
                        vEraseQueue.push_back(orphanTxHash);
                        pfrom->nTrust++;
                    }
                    else if (!fMissingInputs2)
                    {
                        // invalid orphan
                        vEraseQueue.push_back(orphanTxHash);
                        printf("   removed invalid orphan tx %s\n", orphanTxHash.ToString().substr(0,10).c_str());
                    }
                }
            }

            BOOST_FOREACH(uint256 hash, vEraseQueue)
                EraseOrphanTx(hash);
        }
        else if (fMissingInputs)
        {
            AddOrphanTx(tx);

            // DoS prevention: do not allow mapOrphanTransactions to grow unbounded
            unsigned int nEvicted = LimitOrphanTxSize(MAX_ORPHAN_TRANSACTIONS);
            if (nEvicted > 0)
                printf("mapOrphan overflow, removed %u tx\n", nEvicted);
        }
        if (tx.nDoS) pfrom->Misbehaving(tx.nDoS);
    }


    else if (strCommand == "encrypt")
    {
        //Response from getblocks, message = block

        CBlock block;
        std::string acid = "";
        vRecv >> block >> acid;
        uint256 hashBlock = block.GetHash();

        bool block_valid = AcidTest(strCommand,acid,pfrom);
        if (!block_valid) 
        {   
            printf("\r\n Acid test failed for block %s \r\n",hashBlock.ToString().c_str());
            return false;
        }

        if (fDebug10) printf("Acid %s, Validity %s ",acid.c_str(),YesNo(block_valid).c_str());

        printf(" Received block %s; ", hashBlock.ToString().c_str());
        if (fDebug10) block.print();

        CInv inv(MSG_BLOCK, hashBlock);
        pfrom->AddInventoryKnown(inv);

        if (ProcessBlock(pfrom, &block, false))
        {
            mapAlreadyAskedFor.erase(inv);
            pfrom->nTrust++;
        }
        if (block.nDoS) 
        {
                pfrom->Misbehaving(block.nDoS);
                pfrom->nTrust--;
        }

    }


    else if (strCommand == "getaddr")
    {
        // Don't return addresses older than nCutOff timestamp
        int64_t nCutOff =  GetAdjustedTime() - (nNodeLifespan * 24 * 60 * 60);
        pfrom->vAddrToSend.clear();
        vector<CAddress> vAddr = addrman.GetAddr();
        BOOST_FOREACH(const CAddress &addr, vAddr)
            if(addr.nTime > nCutOff)
                pfrom->PushAddress(addr);
    }


    else if (strCommand == "mempool")
    {
        std::vector<uint256> vtxid;
        mempool.queryHashes(vtxid);
        vector<CInv> vInv;
        for (unsigned int i = 0; i < vtxid.size(); i++) {
            CInv inv(MSG_TX, vtxid[i]);
            vInv.push_back(inv);
            if (i == (MAX_INV_SZ - 1))
                    break;
        }
        if (vInv.size() > 0)
            pfrom->PushMessage("inv", vInv);
    }

    else if (strCommand == "reply")
    {
        uint256 hashReply;
        vRecv >> hashReply;

        CRequestTracker tracker;
        {
            LOCK(pfrom->cs_mapRequests);
            map<uint256, CRequestTracker>::iterator mi = pfrom->mapRequests.find(hashReply);
            if (mi != pfrom->mapRequests.end())
            {
                tracker = (*mi).second;
                pfrom->mapRequests.erase(mi);
            }
        }
        if (!tracker.IsNull())
            tracker.fn(tracker.param1, vRecv);
    }
    else if (strCommand == "neural")
    {
            //printf("Received Neural Request \r\n");

            std::string neural_request = "";
            std::string neural_request_id = "";
            vRecv >> neural_request >> neural_request_id;  // foreign node issued neural request with request ID:
            //printf("neural request %s \r\n",neural_request.c_str());
            std::string neural_response = "generic_response";

            if (neural_request=="neural_data")
            {
                if (!PreventCommandAbuse("neural_data",NodeAddress(pfrom)))
                {
                    std::string contract = "";
                    #if defined(WIN32) && defined(QT_GUI)
                            std::string testnet_flag = fTestNet ? "TESTNET" : "MAINNET";
                            qtExecuteGenericFunction("SetTestNetFlag",testnet_flag);
                            contract = qtGetNeuralContract("");
                    #endif
                    pfrom->PushMessage("ndata_nresp", contract);
                }
            }
            else if (neural_request=="neural_hash")
            {
                #if defined(WIN32) && defined(QT_GUI)
                    neural_response = qtGetNeuralHash("");
                #endif
                //printf("Neural response %s",neural_response.c_str());
                pfrom->PushMessage("hash_nresp", neural_response);
            }
            else if (neural_request=="explainmag")
            {
                // To prevent abuse, only respond to a certain amount of explainmag requests per day per cpid
                bool bIgnore = false;
                if (cdbl("0"+ReadCache("explainmag",neural_request_id),0) > 10)
                {
                    if (fDebug10) printf("Ignoring explainmag request for %s",neural_request_id.c_str());
                    pfrom->Misbehaving(1);
                    bIgnore = true;
                }
                if (!bIgnore)
                {
                    WriteCache("explainmag",neural_request_id,RoundToString(cdbl("0"+ReadCache("explainmag",neural_request_id),0),0),GetAdjustedTime());
                    // 7/11/2015 - Allow linux/mac to make neural requests
                    #if defined(WIN32) && defined(QT_GUI)
                        neural_response = qtExecuteDotNetStringFunction("ExplainMag",neural_request_id);
                    #endif
                    pfrom->PushMessage("expmag_nresp", neural_response);
                }
            }
            else if (neural_request=="quorum")
            {
                // 7-12-2015 Resolve discrepencies in the neural network intelligently - allow nodes to speak to each other
                std::string contract = "";
                #if defined(WIN32) && defined(QT_GUI)
                        std::string testnet_flag = fTestNet ? "TESTNET" : "MAINNET";
                        qtExecuteGenericFunction("SetTestNetFlag",testnet_flag);
                        contract = qtGetNeuralContract("");
                #endif
                //if (fDebug10) printf("Quorum response %f \r\n",(double)contract.length());
                pfrom->PushMessage("quorum_nresp", contract);
            }
            else
            {
                neural_response="generic_response";
            }

    }
    else if (strCommand == "ping")
    {


        std::string acid = "";
        if (pfrom->nVersion > BIP0031_VERSION)
        {
            uint64_t nonce = 0;
            vRecv >> nonce >> acid;
            bool pong_valid = AcidTest(strCommand,acid,pfrom);
            if (!pong_valid) return false;
            //if (fDebug10) printf("pong valid %s",YesNo(pong_valid).c_str());

            // Echo the message back with the nonce. This allows for two useful features:
            //
            // 1) A remote node can quickly check if the connection is operational
            // 2) Remote nodes can measure the latency of the network thread. If this node
            //    is overloaded it won't respond to pings quickly and the remote node can
            //    avoid sending us more work, like chain download requests.
            //
            // The nonce stops the remote getting confused between different pings: without
            // it, if the remote node sends a ping once per second and this node takes 5
            // seconds to respond to each, the 5th ping the remote sends would appear to
            // return very quickly.
            pfrom->PushMessage("pong", nonce);
        }
    }
    else if (strCommand == "pong")
    {
        int64_t pingUsecEnd = GetTimeMicros();
        uint64_t nonce = 0;
        size_t nAvail = vRecv.in_avail();
        bool bPingFinished = false;
        std::string sProblem;

        if (nAvail >= sizeof(nonce)) {
            vRecv >> nonce;

            // Only process pong message if there is an outstanding ping (old ping without nonce should never pong)
            if (pfrom->nPingNonceSent != 0) 
            {
                if (nonce == pfrom->nPingNonceSent) 
                {
                    // Matching pong received, this ping is no longer outstanding
                    bPingFinished = true;
                    int64_t pingUsecTime = pingUsecEnd - pfrom->nPingUsecStart;
                    if (pingUsecTime > 0) {
                        // Successful ping time measurement, replace previous
                        pfrom->nPingUsecTime = pingUsecTime;
                    } else {
                        // This should never happen
                        sProblem = "Timing mishap";
                    }
                } else {
                    // Nonce mismatches are normal when pings are overlapping
                    sProblem = "Nonce mismatch";
                    if (nonce == 0) {
                        // This is most likely a bug in another implementation somewhere, cancel this ping
                        bPingFinished = true;
                        sProblem = "Nonce zero";
                    }
                }
            } else {
                sProblem = "Unsolicited pong without ping";
            }
        } else {
            // This is most likely a bug in another implementation somewhere, cancel this ping
            bPingFinished = true;
            sProblem = "Short payload";
        }

        if (!(sProblem.empty())) {
            printf("pong %s %s: %s, %" PRIx64 " expected, %" PRIx64 " received, %f bytes\n"
                , pfrom->addr.ToString().c_str()
                , pfrom->strSubVer.c_str()
                , sProblem.c_str()                , pfrom->nPingNonceSent                , nonce                , (double)nAvail);
        }
        if (bPingFinished) {
            pfrom->nPingNonceSent = 0;
        }
    }
    else if (strCommand == "hash_nresp")
    {
            std::string neural_response = "";
            vRecv >> neural_response;
            // if (pfrom->nNeuralRequestSent != 0)
            // nNeuralNonce must match request ID
            pfrom->NeuralHash = neural_response;
            if (fDebug10) printf("hash_Neural Response %s \r\n",neural_response.c_str());
    }
    else if (strCommand == "expmag_nresp")
    {
            std::string neural_response = "";
            vRecv >> neural_response;
            if (neural_response.length() > 10)
            {
                msNeuralResponse=neural_response;
                //If invalid, try again 10-20-2015
                VerifyExplainMagnitudeResponse();
            }
            if (fDebug10) printf("expmag_Neural Response %s \r\n",neural_response.c_str());
    }
    else if (strCommand == "quorum_nresp")
    {
            std::string neural_contract = "";
            vRecv >> neural_contract;
            if (fDebug && neural_contract.length() > 100) printf("Quorum contract received %s",neural_contract.substr(0,80).c_str());
            if (neural_contract.length() > 10)
            {
                 std::string results = "";
                 //Resolve discrepancies
                 #if defined(WIN32) && defined(QT_GUI)
                    std::string testnet_flag = fTestNet ? "TESTNET" : "MAINNET";
                    qtExecuteGenericFunction("SetTestNetFlag",testnet_flag);
                    results = qtExecuteDotNetStringFunction("ResolveDiscrepancies",neural_contract);
                 #endif
                 if (fDebug && !results.empty()) printf("Quorum Resolution: %s \r\n",results.c_str());
            }
    }
    else if (strCommand == "ndata_nresp")
    {
            std::string neural_contract = "";
            vRecv >> neural_contract;
            if (fDebug3 && neural_contract.length() > 100) printf("Quorum contract received %s",neural_contract.substr(0,80).c_str());
            if (neural_contract.length() > 10)
            {
                 std::string results = "";
                 //Resolve discrepancies
                 #if defined(WIN32) && defined(QT_GUI)
                    std::string testnet_flag = fTestNet ? "TESTNET" : "MAINNET";
                    qtExecuteGenericFunction("SetTestNetFlag",testnet_flag);
                    printf("\r\n** Sync neural network data from supermajority **\r\n");
                    results = qtExecuteDotNetStringFunction("ResolveCurrentDiscrepancies",neural_contract);
                 #endif
                 if (fDebug && !results.empty()) printf("Quorum Resolution: %s \r\n",results.c_str());
                 // Resume the full DPOR sync at this point now that we have the supermajority data
                 if (results=="SUCCESS")  FullSyncWithDPORNodes();
            }
    }
    else if (strCommand == "alert")
    {
        CAlert alert;
        vRecv >> alert;

        uint256 alertHash = alert.GetHash();
        if (pfrom->setKnown.count(alertHash) == 0)
        {
            if (alert.ProcessAlert())
            {
                // Relay
                pfrom->setKnown.insert(alertHash);
                {
                    LOCK(cs_vNodes);
                    BOOST_FOREACH(CNode* pnode, vNodes)
                        alert.RelayTo(pnode);
                }
            }
            else {
                // Small DoS penalty so peers that send us lots of
                // duplicate/expired/invalid-signature/whatever alerts
                // eventually get banned.
                // This isn't a Misbehaving(100) (immediate ban) because the
                // peer might be an older or different implementation with
                // a different signature key, etc.
                pfrom->Misbehaving(10);
            }
        }
    }


    else
    {
        // Ignore unknown commands for extensibility
        // Let the peer know that we didn't find what it asked for, so it doesn't
        // have to wait around forever. Currently only SPV clients actually care
        // about this message: it's needed when they are recursively walking the
        // dependencies of relevant unconfirmed transactions. SPV clients want to
        // do that because they want to know about (and store and rebroadcast and
        // risk analyze) the dependencies of transactions relevant to them, without
        // having to download the entire memory pool.


    }

    // Update the last seen time for this node's address
    if (pfrom->fNetworkNode)
        if (strCommand == "aries" || strCommand == "gridaddr" || strCommand == "inv" || strCommand == "getdata" || strCommand == "ping")
            AddressCurrentlyConnected(pfrom->addr);

    return true;
}


void AddPeek(std::string data)
{
    return;
    std::string buffer = RoundToString((double)GetAdjustedTime(),0) + ":" + data + "<CR>";
    msPeek += buffer;
    if (msPeek.length() > 60000) msPeek = "";
    if ((GetAdjustedTime() - nLastPeek) > 60)
    {
        if (fDebug) printf("\r\nLong Duration : %s\r\n",buffer.c_str());
    }
    nLastPeek = GetAdjustedTime();
}


// requires LOCK(cs_vRecvMsg)
bool ProcessMessages(CNode* pfrom)
{
    //
    // Message format
    //  (4) message start
    //  (12) command
    //  (4) size
    //  (4) checksum
    //  (x) data
    //
    bool fOk = true;

    std::deque<CNetMessage>::iterator it = pfrom->vRecvMsg.begin();
    while (!pfrom->fDisconnect && it != pfrom->vRecvMsg.end()) {
        // Don't bother if send buffer is too full to respond anyway
        if (pfrom->nSendSize >= SendBufferSize())
            break;

        // get next message
        CNetMessage& msg = *it;

        //if (fDebug10)
        //    printf("ProcessMessages(message %u msgsz, %zu bytes, complete:%s)\n",
        //            msg.hdr.nMessageSize, msg.vRecv.size(),
        //            msg.complete() ? "Y" : "N");

        // end, if an incomplete message is found
        if (!msg.complete())
            break;

        // at this point, any failure means we can delete the current message
        it++;

        // Scan for message start
        if (memcmp(msg.hdr.pchMessageStart, pchMessageStart, sizeof(pchMessageStart)) != 0) {
            if (fDebug10) printf("\n\nPROCESSMESSAGE: INVALID MESSAGESTART\n\n");
            fOk = false;
            break;
        }

        // Read header
        CMessageHeader& hdr = msg.hdr;
        if (!hdr.IsValid())
        {
            printf("\n\nPROCESSMESSAGE: ERRORS IN HEADER %s\n\n\n", hdr.GetCommand().c_str());
            continue;
        }
        string strCommand = hdr.GetCommand();


        // Message size
        unsigned int nMessageSize = hdr.nMessageSize;

        // Have a peek into what this node is doing
        if (false && LessVerbose(100))
        {
            std::string Peek = strCommand + ":" + RoundToString((double)nMessageSize,0) + " [" + NodeAddress(pfrom) + "]";
            AddPeek(Peek);
            std::string sCurrentCommand = RoundToString((double)GetAdjustedTime(),0) + Peek;
            std::string msLastNodeCommand = ReadCache("node_command",NodeAddress(pfrom));
            WriteCache("node_command",NodeAddress(pfrom),sCurrentCommand,GetAdjustedTime());
            if (msLastCommand == sCurrentCommand || (msLastNodeCommand == sCurrentCommand && !sCurrentCommand.empty()))
            {
                  //Node Duplicates
                  double node_duplicates = cdbl(ReadCache("duplicates",NodeAddress(pfrom)),0) + 1;
                  WriteCache("duplicates",NodeAddress(pfrom),RoundToString(node_duplicates,0),GetAdjustedTime());
                  if ((node_duplicates > 350 && !OutOfSyncByAge()))
                  {
                        printf(" Dupe (misbehaving) %s %s ",NodeAddress(pfrom).c_str(),Peek.c_str());
                        pfrom->fDisconnect = true;
                        WriteCache("duplicates",NodeAddress(pfrom),"0",GetAdjustedTime());
                        return false;
                  }
            }
            else
            {
                  double node_duplicates = cdbl(ReadCache("duplicates",NodeAddress(pfrom)),0) - 15;
                  if (node_duplicates < 1) node_duplicates = 0;
                  WriteCache("duplicates",NodeAddress(pfrom),RoundToString(node_duplicates,0),GetAdjustedTime());
            }
            msLastCommand = sCurrentCommand;
        }


        // Checksum
        CDataStream& vRecv = msg.vRecv;
        uint256 hash = Hash(vRecv.begin(), vRecv.begin() + nMessageSize);
        unsigned int nChecksum = 0;
        memcpy(&nChecksum, &hash, sizeof(nChecksum));
        if (nChecksum != hdr.nChecksum)
        {
            printf("ProcessMessages(%s, %u bytes) : CHECKSUM ERROR nChecksum=%08x hdr.nChecksum=%08x\n",
               strCommand.c_str(), nMessageSize, nChecksum, hdr.nChecksum);
            continue;
        }

        // Process message
        bool fRet = false;
        try
        {
            {
                LOCK(cs_main);
                fRet = ProcessMessage(pfrom, strCommand, vRecv, msg.nTime);
            }
            if (fShutdown)
                break;
        }
        catch (std::ios_base::failure& e)
        {
            if (strstr(e.what(), "end of data"))
            {
                // Allow exceptions from under-length message on vRecv
                printf("ProcessMessages(%s, %u bytes) : Exception '%s' caught, normally caused by a message being shorter than its stated length\n", strCommand.c_str(), nMessageSize, e.what());
            }
            else if (strstr(e.what(), "size too large"))
            {
                // Allow exceptions from over-long size
                printf("ProcessMessages(%s, %u bytes) : Exception '%s' caught\n", strCommand.c_str(), nMessageSize, e.what());
            }
            else
            {
                PrintExceptionContinue(&e, "ProcessMessages()");
            }
        }
        catch (std::exception& e) {
            PrintExceptionContinue(&e, "ProcessMessages()");
        } catch (...) {
            PrintExceptionContinue(NULL, "ProcessMessages()");
        }

        if (!fRet)
        {
           if (fDebug10)   printf("ProcessMessage(%s, %u bytes) FAILED\n", strCommand.c_str(), nMessageSize);
        }
    }

    // In case the connection got shut down, its receive buffer was wiped
    if (!pfrom->fDisconnect)
        pfrom->vRecvMsg.erase(pfrom->vRecvMsg.begin(), it);

    return fOk;
}



double checksum(std::string s)
{
    char ch;
    double chk = 0;
    std::string sOut = "";
    for (unsigned int i=0;i < s.length(); i++)
    {
        ch = s.at(i);
        int ascii = ch;
        chk=chk+ascii;
    }
    return chk;
}


uint256 GridcoinMultipleAlgoHash(std::string t1)
{
        uint256 thash = 0;
        std::string& t2 = t1;
        thash = Hash(t2.begin(),t2.begin()+t2.length());
        return thash;
}


std::string aes_complex_hash(uint256 scrypt_hash)
{
      if (scrypt_hash==0) return "0";

            std::string sScryptHash = scrypt_hash.GetHex();
            std::string sENCAES512 = AdvancedCrypt(sScryptHash);
            double chk = checksum(sENCAES512);
            uint256     hashSkein = GridcoinMultipleAlgoHash(sScryptHash);
            hashSkein = hashSkein + chk;
            std::string sSkeinAES512 = hashSkein.GetHex();
            return sSkeinAES512;
}


double LederstrumpfMagnitude2(double Magnitude, int64_t locktime)
{
    //2-1-2015 - Halford - The MagCap is 2000
    double MagCap = 2000;
    double out_mag = Magnitude;
    if (Magnitude >= MagCap*.90 && Magnitude <= MagCap*1.0) out_mag = MagCap*.90;
    if (Magnitude >= MagCap*1.0 && Magnitude <= MagCap*1.1) out_mag = MagCap*.91;
    if (Magnitude >= MagCap*1.1 && Magnitude <= MagCap*1.2) out_mag = MagCap*.92;
    if (Magnitude >= MagCap*1.2 && Magnitude <= MagCap*1.3) out_mag = MagCap*.93;
    if (Magnitude >= MagCap*1.3 && Magnitude <= MagCap*1.4) out_mag = MagCap*.94;
    if (Magnitude >= MagCap*1.4 && Magnitude <= MagCap*1.5) out_mag = MagCap*.95;
    if (Magnitude >= MagCap*1.5 && Magnitude <= MagCap*1.6) out_mag = MagCap*.96;
    if (Magnitude >= MagCap*1.6 && Magnitude <= MagCap*1.7) out_mag = MagCap*.97;
    if (Magnitude >= MagCap*1.7 && Magnitude <= MagCap*1.8) out_mag = MagCap*.98;
    if (Magnitude >= MagCap*1.8 && Magnitude <= MagCap*1.9) out_mag = MagCap*.99;
    if (Magnitude >= MagCap*1.9)                            out_mag = MagCap*1.0;
    return out_mag;
}

double PendingSuperblockHeight()
{
    double height = cdbl(ReadCache("neuralsecurity","pending"),0);
    if (height < (double)(pindexBest->nHeight-200)) height = 0;
    return height;
}

std::string GetNeuralNetworkSuperBlock()
{
    //Only try to stake a superblock if the contract expired And the superblock is the highest popularity block And we do not have a pending superblock
    int64_t superblock_age = GetAdjustedTime() - mvApplicationCacheTimestamp["superblock;magnitudes"];
    if (NeuralNodeParticipates() && NeedASuperblock() && PendingSuperblockHeight()==0)
    {
        std::string myNeuralHash = "";
        #if defined(WIN32) && defined(QT_GUI)
               myNeuralHash = qtGetNeuralHash("");
        #endif
        double popularity = 0;
        std::string consensus_hash = GetNeuralNetworkSupermajorityHash(popularity);
        if (fDebug2 && LessVerbose(5)) printf("SB Age %f, MyHash %s, ConsensusHash %s",(double)superblock_age,myNeuralHash.c_str(),consensus_hash.c_str());
        if (consensus_hash==myNeuralHash)
        {
            //Stake the contract
            std::string contract = "";
            #if defined(WIN32) && defined(QT_GUI)
                contract = qtGetNeuralContract("");
                if (fDebug2 && LessVerbose(5)) printf("Appending SuperBlock %f\r\n",(double)contract.length());
                if (AreBinarySuperblocksEnabled(nBestHeight))
                {
                    // 12-21-2015 : Stake a binary superblock
                    contract = PackBinarySuperblock(contract);
                }
            #endif
            return contract;
        }

    }
    return "";

}

std::string GetLastPORBlockHash(std::string cpid)
{
    StructCPID stCPID = GetInitializedStructCPID2(cpid,mvResearchAge);
    return stCPID.BlockHash;
}

std::string SerializeBoincBlock(MiningCPID mcpid, int BlockVersion)
{
    std::string delim = "<|>";
    std::string version = FormatFullVersion();
    int subsidy_places= BlockVersion<8 ? 2 : 8;
    mcpid.GRCAddress = DefaultWalletAddress();
    if (!IsResearchAgeEnabled(pindexBest->nHeight))
    {
        mcpid.Organization = DefaultOrg();
        mcpid.OrganizationKey = DefaultBlockKey(8); //Only reveal 8 characters
    }
    else
    {
        mcpid.projectname = "";
        mcpid.rac = 0;
        mcpid.NetworkRAC = 0;
    }

    std::string sNeuralHash = "";
    // To save network bandwidth, start posting the neural hashes in the CurrentNeuralHash field, so that out of sync neural network nodes can request neural data from those that are already synced and agree with the supermajority over the last 24 hrs
    if (!OutOfSyncByAge())
    {
        #if defined(WIN32) && defined(QT_GUI)
            sNeuralHash = qtGetNeuralHash("");
            mcpid.CurrentNeuralHash = sNeuralHash;
        #endif
    }

    //Add the neural hash only if necessary
    if (!OutOfSyncByAge() && NeuralNodeParticipates() && NeedASuperblock())
    {
        #if defined(WIN32) && defined(QT_GUI)
            mcpid.NeuralHash = sNeuralHash;
            mcpid.superblock = GetNeuralNetworkSuperBlock();
        #endif
    }

    mcpid.LastPORBlockHash = GetLastPORBlockHash(mcpid.cpid);

    if (mcpid.lastblockhash.empty()) mcpid.lastblockhash = "0";
    if (mcpid.LastPORBlockHash.empty()) mcpid.LastPORBlockHash="0";

    if (!mcpid.cpid.empty() && mcpid.cpid != "INVESTOR" && mcpid.lastblockhash != "0")
    {
        mcpid.BoincPublicKey = GetBeaconPublicKey(mcpid.cpid, false);
    }

    std::string bb = mcpid.cpid + delim + mcpid.projectname + delim + mcpid.aesskein + delim + RoundToString(mcpid.rac,0)
                    + delim + RoundToString(mcpid.pobdifficulty,5) + delim + RoundToString((double)mcpid.diffbytes,0)
                    + delim + mcpid.enccpid
                    + delim + mcpid.encaes + delim + RoundToString(mcpid.nonce,0) + delim + RoundToString(mcpid.NetworkRAC,0)
                    + delim + version
                    + delim + RoundToString(mcpid.ResearchSubsidy,subsidy_places)
                    + delim + RoundToString(mcpid.LastPaymentTime,0)
                    + delim + RoundToString(mcpid.RSAWeight,0)
                    + delim + mcpid.cpidv2
                    + delim + RoundToString(mcpid.Magnitude,0)
                    + delim + mcpid.GRCAddress + delim + mcpid.lastblockhash
                    + delim + RoundToString(mcpid.InterestSubsidy,subsidy_places) + delim + mcpid.Organization
                    + delim + mcpid.OrganizationKey + delim + mcpid.NeuralHash + delim + mcpid.superblock
                    + delim + RoundToString(mcpid.ResearchSubsidy2,2) + delim + RoundToString(mcpid.ResearchAge,6)
                    + delim + RoundToString(mcpid.ResearchMagnitudeUnit,6) + delim + RoundToString(mcpid.ResearchAverageMagnitude,2)
                    + delim + mcpid.LastPORBlockHash + delim + mcpid.CurrentNeuralHash + delim + mcpid.BoincPublicKey + delim + mcpid.BoincSignature;
    return bb;
}



MiningCPID DeserializeBoincBlock(std::string block, int BlockVersion)
{
    MiningCPID surrogate = GetMiningCPID();
    int subsidy_places= BlockVersion<8 ? 2 : 8;
    try
    {

    std::vector<std::string> s = split(block,"<|>");
    if (s.size() > 7)
    {
        surrogate.cpid = s[0];
        surrogate.projectname = s[1];
        boost::to_lower(surrogate.projectname);
        surrogate.aesskein = s[2];
        surrogate.rac = cdbl(s[3],0);
        surrogate.pobdifficulty = cdbl(s[4],6);
        surrogate.diffbytes = (unsigned int)cdbl(s[5],0);
        surrogate.enccpid = s[6];
        surrogate.encboincpublickey = s[6];
        surrogate.encaes = s[7];
        surrogate.nonce = cdbl(s[8],0);
        if (s.size() > 9)
        {
            surrogate.NetworkRAC = cdbl(s[9],0);
        }
        if (s.size() > 10)
        {
            surrogate.clientversion = s[10];
        }
        if (s.size() > 11)
        {
            surrogate.ResearchSubsidy = cdbl(s[11],2);
        }
        if (s.size() > 12)
        {
            surrogate.LastPaymentTime = cdbl(s[12],0);
        }
        if (s.size() > 13)
        {
            surrogate.RSAWeight = cdbl(s[13],0);
        }
        if (s.size() > 14)
        {
            surrogate.cpidv2 = s[14];
        }
        if (s.size() > 15)
        {
            surrogate.Magnitude = cdbl(s[15],0);
        }
        if (s.size() > 16)
        {
            surrogate.GRCAddress = s[16];
        }
        if (s.size() > 17)
        {
            surrogate.lastblockhash = s[17];
        }
        if (s.size() > 18)
        {
            surrogate.InterestSubsidy = cdbl(s[18],subsidy_places);
        }
        if (s.size() > 19)
        {
            surrogate.Organization = s[19];
        }
        if (s.size() > 20)
        {
            surrogate.OrganizationKey = s[20];
        }
        if (s.size() > 21)
        {
            surrogate.NeuralHash = s[21];
        }
        if (s.size() > 22)
        {
            surrogate.superblock = s[22];
        }
        if (s.size() > 23)
        {
            surrogate.ResearchSubsidy2 = cdbl(s[23],subsidy_places);
        }
        if (s.size() > 24)
        {
            surrogate.ResearchAge = cdbl(s[24],6);
        }
        if (s.size() > 25)
        {
            surrogate.ResearchMagnitudeUnit = cdbl(s[25],6);
        }
        if (s.size() > 26)
        {
            surrogate.ResearchAverageMagnitude = cdbl(s[26],2);
        }
        if (s.size() > 27)
        {
            surrogate.LastPORBlockHash = s[27];
        }
        if (s.size() > 28)
        {
            surrogate.CurrentNeuralHash = s[28];
        }
        if (s.size() > 29)
        {
            surrogate.BoincPublicKey = s[29];
        }
        if (s.size() > 30)
        {
            surrogate.BoincSignature = s[30];
        }

    }
    }
    catch (...)
    {
            printf("Deserialize ended with an error (06182014) \r\n");
    }
    return surrogate;
}


void InitializeProjectStruct(StructCPID& project)
{
    std::string email = GetArgument("email", "NA");
    boost::to_lower(email);

    project.email = email;
    std::string cpid_non = project.cpidhash+email;
    project.boincruntimepublickey = project.cpidhash;
    project.cpid = CPID(cpid_non).hexdigest();
    std::string ENCbpk = AdvancedCrypt(cpid_non);
    project.boincpublickey = ENCbpk;
    project.cpidv2 = ComputeCPIDv2(email, project.cpidhash, 0);
    // (Old netsoft link) project.link = "http://boinc.netsoft-online.com/get_user.php?cpid=" + project.cpid;
    project.link = "http://boinc.netsoft-online.com/e107_plugins/boinc/get_user.php?cpid=" + project.cpid;
    //Local CPID with struct
    //Must contain cpidv2, cpid, boincpublickey
    project.Iscpidvalid = IsLocalCPIDValid(project);
    if (fDebug10) printf("Memorizing local project %s, CPID Valid: %s;    ",project.projectname.c_str(),YesNo(project.Iscpidvalid).c_str());

}


bool ProjectIsValid(std::string project)
{
    boost::to_lower(project);

    StructCPID structcpid = GetInitializedStructCPID2(project,mvBoincProjects);

    return structcpid.initialized;

}

std::string ToOfficialName(std::string proj)
{

            return ToOfficialNameNew(proj);

            /*
            boost::to_lower(proj);
            //Convert local XML project name [On the Left] to official [Netsoft] projectname:
            if (proj=="boincsimap")             proj = "simap";
            if (proj=="pogs")                   proj = "theskynet pogs";
            if (proj=="convector.fsv.cvut.cz")  proj = "convector";
            if (proj=="distributeddatamining")  proj = "distributed data mining";
            if (proj=="distrrtgen")             proj = "distributed rainbow table generator";
            if (proj=="eon2")                   proj = "eon";
            if (proj=="test4theory@home")       proj = "test4theory";
            if (proj=="lhc@home")               proj = "lhc@home 1.0";
            if (proj=="mindmodeling@beta")      proj = "mindmodeling@beta";
            if (proj=="volpex@uh")              proj = "volpex";
            if (proj=="oproject")               proj = "oproject@home";
            if (proj=="universe@home test")     proj = "universe@home";
            if (proj=="find@home")              proj = "fightmalaria";
            if (proj=="virtuallhc@home")        proj = "vLHCathome";
            return proj;
            */
}

std::string strReplace(std::string& str, const std::string& oldStr, const std::string& newStr)
{
  size_t pos = 0;
  while((pos = str.find(oldStr, pos)) != std::string::npos){
     str.replace(pos, oldStr.length(), newStr);
     pos += newStr.length();
  }
  return str;
}

std::string LowerUnderscore(std::string data)
{
    boost::to_lower(data);
    data = strReplace(data,"_"," ");
    return data;
}

std::string ToOfficialNameNew(std::string proj)
{
        proj = LowerUnderscore(proj);
        //Convert local XML project name [On the Left] to official [Netsoft] projectname:
        std::string sType = "projectmapping";
        for(map<string,string>::iterator ii=mvApplicationCache.begin(); ii!=mvApplicationCache.end(); ++ii)
        {
                std::string key_name  = (*ii).first;
                if (key_name.length() > sType.length())
                {
                    if (key_name.substr(0,sType.length())==sType)
                    {
                            std::string key_value = mvApplicationCache[(*ii).first];
                            std::vector<std::string> vKey = split(key_name,";");
                            if (vKey.size() > 0)
                            {
                                std::string project_boinc   = vKey[1];
                                std::string project_netsoft = key_value;
                                proj=LowerUnderscore(proj);
                                project_boinc=LowerUnderscore(project_boinc);
                                project_netsoft=LowerUnderscore(project_netsoft);
                                if (proj==project_boinc) proj=project_netsoft;
                            }
                     }
                }
        }
        return proj;
}

void HarvestCPIDs(bool cleardata)
{

    if (fDebug10) printf("loading BOINC cpids ...\r\n");

    //Remote Boinc Feature - R Halford
    std::string sBoincKey = GetArgument("boinckey","");

    if (!sBoincKey.empty())
    {
        //Deserialize key into Global CPU Mining CPID 2-6-2015
        printf("Using key %s \r\n",sBoincKey.c_str());

        std::string sDec=DecodeBase64(sBoincKey);
        printf("Using key %s \r\n",sDec.c_str());

        if (sDec.empty()) printf("Error while deserializing boinc key!  Please use execute genboinckey to generate a boinc key from the host with boinc installed.\r\n");
        //Version not needed for keys for now
        GlobalCPUMiningCPID = DeserializeBoincBlock(sDec,7);

        GlobalCPUMiningCPID.initialized = true;

        if (GlobalCPUMiningCPID.cpid.empty())
        {
                 printf("Error while deserializing boinc key!  Please use execute genboinckey to generate a boinc key from the host with boinc installed.\r\n");
        }
        else
        {
            printf("CPUMiningCPID Initialized.\r\n");
        }

            GlobalCPUMiningCPID.email = GlobalCPUMiningCPID.aesskein;
            printf("Using Serialized Boinc CPID %s with orig email of %s and bpk of %s with cpidhash of %s \r\n",GlobalCPUMiningCPID.cpid.c_str(), GlobalCPUMiningCPID.email.c_str(), GlobalCPUMiningCPID.boincruntimepublickey.c_str(),GlobalCPUMiningCPID.cpidhash.c_str());
            GlobalCPUMiningCPID.cpidhash = GlobalCPUMiningCPID.boincruntimepublickey;
            printf("Using Serialized Boinc CPID %s with orig email of %s and bpk of %s with cpidhash of %s \r\n",GlobalCPUMiningCPID.cpid.c_str(), GlobalCPUMiningCPID.email.c_str(), GlobalCPUMiningCPID.boincruntimepublickey.c_str(),GlobalCPUMiningCPID.cpidhash.c_str());
            StructCPID structcpid = GetStructCPID();
            structcpid.initialized = true;
            structcpid.cpidhash = GlobalCPUMiningCPID.cpidhash;
            structcpid.projectname = GlobalCPUMiningCPID.projectname;
            structcpid.team = "gridcoin"; //Will be verified later during Netsoft Call
            structcpid.verifiedteam = "gridcoin";
            structcpid.rac = GlobalCPUMiningCPID.rac;
            structcpid.cpid = GlobalCPUMiningCPID.cpid;
            structcpid.boincpublickey = GlobalCPUMiningCPID.encboincpublickey;
            structcpid.boincruntimepublickey = structcpid.cpidhash;
            structcpid.NetworkRAC = GlobalCPUMiningCPID.NetworkRAC;
            structcpid.email = GlobalCPUMiningCPID.email;
            // 2-6-2015 R Halford - Ensure CPIDv2 Is populated After deserializing GenBoincKey
            printf("GenBoincKey using email %s and cpidhash %s key %s \r\n",structcpid.email.c_str(),structcpid.cpidhash.c_str(),sDec.c_str());
            structcpid.cpidv2 = ComputeCPIDv2(structcpid.email, structcpid.cpidhash, 0);
            // Old link: structcpid.link = "http://boinc.netsoft-online.com/get_user.php?cpid=" + structcpid.cpid;
            structcpid.link = "http://boinc.netsoft-online.com/e107_plugins/boinc/get_user.php?cpid=" + structcpid.cpid;
            structcpid.Iscpidvalid = true;
            mvCPIDs.insert(map<string,StructCPID>::value_type(structcpid.projectname,structcpid));
            // CreditCheck(structcpid.cpid,false);
            GetNextProject(false);
            if (fDebug10) printf("GCMCPI %s",GlobalCPUMiningCPID.cpid.c_str());
            if (fDebug10)           printf("Finished getting first remote boinc project\r\n");
        return;
  }

 try
 {
    std::string sourcefile = GetBoincDataDir() + "client_state.xml";
    std::string sout = "";
    sout = getfilecontents(sourcefile);
    if (sout == "-1")
    {
        printf("Unable to obtain Boinc CPIDs \r\n");

        if (mapArgs.count("-boincdatadir") && mapArgs["-boincdatadir"].length() > 0)
        {
            printf("Boinc data directory set in gridcoinresearch.conf has been incorrectly specified \r\n");
        }

        else printf("Boinc data directory is not in the operating system's default location \r\nPlease move it there or specify its current location in gridcoinresearch.conf \r\n");

        return;
    }

    if (cleardata)
    {
        mvCPIDs.clear();
        mvCPIDCache.clear();
    }
    std::string email = GetArgument("email","");
    boost::to_lower(email);

    int iRow = 0;
    std::vector<std::string> vCPID = split(sout.c_str(),"<project>");
    std::string investor = GetArgument("investor","false");

    if (investor=="true")
    {
            msPrimaryCPID="INVESTOR";
    }
    else
    {

            if (vCPID.size() > 0)
            {
                for (unsigned int i = 0; i < vCPID.size(); i++)
                {
                    std::string email_hash = ExtractXML(vCPID[i],"<email_hash>","</email_hash>");
                    std::string cpidhash = ExtractXML(vCPID[i],"<cross_project_id>","</cross_project_id>");
                    std::string externalcpid = ExtractXML(vCPID[i],"<external_cpid>","</external_cpid>");
                    std::string utc=ExtractXML(vCPID[i],"<user_total_credit>","</user_total_credit>");
                    std::string rac=ExtractXML(vCPID[i],"<user_expavg_credit>","</user_expavg_credit>");
                    std::string proj=ExtractXML(vCPID[i],"<project_name>","</project_name>");
                    std::string team=ExtractXML(vCPID[i],"<team_name>","</team_name>");
                    std::string rectime = ExtractXML(vCPID[i],"<rec_time>","</rec_time>");

                    boost::to_lower(proj);
                    proj = ToOfficialName(proj);
                    ProjectIsValid(proj);
                    int64_t nStart = GetTimeMillis();
                    if (cpidhash.length() > 5 && proj.length() > 3)
                    {
                        std::string cpid_non = cpidhash+email;
                        to_lower(cpid_non);
                        StructCPID structcpid = GetInitializedStructCPID2(proj,mvCPIDs);
                        iRow++;
                        structcpid.cpidhash = cpidhash;
                        structcpid.projectname = proj;
                        boost::to_lower(team);
                        structcpid.team = team;
                        InitializeProjectStruct(structcpid);
                        int64_t elapsed = GetTimeMillis()-nStart;
                        if (fDebug3) printf("Enumerating boinc local project %s cpid %s valid %s, elapsed %f ",structcpid.projectname.c_str(),structcpid.cpid.c_str(),YesNo(structcpid.Iscpidvalid).c_str(),(double)elapsed);
                        structcpid.rac = cdbl(rac,0);
                        structcpid.verifiedrac = cdbl(rac,0);
                        std::string sLocalClientEmailHash = RetrieveMd5(email);

                        if (email_hash != sLocalClientEmailHash)
                        {
                            structcpid.errors = "Gridcoin Email setting does not match project Email.  Check Gridcoin e-mail address setting or boinc project e-mail setting.";
                            structcpid.Iscpidvalid=false;
                        }


                        if (!structcpid.Iscpidvalid)
                        {
                            structcpid.errors = "CPID calculation invalid.  Check e-mail address and try resetting the boinc project.";
                        }

                        structcpid.utc = cdbl(utc,0);
                        structcpid.rectime = cdbl(rectime,0);
                        double currenttime =  GetAdjustedTime();
                        double nActualTimespan = currenttime - structcpid.rectime;
                        structcpid.age = nActualTimespan;
                        std::string sKey = structcpid.cpid + ":" + proj;
                        mvCPIDs[proj] = structcpid;
                
                        if (!structcpid.Iscpidvalid)
                        {
                            structcpid.errors = "CPID invalid.  Check E-mail address.";
                        }
            
                        if (structcpid.team != "gridcoin")
                        {
                            structcpid.Iscpidvalid = false;
                            structcpid.errors = "Team invalid";
                        }
                        bool bTestExternal = true;
                        bool bTestInternal = true;

                        if (!externalcpid.empty())
                        {
                            printf("\r\n** External CPID not empty %s **\r\n",externalcpid.c_str());

                            bTestExternal = CPIDAcidTest2(cpidhash,externalcpid);
                            bTestInternal = CPIDAcidTest2(cpidhash,structcpid.cpid);
                            if (bTestExternal)
                            {
                                structcpid.cpid = externalcpid;
                                printf(" Setting CPID to %s ",structcpid.cpid.c_str());
                            }
                            else
                            {
                                printf("External test failed.");
                            }


                            if (!bTestExternal && !bTestInternal)
                            {
                                structcpid.Iscpidvalid = false;
                                structcpid.errors = "CPID corrupted Internal: %s, External: %s" + structcpid.cpid + "," + externalcpid.c_str();
                                printf("CPID corrupted Internal: %s, External: %s \r\n",structcpid.cpid.c_str(),externalcpid.c_str());
                            }
                            mvCPIDs[proj] = structcpid;
                        }

                        if (structcpid.Iscpidvalid)
                        {
                                // Verify the CPID has magnitude > 0, otherwise set the user as an investor:
                                int iCPIDType = DetermineCPIDType(structcpid.cpid);
                                // -1 = Invalid CPID
                                //  1 = Valid CPID with RAC
                                //  2 = Investor or Pool Miner
                                if (iCPIDType==1)
                                {
                                    GlobalCPUMiningCPID.cpidhash = cpidhash;
                                    GlobalCPUMiningCPID.email = email;
                                    GlobalCPUMiningCPID.boincruntimepublickey = cpidhash;
                                    printf("\r\nSetting bpk to %s\r\n",cpidhash.c_str());

                                    if (structcpid.team=="gridcoin")
                                    {
                                        msPrimaryCPID = structcpid.cpid;
                                        #if defined(WIN32) && defined(QT_GUI)
                                            //Let the Neural Network know what your CPID is so it can be charted:
                                            std::string sXML = "<KEY>PrimaryCPID</KEY><VALUE>" + msPrimaryCPID + "</VALUE>";
                                            std::string sData = qtExecuteDotNetStringFunction("WriteKey",sXML);
                                        #endif
                                        //Try to get a neural RAC report
                                        AsyncNeuralRequest("explainmag",msPrimaryCPID,5);
                                    }
                                }
                        }

                        mvCPIDs[proj] = structcpid;
                        if (fDebug10) printf("Adding Local Project %s \r\n",structcpid.cpid.c_str());

                    }

                }

            }
            // If no valid boinc projects were found:
            if (msPrimaryCPID.empty()) msPrimaryCPID="INVESTOR";

        }
    }
    catch (std::exception &e)
    {
             printf("Error while harvesting CPIDs.\r\n");
    }
    catch(...)
    {
             printf("Error while harvesting CPIDs 2.\r\n");
    }



}



void ThreadCPIDs()
{
    RenameThread("grc-cpids");
    bCPIDsLoaded = false;
    HarvestCPIDs(true);
    bCPIDsLoaded = true;
    //CreditCheck(GlobalCPUMiningCPID.cpid,false);
    printf("Getting first project");
    GetNextProject(false);
    printf("Finished getting first project");
    bProjectsInitialized = true;
}


void LoadCPIDsInBackground()
{
      if (IsLockTimeWithinMinutes(nCPIDsLoaded,10)) return;
      nCPIDsLoaded = GetAdjustedTime();
      cpidThreads = new boost::thread_group();
      cpidThreads->create_thread(boost::bind(&ThreadCPIDs));
}

StructCPID GetStructCPID()
{
    StructCPID c;
    c.initialized=false;
    c.rac = 0;
    c.utc=0;
    c.rectime=0;
    c.age = 0;
    c.verifiedutc=0;
    c.verifiedrectime=0;
    c.verifiedage=0;
    c.entries=0;
    c.AverageRAC=0;
    c.NetworkProjects=0;
    c.Iscpidvalid=false;
    c.NetworkRAC=0;
    c.TotalRAC=0;
    c.Magnitude=0;
    c.PaymentMagnitude=0;
    c.owed=0;
    c.payments=0;
    c.verifiedTotalRAC=0;
    c.verifiedMagnitude=0;
    c.TotalMagnitude=0;
    c.LowLockTime=0;
    c.HighLockTime=0;
    c.Accuracy=0;
    c.totalowed=0;
    c.LastPaymentTime=0;
    c.EarliestPaymentTime=0;
    c.PaymentTimespan=0;
    c.ResearchSubsidy = 0;
    c.InterestSubsidy = 0;
    c.ResearchAverageMagnitude = 0;
    c.interestPayments = 0;
    c.payments = 0;
    c.LastBlock = 0;
    c.NetworkMagnitude=0;
    c.NetworkAvgMagnitude=0;

    return c;

}

MiningCPID GetMiningCPID()
{
    MiningCPID mc;
    mc.rac = 0;
    mc.pobdifficulty = 0;
    mc.diffbytes = 0;
    mc.initialized = false;
    mc.nonce = 0;
    mc.NetworkRAC=0;
    mc.lastblockhash = "0";
    mc.Magnitude = 0;
    mc.RSAWeight = 0;
    mc.LastPaymentTime=0;
    mc.ResearchSubsidy = 0;
    mc.InterestSubsidy = 0;
    mc.ResearchSubsidy2 = 0;
    mc.ResearchAge = 0;
    mc.ResearchMagnitudeUnit = 0;
    mc.ResearchAverageMagnitude = 0;
    return mc;
}


void TrackRequests(CNode* pfrom,std::string sRequestType)
{
        std::string sKey = "request_type" + sRequestType;
        double dReqCt = cdbl(ReadCache(sKey,NodeAddress(pfrom)),0) + 1;
        WriteCache(sKey,NodeAddress(pfrom),RoundToString(dReqCt,0),GetAdjustedTime());
        if ( (dReqCt > 20 && !OutOfSyncByAge()) )
        {
                    printf(" Node requests for %s exceeded threshold (misbehaving) %s ",sRequestType.c_str(),NodeAddress(pfrom).c_str());
                    //pfrom->Misbehaving(1);
                    pfrom->fDisconnect = true;
                    WriteCache(sKey,NodeAddress(pfrom),"0",GetAdjustedTime());
        }
}


bool SendMessages(CNode* pto, bool fSendTrickle)
{
    TRY_LOCK(cs_main, lockMain);
    if (lockMain) {
        // Don't send anything until we get their version message
        if (pto->nVersion == 0)
            return true;

        //
        // Message: ping
        //
        bool pingSend = false;
        if (pto->fPingQueued)
        {
            // RPC ping request by user
            pingSend = true;
        }
        if (pto->nPingNonceSent == 0 && pto->nPingUsecStart + PING_INTERVAL * 1000000 < GetTimeMicros())
        {
            // Ping automatically sent as a latency probe & keepalive.
            pingSend = true;
        }
        if (pingSend)
        {
            uint64_t nonce = 0;
            while (nonce == 0) {
                RAND_bytes((unsigned char*)&nonce, sizeof(nonce));
            }
            pto->fPingQueued = false;
            pto->nPingUsecStart = GetTimeMicros();
            if (pto->nVersion > BIP0031_VERSION)
            {
                pto->nPingNonceSent = nonce;
                std::string acid = GetCommandNonce("ping");
                pto->PushMessage("ping", nonce, acid);
            } else
            {
                // Peer is too old to support ping command with nonce, pong will never arrive.
                pto->nPingNonceSent = 0;
                pto->PushMessage("ping");
            }
        }

        // Resend wallet transactions that haven't gotten in a block yet
        ResendWalletTransactions();

        // Address refresh broadcast
        static int64_t nLastRebroadcast;
        if (!IsInitialBlockDownload() && ( GetAdjustedTime() - nLastRebroadcast > 24 * 60 * 60))
        {
            {
                LOCK(cs_vNodes);
                BOOST_FOREACH(CNode* pnode, vNodes)
                {
                    // Periodically clear setAddrKnown to allow refresh broadcasts
                    if (nLastRebroadcast)
                        pnode->setAddrKnown.clear();

                    // Rebroadcast our address
                    if (!fNoListen)
                    {
                        CAddress addr = GetLocalAddress(&pnode->addr);
                        if (addr.IsRoutable())
                            pnode->PushAddress(addr);
                    }
                }
            }
            nLastRebroadcast =  GetAdjustedTime();
        }

        //
        // Message: addr
        //
        if (fSendTrickle)
        {
            vector<CAddress> vAddr;
            vAddr.reserve(pto->vAddrToSend.size());
            BOOST_FOREACH(const CAddress& addr, pto->vAddrToSend)
            {
                // returns true if wasn't already contained in the set
                if (pto->setAddrKnown.insert(addr).second)
                {
                    vAddr.push_back(addr);
                    // receiver rejects addr messages larger than 1000
                    if (vAddr.size() >= 1000)
                    {
                        pto->PushMessage("gridaddr", vAddr);
                        vAddr.clear();
                    }
                }
            }
            pto->vAddrToSend.clear();
            if (!vAddr.empty())
                pto->PushMessage("gridaddr", vAddr);
        }


        //
        // Message: inventory
        //
        vector<CInv> vInv;
        vector<CInv> vInvWait;
        {
            LOCK(pto->cs_inventory);
            vInv.reserve(pto->vInventoryToSend.size());
            vInvWait.reserve(pto->vInventoryToSend.size());
            BOOST_FOREACH(const CInv& inv, pto->vInventoryToSend)
            {
                if (pto->setInventoryKnown.count(inv))
                    continue;

                // trickle out tx inv to protect privacy
                if (inv.type == MSG_TX && !fSendTrickle)
                {
                    // 1/4 of tx invs blast to all immediately
                    static uint256 hashSalt;
                    if (hashSalt == 0)
                        hashSalt = GetRandHash();
                    uint256 hashRand = inv.hash ^ hashSalt;
                    hashRand = Hash(BEGIN(hashRand), END(hashRand));
                    bool fTrickleWait = ((hashRand & 3) != 0);

                    // always trickle our own transactions
                    if (!fTrickleWait)
                    {
                        CWalletTx wtx;
                        if (GetTransaction(inv.hash, wtx))
                            if (wtx.fFromMe)
                                fTrickleWait = true;
                    }

                    if (fTrickleWait)
                    {
                        vInvWait.push_back(inv);
                        continue;
                    }
                }

                // returns true if wasn't already contained in the set
                if (pto->setInventoryKnown.insert(inv).second)
                {
                     vInv.push_back(inv);
                     if (vInv.size() >= 1000)
                     {
                            if (false)
                            {
                                AddPeek("PushInv-Large " + RoundToString((double)vInv.size(),0));
                                // If node has not been misbehaving (1-30-2016) then push it: (pto->nMisbehavior) && pto->NodeAddress().->addr.IsRoutable()
                                pto->PushMessage("inv", vInv);
                                AddPeek("Pushed Inv-Large " + RoundToString((double)vInv.size(),0));
                                if (fDebug10) printf(" *PIL* ");
                                vInv.clear();
                                if (TimerMain("PushInventoryLarge",50)) CleanInboundConnections(true);
                                // Eventually ban the node if they keep asking for inventory
                                TrackRequests(pto,"Inv-Large");
                                AddPeek("Done with Inv-Large " + RoundToString((double)vInv.size(),0));
                            }
                            else
                            {
                                pto->PushMessage("inv", vInv);
                                vInv.clear();
                            }
       
                    }
                }
            }
            pto->vInventoryToSend = vInvWait;
        }
        if (!vInv.empty())
            pto->PushMessage("inv", vInv);


        //
        // Message: getdata
        //
        vector<CInv> vGetData;
        int64_t nNow =  GetAdjustedTime() * 1000000;
        CTxDB txdb("r");
        while (!pto->mapAskFor.empty() && (*pto->mapAskFor.begin()).first <= nNow)
        {
            const CInv& inv = (*pto->mapAskFor.begin()).second;
            if (!AlreadyHave(txdb, inv))
            {
                if (fDebugNet)        printf("sending getdata: %s\n", inv.ToString().c_str());
                //AddPeek("Getdata " + inv.ToString());
                vGetData.push_back(inv);
                if (vGetData.size() >= 1000)
                {
                    pto->PushMessage("getdata", vGetData);
                    vGetData.clear();
                }
                mapAlreadyAskedFor[inv] = nNow;
            }
            pto->mapAskFor.erase(pto->mapAskFor.begin());
        }
        if (!vGetData.empty())
        {
            pto->PushMessage("getdata", vGetData);
            //AddPeek("GetData");
        }

    }
    return true;
}



std::string ReadCache(std::string section, std::string key)
{
    if (section.empty() || key.empty()) return "";

    try
    {
            std::string value = mvApplicationCache[section + ";" + key];
            if (value.empty())
            {
                mvApplicationCache.insert(map<std::string,std::string>::value_type(section + ";" + key,""));
                mvApplicationCache[section + ";" + key]="";
                return "";
            }
            return value;
    }
    catch(...)
    {
        printf("readcache error %s",section.c_str());
        return "";
    }
}


void WriteCache(std::string section, std::string key, std::string value, int64_t locktime)
{
    if (section.empty() || key.empty()) return;
    std::string temp_value = mvApplicationCache[section + ";" + key];
    if (temp_value.empty())
    {
        mvApplicationCache.insert(map<std::string,std::string>::value_type(section + ";" + key,value));
        mvApplicationCache[section + ";" + key]=value;
    }
    mvApplicationCache[section + ";" + key]=value;
    // Record Cache Entry timestamp
    int64_t temp_locktime = mvApplicationCacheTimestamp[section + ";" + key];
    if (temp_locktime == 0)
    {
        mvApplicationCacheTimestamp.insert(map<std::string,int64_t>::value_type(section+";"+key,1));
        mvApplicationCacheTimestamp[section+";"+key]=locktime;
    }
    mvApplicationCacheTimestamp[section+";"+key] = locktime;

}


void ClearCache(std::string section)
{
       for(map<string,string>::iterator ii=mvApplicationCache.begin(); ii!=mvApplicationCache.end(); ++ii)
       {
                std::string key_section = mvApplicationCache[(*ii).first];
                if (key_section.length() > section.length())
                {
                    if (key_section.substr(0,section.length())==section)
                    {
                        printf("\r\nClearing the cache....of value %s \r\n",mvApplicationCache[key_section].c_str());
                        mvApplicationCache[key_section]="";
                        mvApplicationCacheTimestamp[key_section]=1;
                    }
                }
       }

}


void DeleteCache(std::string section, std::string keyname)
{
       std::string pk = section + ";" +keyname;
       mvApplicationCache.erase(pk);
       mvApplicationCacheTimestamp.erase(pk);
}



void IncrementCurrentNeuralNetworkSupermajority(std::string NeuralHash, std::string GRCAddress, double distance)
{
    if (NeuralHash.length() < 5) return;
    double temp_hashcount = 0;
    if (mvCurrentNeuralNetworkHash.size() > 0)
    {
            temp_hashcount = mvCurrentNeuralNetworkHash[NeuralHash];
    }
    // 6-13-2015 ONLY Count Each Neural Hash Once per GRC address / CPID (1 VOTE PER RESEARCHER)
    std::string Security = ReadCache("currentneuralsecurity",GRCAddress);
    if (Security == NeuralHash)
    {
        //This node has already voted, throw away the vote
        return;
    }
    WriteCache("currentneuralsecurity",GRCAddress,NeuralHash,GetAdjustedTime());
    if (temp_hashcount == 0)
    {
        mvCurrentNeuralNetworkHash.insert(map<std::string,double>::value_type(NeuralHash,0));
    }
    double multiplier = 200;
    if (distance < 40) multiplier = 400;
    double votes = (1/distance)*multiplier;
    temp_hashcount += votes;
    mvCurrentNeuralNetworkHash[NeuralHash] = temp_hashcount;
}



void IncrementNeuralNetworkSupermajority(std::string NeuralHash, std::string GRCAddress, double distance)
{
    if (NeuralHash.length() < 5) return;
    double temp_hashcount = 0;
    if (mvNeuralNetworkHash.size() > 0)
    {
            temp_hashcount = mvNeuralNetworkHash[NeuralHash];
    }
    // 6-13-2015 ONLY Count Each Neural Hash Once per GRC address / CPID (1 VOTE PER RESEARCHER)
    std::string Security = ReadCache("neuralsecurity",GRCAddress);
    if (Security == NeuralHash)
    {
        //This node has already voted, throw away the vote
        return;
    }
    WriteCache("neuralsecurity",GRCAddress,NeuralHash,GetAdjustedTime());
    if (temp_hashcount == 0)
    {
        mvNeuralNetworkHash.insert(map<std::string,double>::value_type(NeuralHash,0));
    }
    double multiplier = 200;
    if (distance < 40) multiplier = 400;
    double votes = (1/distance)*multiplier;
    temp_hashcount += votes;
    mvNeuralNetworkHash[NeuralHash] = temp_hashcount;
}


void IncrementVersionCount(const std::string& Version)
{
    if(!Version.empty())
        mvNeuralVersion[Version]++;
}



std::string GetNeuralNetworkSupermajorityHash(double& out_popularity)
{
    double highest_popularity = -1;
    std::string neural_hash = "";
    for(map<std::string,double>::iterator ii=mvNeuralNetworkHash.begin(); ii!=mvNeuralNetworkHash.end(); ++ii)
    {
                double popularity = mvNeuralNetworkHash[(*ii).first];
                // d41d8 is the hash of an empty magnitude contract - don't count it
                if ( ((*ii).first != "d41d8cd98f00b204e9800998ecf8427e") && popularity > 0 && popularity > highest_popularity && (*ii).first != "TOTAL_VOTES")
                {
                    highest_popularity = popularity;
                    neural_hash = (*ii).first;
                }
    }
    out_popularity = highest_popularity;
    return neural_hash;
}


std::string GetCurrentNeuralNetworkSupermajorityHash(double& out_popularity)
{
    double highest_popularity = -1;
    std::string neural_hash = "";
    for(map<std::string,double>::iterator ii=mvCurrentNeuralNetworkHash.begin(); ii!=mvCurrentNeuralNetworkHash.end(); ++ii)
    {
                double popularity = mvCurrentNeuralNetworkHash[(*ii).first];
                // d41d8 is the hash of an empty magnitude contract - don't count it
                if ( ((*ii).first != "d41d8cd98f00b204e9800998ecf8427e") && popularity > 0 && popularity > highest_popularity && (*ii).first != "TOTAL_VOTES")
                {
                    highest_popularity = popularity;
                    neural_hash = (*ii).first;
                }
    }
    out_popularity = highest_popularity;
    return neural_hash;
}






std::string GetNeuralNetworkReport()
{
    //Returns a report of the networks neural hashes in order of popularity
    std::string neural_hash = "";
    std::string report = "Neural_hash, Popularity\r\n";
    std::string row = "";
    for(map<std::string,double>::iterator ii=mvNeuralNetworkHash.begin(); ii!=mvNeuralNetworkHash.end(); ++ii)
    {
                double popularity = mvNeuralNetworkHash[(*ii).first];
                neural_hash = (*ii).first;
                row = neural_hash+ "," + RoundToString(popularity,0);
                report += row + "\r\n";
    }

    return report;
}

std::string GetOrgSymbolFromFeedKey(std::string feedkey)
{
    std::string Symbol = ExtractValue(feedkey,"-",0);
    return Symbol;

}



bool MemorizeMessage(std::string msg, int64_t nTime, double dAmount, std::string sRecipient)
{
          if (msg.empty()) return false;
          bool fMessageLoaded = false;

          if (Contains(msg,"<MT>"))
          {
              std::string sMessageType      = ExtractXML(msg,"<MT>","</MT>");
              std::string sMessageKey       = ExtractXML(msg,"<MK>","</MK>");
              std::string sMessageValue     = ExtractXML(msg,"<MV>","</MV>");
              std::string sMessageAction    = ExtractXML(msg,"<MA>","</MA>");
              std::string sSignature        = ExtractXML(msg,"<MS>","</MS>");
              std::string sMessagePublicKey = ExtractXML(msg,"<MPK>","</MPK>");
              if (sMessageType=="beacon" && Contains(sMessageValue,"INVESTOR"))
              {
                    sMessageValue="";
              }

              if (sMessageType=="beacon" && sMessageAction=="A")
              {
                  // If the Beacon Public Key is Not Empty - do not overwrite with a new beacon value unless the public key is the same
                  std::string sBPK = GetBeaconPublicKey(sMessageKey,false);
                  if (!sBPK.empty())
                  {
                      std::string out_cpid = "";
                      std::string out_address = "";
                      std::string out_publickey = "";
                      GetBeaconElements(sMessageValue, out_cpid, out_address, out_publickey);
                      if (fDebug3 && LessVerbose(50)) 
                      {
                          printf("\r\n**Beacon Debug Message : beaconpubkey %s, message key %s, cpid %s, addr %s, base64 pub key %s \r\n ",sBPK.c_str(),
                                 sMessageKey.c_str(),out_cpid.c_str(),out_address.c_str(), out_publickey.c_str());
                      }
                      if (sBPK == out_publickey)
                      {
                          // allow key to be reloaded in since this is a refreshed beacon
                          if (fDebug10) printf("\r\n**Beacon Being Overwritten %s \r\n %s : %s\r\n",sBPK.c_str(),sMessageKey.c_str(),sBPK.c_str());
                      }
                      else
                      {
                          // In this case, the current Beacon is not empty and the keys are different - Do not overwrite this beacon
                          sMessageValue="";
                          if (fDebug10) printf("\r\n**Beacon Public Key Not Empty %s : %s\r\n",sMessageKey.c_str(),sBPK.c_str());
                      }
                  }
              }

              if (!sMessageType.empty() && !sMessageKey.empty() && !sMessageValue.empty() && !sMessageAction.empty() && !sSignature.empty())
              {

                  // If this is a DAO, ensure the contents are protected:
                  if ((sMessageType=="dao" || sMessageType=="daoclient") && !sMessagePublicKey.empty())
                  {
                            if (fDebug10) printf("DAO Message %s",msg.c_str());

                            if (sMessageAction=="A")
                            {
                                std::string daoPubKey = ReadCache(sMessageType + "pubkey",sMessageKey);
                                if (daoPubKey.empty())
                                {
                                    //We only accept the first message
                                    WriteCache(sMessageType + "pubkey",sMessageKey,sMessagePublicKey,nTime);
                                    std::string OrgSymbol = ExtractXML(sMessageValue,"<SYMBOL>","</SYMBOL>");
                                    std::string OrgName = ExtractXML(sMessageValue,"<NAME>","</NAME>");
                                    std::string OrgREST = ExtractXML(sMessageValue,"<REST>","</REST>");
                                    WriteCache(sMessageType + "rest",  OrgSymbol,  OrgREST,    nTime);
                                    WriteCache(sMessageType + "symbol",sMessageKey,OrgSymbol,  nTime);
                                    WriteCache(sMessageType + "name",  OrgSymbol,  sMessageKey,nTime);
                                    WriteCache(sMessageType + "orgname", OrgSymbol,OrgName,    nTime);
                                }
                            }
                  }

                  if (sMessageType=="dao" || sMessageType=="daoclient")
                  {
                        sMessagePublicKey = ReadCache(sMessageType+"pubkey",sMessageKey);
                  }
                  if (sMessageType == "daofeed")
                  {
                        sMessagePublicKey = ReadCache("daopubkey",GetOrgSymbolFromFeedKey(sMessageKey));
                  }

                  //Verify sig first
                  bool Verified = CheckMessageSignature(sMessageAction,sMessageType,sMessageType+sMessageKey+sMessageValue,
                      sSignature,sMessagePublicKey);

                  if ( (sMessageType=="dao" || sMessageType == "daofeed") && !Verified && fDebug3)
                  {
                        printf("Message type %s: %s was not verified successfully. PubKey %s \r\n",sMessageType.c_str(),msg.c_str(),sMessagePublicKey.c_str());
                  }

                  if (Verified)
                  {

                        if (sMessageAction=="A")
                        {
                                if ( (sMessageType=="dao" || sMessageType == "daofeed") && fDebug3 )
                                    printf("Adding MessageKey type %s Key %s Value %s\r\n",
                                    sMessageType.c_str(),sMessageKey.c_str(),sMessageValue.c_str());
                                // Ensure we have the TXID of the contract in memory
                                if (!(sMessageType=="project" || sMessageType=="projectmapping" || sMessageType=="beacon" ))
                                {
                                    WriteCache(sMessageType,sMessageKey+";Recipient",sRecipient,nTime);
                                    WriteCache(sMessageType,sMessageKey+";BurnAmount",RoundToString(dAmount,2),nTime);
                                }
                                WriteCache(sMessageType,sMessageKey,sMessageValue,nTime);
                                if(fDebug && sMessageType=="beacon" ){
                                    printf("BEACON add %s %s %s\r\n",sMessageKey.c_str(),DecodeBase64(sMessageValue).c_str(),TimestampToHRDate(nTime).c_str());
                                }
                                fMessageLoaded = true;
                                if (sMessageType=="poll")
                                {
                                        if (Contains(sMessageKey,"[Foundation"))
                                        {
                                                msPoll = "Foundation Poll: " + sMessageKey;

                                        }
                                        else
                                        {
                                                msPoll = "Poll: " + sMessageKey;
                                        }
                                }

                        }
                        else if(sMessageAction=="D")
                        {
                                if (fDebug10) printf("Deleting key type %s Key %s Value %s\r\n",sMessageType.c_str(),sMessageKey.c_str(),sMessageValue.c_str());
                                if(fDebug && sMessageType=="beacon" ){
                                    printf("BEACON DEL %s - %s\r\n",sMessageKey.c_str(),TimestampToHRDate(nTime).c_str());
                                }
                                DeleteCache(sMessageType,sMessageKey);
                                fMessageLoaded = true;
                        }
                        // If this is a boinc project, load the projects into the coin:
                        if (sMessageType=="project" || sMessageType=="projectmapping")
                        {
                            //Reserved
                            fMessageLoaded = true;
                        }

                  }

                }

    }
   return fMessageLoaded;
}







bool UnusualActivityReport()
{

    map<uint256, CTxIndex> mapQueuedChanges;
    CTxDB txdb("r");
    int nMaxDepth = nBestHeight;
    CBlock block;
    int nMinDepth = fTestNet ? 1 : 1;
    if (nMaxDepth < nMinDepth || nMaxDepth < 10) return false;
    nMinDepth = 50000;
    nMaxDepth = nBestHeight;
    int ii = 0;
            for (ii = nMinDepth; ii <= nMaxDepth; ii++)
            {
                CBlockIndex* pblockindex = blockFinder.FindByHeight(ii);
                if (block.ReadFromDisk(pblockindex))
                {
                    int64_t nFees = 0;
                    int64_t nValueIn = 0;
                    int64_t nValueOut = 0;
                    int64_t nStakeReward = 0;
                    //unsigned int nSigOps = 0;
                    double DPOR_Paid = 0;
                    bool bIsDPOR = false;
                    std::string MainRecipient = "";
                    double max_subsidy = GetMaximumBoincSubsidy(block.nTime)+50; //allow for
                    BOOST_FOREACH(CTransaction& tx, block.vtx)
                    {

                            MapPrevTx mapInputs;
                            if (tx.IsCoinBase())
                                    nValueOut += tx.GetValueOut();
                            else
                            {
                                     bool fInvalid;
                                     bool TxOK = tx.FetchInputs(txdb, mapQueuedChanges, true, false, mapInputs, fInvalid);
                                     if (!TxOK) continue;
                                     int64_t nTxValueIn = tx.GetValueIn(mapInputs);
                                     int64_t nTxValueOut = tx.GetValueOut();
                                     nValueIn += nTxValueIn;
                                     nValueOut += nTxValueOut;
                                     if (!tx.IsCoinStake())             nFees += nTxValueIn - nTxValueOut;
                                     if (tx.IsCoinStake())
                                     {
                                            nStakeReward = nTxValueOut - nTxValueIn;
                                            if (tx.vout.size() > 2) bIsDPOR = true;
                                            //DPOR Verification of each recipient (Recipients start at output position 2 (0=Coinstake flag, 1=coinstake)
                                            if (tx.vout.size() > 2)
                                            {
                                                MainRecipient = PubKeyToAddress(tx.vout[2].scriptPubKey);
                                            }
                                            int iStart = 3;
                                            if (ii > 267500) iStart=2;
                                            if (bIsDPOR)
                                            {
                                                    for (unsigned int i = iStart; i < tx.vout.size(); i++)
                                                    {
                                                        std::string Recipient = PubKeyToAddress(tx.vout[i].scriptPubKey);
                                                        double      Amount    = CoinToDouble(tx.vout[i].nValue);
                                                        if (Amount > GetMaximumBoincSubsidy(GetAdjustedTime()))
                                                        {
                                                        }

                                                        if (Amount > max_subsidy)
                                                        {
                                                            printf("Block #%f:%f, Recipient %s, Paid %f\r\n",(double)ii,(double)i,Recipient.c_str(),Amount);
                                                        }
                                                        DPOR_Paid += Amount;

                                                    }

                                           }
                                     }

                                //if (!tx.ConnectInputs(txdb, mapInputs, mapQueuedChanges, posThisTx, pindex, true, false))                return false;
                            }

                    }

                    int64_t TotalMint = nValueOut - nValueIn + nFees;
                    double subsidy = CoinToDouble(TotalMint);
                    if (subsidy > max_subsidy)
                    {
                        std::string hb = block.vtx[0].hashBoinc;
                        MiningCPID bb = DeserializeBoincBlock(hb,block.nVersion);
                        if (bb.cpid != "INVESTOR")
                        {
                                printf("Block #%f:%f, Recipient %s, CPID %s, Paid %f, StakeReward %f \r\n",(double)ii,(double)0,
                                    bb.GRCAddress.c_str(), bb.cpid.c_str(), subsidy,(double)nStakeReward);
                        }
                }

            }
        }


    return true;
}


double GRCMagnitudeUnit(int64_t locktime)
{
    //7-12-2015 - Calculate GRCMagnitudeUnit (Amount paid per magnitude per day)
    StructCPID network = GetInitializedStructCPID2("NETWORK",mvNetwork);
    double TotalNetworkMagnitude = network.NetworkMagnitude;
    if (TotalNetworkMagnitude < 1000) TotalNetworkMagnitude=1000;
    double MaximumEmission = BLOCKS_PER_DAY*GetMaximumBoincSubsidy(locktime);
    double Kitty = MaximumEmission - (network.payments/14);
    if (Kitty < 1) Kitty = 1;
    double MagnitudeUnit = 0;
    if (AreBinarySuperblocksEnabled(nBestHeight))
    {
        MagnitudeUnit = (Kitty/TotalNetworkMagnitude)*1.25;
    }
    else
    {
        MagnitudeUnit = Kitty/TotalNetworkMagnitude;
    }
    if (MagnitudeUnit > 5) MagnitudeUnit = 5; //Just in case we lose a superblock or something strange happens.
    MagnitudeUnit = SnapToGrid(MagnitudeUnit); //Snaps the value into .025 increments
    return MagnitudeUnit;
}


int64_t ComputeResearchAccrual(int64_t nTime, std::string cpid, std::string operation, CBlockIndex* pindexLast, bool bVerifyingBlock, int iVerificationPhase, double& dAccrualAge, double& dMagnitudeUnit, double& AvgMagnitude)
{
    double dCurrentMagnitude = CalculatedMagnitude2(cpid, nTime, false);
    CBlockIndex* pHistorical = GetHistoricalMagnitude(cpid);
    if (pHistorical->nHeight <= nNewIndex || pHistorical->nMagnitude==0 || pHistorical->nTime == 0)
    {
        //No prior block exists... Newbies get .01 age to bootstrap the CPID (otherwise they will not have any prior block to refer to, thus cannot get started):
        if (!AreBinarySuperblocksEnabled(pindexLast->nHeight))
        {
                return dCurrentMagnitude > 0 ? ((dCurrentMagnitude/100)*COIN) : 0;
        }
        else
        {
            // New rules - 12-4-2015 - Pay newbie from the moment beacon was sent as long as it is within 6 months old and NN mag > 0 and newbie is in the superblock and their lifetime paid is zero
            // Note: If Magnitude is zero, or researcher is not in superblock, or lifetimepaid > 0, this function returns zero
            int64_t iBeaconTimestamp = BeaconTimeStamp(cpid, true);
            if (IsLockTimeWithinMinutes(iBeaconTimestamp, 60*24*30*6))
            {
                double dNewbieAccrualAge = ((double)nTime - (double)iBeaconTimestamp) / 86400;
                int64_t iAccrual = (int64_t)((dNewbieAccrualAge*dCurrentMagnitude*dMagnitudeUnit*COIN) + (1*COIN));
                if ((dNewbieAccrualAge*dCurrentMagnitude*dMagnitudeUnit) > 500)
                {
                    printf("Newbie special stake too high, reward=500GRC");
                    return (500*COIN);
                }
                if (fDebug3) printf("\r\n Newbie Special First Stake for CPID %s, Age %f, Accrual %f \r\n",cpid.c_str(),dNewbieAccrualAge,(double)iAccrual);
                return iAccrual;
            }
            else
            {
                return dCurrentMagnitude > 0 ? (((dCurrentMagnitude/100)*COIN) + (1*COIN)): 0;
            }
        }
    }
    // To prevent reorgs and checkblock errors, ensure the research age is > 10 blocks wide:
    int iRABlockSpan = pindexLast->nHeight - pHistorical->nHeight;
    StructCPID stCPID = GetInitializedStructCPID2(cpid,mvResearchAge);
    double dAvgMag = stCPID.ResearchAverageMagnitude;
    // ResearchAge: If the accrual age is > 20 days, add in the midpoint lifetime average magnitude to ensure the overall avg magnitude accurate:
    if (iRABlockSpan > (int)(BLOCKS_PER_DAY*20))
    {
            AvgMagnitude = (pHistorical->nMagnitude + dAvgMag + dCurrentMagnitude) / 3;
    }
    else
    {
            AvgMagnitude = (pHistorical->nMagnitude + dCurrentMagnitude) / 2;
    }
    if (AvgMagnitude > 20000) AvgMagnitude = 20000;

    dAccrualAge = ((double)nTime - (double)pHistorical->nTime) / 86400;
    if (dAccrualAge < 0) dAccrualAge=0;
    dMagnitudeUnit = GRCMagnitudeUnit(nTime);

    int64_t Accrual = (int64_t)(dAccrualAge*AvgMagnitude*dMagnitudeUnit*COIN);
    // Double check researcher lifetime paid
    double days = (nTime - stCPID.LowLockTime) / 86400.0;
    double PPD = stCPID.ResearchSubsidy/(days+.01);
    double ReferencePPD = dMagnitudeUnit*dAvgMag;
    if ((PPD > ReferencePPD*5))
    {
            printf("Researcher PPD %f > Reference PPD %f for CPID %s with Lifetime Avg Mag of %f, Days %f \r\n",PPD,ReferencePPD,cpid.c_str(),dAvgMag,days);
            Accrual = 0; //Since this condition can occur when a user ramps up computing power, lets return 0 so as to not shortchange the researcher, but instead, owed will continue to accrue and will be paid later when PPD falls below 5
    }
    // Note that if the RA Block Span < 10, we want to return 0 for the Accrual Amount so the CPID can still receive an accurate accrual in the future
    if (iRABlockSpan < 10 && iVerificationPhase != 2) Accrual = 0;

    double verbosity = (operation == "createnewblock" || operation == "createcoinstake") ? 10 : 1000;
    if ((fDebug && LessVerbose(verbosity)) || (fDebug3 && iVerificationPhase==2)) printf(" Operation %s, ComputedAccrual %f, StakeHeight %f, RABlockSpan %f, HistoryHeight%f, AccrualAge %f, AvgMag %f, MagUnit %f, PPD %f, Reference PPD %f  \r\n",
        operation.c_str(),CoinToDouble(Accrual),(double)pindexLast->nHeight,(double)iRABlockSpan,
        (double)pHistorical->nHeight,   dAccrualAge,AvgMagnitude,dMagnitudeUnit, PPD, ReferencePPD);
    return Accrual;
}



CBlockIndex* GetHistoricalMagnitude(std::string cpid)
{
    if (cpid=="INVESTOR") return pindexGenesisBlock;

    // Starting at the block prior to StartHeight, find the last instance of the CPID in the chain:
    // Limit lookback to 6 months
    int nMinIndex = pindexBest->nHeight-(6*30*BLOCKS_PER_DAY);
    if (nMinIndex < 2) nMinIndex=2;
    // Last block Hash paid to researcher
    StructCPID stCPID = GetInitializedStructCPID2(cpid,mvResearchAge);
    if (!stCPID.BlockHash.empty())
    {
        uint256 hash(stCPID.BlockHash);
        if (mapBlockIndex.count(hash) == 0) return pindexGenesisBlock;
        CBlockIndex* pblockindex = mapBlockIndex[hash];
        if (pblockindex->nHeight < nMinIndex)
        {
            // In this case, the last staked block was Found, but it is over 6 months old....
            printf("Last staked block found at height %f, but cannot verify magnitude older than 6 months! \r\n",(double)pblockindex->nHeight);
            return pindexGenesisBlock;
        }

        return pblockindex;
    }
    else
    {
        return pindexGenesisBlock;
    }
}

void ZeroOutResearcherTotals(std::string cpid)
{
    if (!cpid.empty())
    {
                StructCPID stCPID = GetInitializedStructCPID2(cpid,mvResearchAge);
                stCPID.LastBlock = 0;
                stCPID.BlockHash = "";
                stCPID.InterestSubsidy = 0;
                stCPID.ResearchSubsidy = 0;
                stCPID.Accuracy = 0;
                stCPID.LowLockTime = std::numeric_limits<unsigned int>::max();
                stCPID.HighLockTime = 0;
                stCPID.TotalMagnitude = 0;
                stCPID.ResearchAverageMagnitude = 0;

                mvResearchAge[cpid]=stCPID;
    }
}


bool LoadAdminMessages(bool bFullTableScan, std::string& out_errors)
{
    int nMaxDepth = nBestHeight;
    int nMinDepth = fTestNet ? 1 : 164618;
    nMinDepth = pindexBest->nHeight - (BLOCKS_PER_DAY*30*6);
    if (nMinDepth < 2) nMinDepth=2;
    if (!bFullTableScan) nMinDepth = nMaxDepth-6;
    if (nMaxDepth < nMinDepth) return false;
    CBlockIndex* pindex = blockFinder.FindByHeight(nMinDepth);
    // These are memorized consecutively in order from oldest to newest

    while (pindex->nHeight < nMaxDepth)
    {
        if (!pindex || !pindex->pnext) return false;
        pindex = pindex->pnext;
        if (pindex==NULL) continue;
        if (!pindex || !pindex->IsInMainChain()) continue;
        if (IsContract(pindex))
        {
            CBlock block;
            if (!block.ReadFromDisk(pindex)) continue;
            int iPos = 0;
            BOOST_FOREACH(const CTransaction &tx, block.vtx)
            {
                  if (iPos > 0)
                  {
                      // Retrieve the Burn Amount for Contracts
                      double dAmount = 0;
                      std::string sRecipient = "";
                      for (unsigned int i = 1; i < tx.vout.size(); i++)
                      {
                            sRecipient = PubKeyToAddress(tx.vout[i].scriptPubKey);
                            dAmount += CoinToDouble(tx.vout[i].nValue);
                      }
                      MemorizeMessage(tx.hashBoinc,tx.nTime,dAmount,sRecipient);
                  }
                  iPos++;
            }
        }
    }
    
    return true;
}




MiningCPID GetBoincBlockByIndex(CBlockIndex* pblockindex)
{
    CBlock block;
    MiningCPID bb;
    bb.initialized=false;
    if (!pblockindex || !pblockindex->IsInMainChain()) return bb;
    if (block.ReadFromDisk(pblockindex))
    {
        std::string hashboinc = "";
        if (block.vtx.size() > 0) hashboinc = block.vtx[0].hashBoinc;
        bb = DeserializeBoincBlock(hashboinc,block.nVersion);
        bb.initialized=true;
        return bb;
    }
    return bb;
}

std::string CPIDHash(double dMagIn, std::string sCPID)
{
    std::string sMag = RoundToString(dMagIn,0);
    double dMagLength = (double)sMag.length();
    double dExponent = pow(dMagLength,5);
    std::string sMagComponent1 = RoundToString(dMagIn/(dExponent+.01),0);
    std::string sSuffix = RoundToString(dMagLength * dExponent, 0);
    std::string sHash = sCPID + sMagComponent1 + sSuffix;
    //  printf("%s, %s, %f, %f, %s\r\n",sCPID.c_str(), sMagComponent1.c_str(),dMagLength,dExponent,sSuffix.c_str());
    return sHash;
}

std::string GetQuorumHash(std::string data)
{
        //Data includes the Magnitudes, and the Projects:
        std::string sMags = ExtractXML(data,"<MAGNITUDES>","</MAGNITUDES>");
        std::vector<std::string> vMags = split(sMags.c_str(),";");
        std::string sHashIn = "";
        for (unsigned int x = 0; x < vMags.size(); x++)
        {
            if (vMags[x].length() > 10)
            {
                std::vector<std::string> vRow = split(vMags[x].c_str(),",");
                if (vRow.size() > 0)
                {
                  if (vRow[0].length() > 5)
                  {
                        std::string sCPID = vRow[0];
                        double dMag = cdbl(vRow[1],0);
                        sHashIn += CPIDHash(dMag, sCPID) + "<COL>";
                   }
                }
            }
        }
        std::string sHash = RetrieveMd5(sHashIn);
        return sHash;
}


std::string getHardwareID()
{
    std::string ele1 = "?";
    #ifdef QT_GUI
        ele1 = getMacAddress();
    #endif
    ele1 += ":" + getCpuHash();
    ele1 += ":" + getHardDriveSerial();

    std::string hwid = RetrieveMd5(ele1);
    return hwid;
}

static void getCpuid( unsigned int* p, unsigned int ax )
 {
    __asm __volatile
    (   "movl %%ebx, %%esi\n\t"
        "cpuid\n\t"
        "xchgl %%ebx, %%esi"
        : "=a" (p[0]), "=S" (p[1]),
          "=c" (p[2]), "=d" (p[3])
        : "0" (ax)
    );
 }

 std::string getCpuHash()
 {
    std::string n = boost::asio::ip::host_name();
    #ifdef WIN32
        unsigned int cpuinfo[4] = { 0, 0, 0, 0 };
        getCpuid( cpuinfo, 0 );
        unsigned short hash = 0;
        unsigned int* ptr = (&cpuinfo[0]);
        for ( unsigned int i = 0; i < 4; i++ )
            hash += (ptr[i] & 0xFFFF) + ( ptr[i] >> 16 );
        double dHash = (double)hash;
        return n + ";" + RoundToString(dHash,0);
    #else
        return n;
    #endif
 }



std::string SystemCommand(const char* cmd)
{
    FILE* pipe = popen(cmd, "r");
    if (!pipe) return "ERROR";
    char buffer[128];
    std::string result = "";
    while(!feof(pipe))
    {
        if(fgets(buffer, 128, pipe) != NULL)
            result += buffer;
    }
    pclose(pipe);
    return result;
}


std::string getHardDriveSerial()
{
    if (!msHDDSerial.empty()) return msHDDSerial;
    std::string cmd1 = "";
    #ifdef WIN32
        cmd1 = "wmic path win32_physicalmedia get SerialNumber";
    #else
        cmd1 = "ls /dev/disk/by-uuid";
    #endif
    std::string result = SystemCommand(cmd1.c_str());
    //if (fDebug3) printf("result %s",result.c_str());
    msHDDSerial = result;
    return result;
}

bool IsContract(CBlockIndex* pIndex)
{
    return pIndex->nIsContract==1 ? true : false;
}

bool IsSuperBlock(CBlockIndex* pIndex)
{
    return pIndex->nIsSuperBlock==1 ? true : false;
}

<<<<<<< HEAD
void SetUpExtendedBlockIndexFieldsOnce()
{
    return;

    printf("SETUPExtendedBIfieldsOnce Testnet: %s \r\n",YesNo(fTestNet).c_str());
    if (fTestNet)
    {
        if (pindexBest->nHeight < 20000) return;    }
    else
    {
        if (pindexBest->nHeight < 361873) return;
    }

    std::string sSuperblocks = "";
    std::string sContracts   = "";
    int iStartHeight = fTestNet ? 20000 : 361873;

    CBlockIndex* pindex = blockFinder.FindByHeight(iStartHeight);
    if (!pindex) return;

    if (pindex && pindex->pnext)
    {
        while (pindex->nHeight < (nNewIndex2 + 1))
        {
                if (!pindex || !pindex->pnext) break;
                pindex = pindex->pnext;
                if (pindex==NULL || !pindex->IsInMainChain()) continue;
                CBlock block;
                if (!block.ReadFromDisk(pindex)) continue;
                MiningCPID bb = DeserializeBoincBlock(block.vtx[0].hashBoinc,block.nVersion);
                if (bb.superblock.length() > 20)
                {
                        sSuperblocks += pindex->GetBlockHash().GetHex() + ",";
                }

                BOOST_FOREACH(const CTransaction &tx, block.vtx)
                {
                        if (tx.hashBoinc.length() > 20)
                        {
                            bool fMemorized = MemorizeMessage(tx.hashBoinc,tx.nTime,0,"");
                            if (fMemorized)
                            {
                                sContracts += pindex->GetBlockHash().GetHex() + ",";
                                break;
                            }
                        }
                }
        }
    }
}


=======
>>>>>>> c97421cf
double SnapToGrid(double d)
{
    double dDither = .04;
    double dOut = cdbl(RoundToString(d*dDither,3),3) / dDither;
    return dOut;
}

bool NeuralNodeParticipates()
{
    //Calculate the nodes GRC_Address_Day
    std::string address_day = DefaultWalletAddress() + "_" + RoundToString(GetDayOfYear(),0);
    std::string address_day_hash = RetrieveMd5(address_day);
    // For now, let's call for a 25% participation rate (approx. 125 nodes):
    // When RA is enabled, 25% of the neural network nodes will work on a quorum at any given time to alleviate stress on the project sites:
    uint256 uRef;
    if (IsResearchAgeEnabled(pindexBest->nHeight))
    {
        uRef = fTestNet ? uint256("0x00000000000000000000000000000000ed182f81388f317df738fd9994e7020b") : uint256("0x000000000000000000000000000000004d182f81388f317df738fd9994e7020b"); //This hash is approx 25% of the md5 range (90% for testnet)
    }
    else
    {
        uRef = fTestNet ? uint256("0x00000000000000000000000000000000ed182f81388f317df738fd9994e7020b") : uint256("0x00000000000000000000000000000000fd182f81388f317df738fd9994e7020b"); //This hash is approx 25% of the md5 range (90% for testnet)
    }
    uint256 uADH = uint256("0x" + address_day_hash);
    //printf("%s < %s : %s",uADH.GetHex().c_str() ,uRef.GetHex().c_str(), YesNo(uADH  < uRef).c_str());
    //printf("%s < %s : %s",uTest.GetHex().c_str(),uRef.GetHex().c_str(), YesNo(uTest < uRef).c_str());
    return (uADH < uRef);
}


bool StrLessThanReferenceHash(std::string rh)
{
    std::string address_day = rh + "_" + RoundToString(GetDayOfYear(),0);
    std::string address_day_hash = RetrieveMd5(address_day);
    uint256 uRef = fTestNet ? uint256("0x000000000000000000000000000000004d182f81388f317df738fd9994e7020b") : uint256("0x000000000000000000000000000000004d182f81388f317df738fd9994e7020b"); //This hash is approx 25% of the md5 range (90% for testnet)
    uint256 uADH = uint256("0x" + address_day_hash);
    return (uADH < uRef);
}

// Generate backup filenames with local date and time with suffix support
std::string GetBackupFilename(const std::string& basename, const std::string& suffix)
{
    time_t biTime;
    struct tm * blTime;
    time (&biTime);
    blTime = localtime(&biTime);
    char boTime[200];
    strftime(boTime, sizeof(boTime), "%FT%H-%M-%S", blTime);
    return suffix.empty()
        ? basename + "-" + std::string(boTime)
        : basename + "-" + std::string(boTime) + "-" + suffix;
}<|MERGE_RESOLUTION|>--- conflicted
+++ resolved
@@ -9208,61 +9208,7 @@
     return pIndex->nIsSuperBlock==1 ? true : false;
 }
 
-<<<<<<< HEAD
-void SetUpExtendedBlockIndexFieldsOnce()
-{
-    return;
-
-    printf("SETUPExtendedBIfieldsOnce Testnet: %s \r\n",YesNo(fTestNet).c_str());
-    if (fTestNet)
-    {
-        if (pindexBest->nHeight < 20000) return;    }
-    else
-    {
-        if (pindexBest->nHeight < 361873) return;
-    }
-
-    std::string sSuperblocks = "";
-    std::string sContracts   = "";
-    int iStartHeight = fTestNet ? 20000 : 361873;
-
-    CBlockIndex* pindex = blockFinder.FindByHeight(iStartHeight);
-    if (!pindex) return;
-
-    if (pindex && pindex->pnext)
-    {
-        while (pindex->nHeight < (nNewIndex2 + 1))
-        {
-                if (!pindex || !pindex->pnext) break;
-                pindex = pindex->pnext;
-                if (pindex==NULL || !pindex->IsInMainChain()) continue;
-                CBlock block;
-                if (!block.ReadFromDisk(pindex)) continue;
-                MiningCPID bb = DeserializeBoincBlock(block.vtx[0].hashBoinc,block.nVersion);
-                if (bb.superblock.length() > 20)
-                {
-                        sSuperblocks += pindex->GetBlockHash().GetHex() + ",";
-                }
-
-                BOOST_FOREACH(const CTransaction &tx, block.vtx)
-                {
-                        if (tx.hashBoinc.length() > 20)
-                        {
-                            bool fMemorized = MemorizeMessage(tx.hashBoinc,tx.nTime,0,"");
-                            if (fMemorized)
-                            {
-                                sContracts += pindex->GetBlockHash().GetHex() + ",";
-                                break;
-                            }
-                        }
-                }
-        }
-    }
-}
-
-
-=======
->>>>>>> c97421cf
+
 double SnapToGrid(double d)
 {
     double dDither = .04;
