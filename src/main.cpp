// Copyright (c) 2009-2010 Satoshi Nakamoto
// Copyright (c) 2009-2012 The Bitcoin developers
// Distributed under the MIT/X11 software license, see the accompanying
// file COPYING or http://www.opensource.org/licenses/mit-license.php.

#include "alert.h"
#include "checkpoints.h"
#include "db.h"
#include "txdb.h"
#include "net.h"
#include "init.h"
#include "ui_interface.h"
#include "kernel.h"
#include "block.h"
#include "scrypt.h"
#include "global_objects_noui.hpp"
#include "util.h"
#include "cpid.h"
#include "bitcoinrpc.h"
#include "json/json_spirit_value.h"
#include "boinc.h"
#include "beacon.h"
#include "miner.h"
#include "neuralnet.h"
#include "grcrestarter.h"
#include "backup.h"
#include "appcache.h"

#include <boost/filesystem.hpp>
#include <boost/filesystem/fstream.hpp>
#include <boost/algorithm/string/replace.hpp>
#include <boost/algorithm/string/case_conv.hpp> // for to_lower()
#include <boost/algorithm/string/predicate.hpp> // for startswith() and endswith()
#include <boost/algorithm/string/join.hpp>
#include <boost/thread.hpp>
#include <boost/asio.hpp>
#include <boost/range/adaptor/reversed.hpp>
#include <openssl/md5.h>
#include <ctime>
#include <math.h>

extern std::string NodeAddress(CNode* pfrom);
extern std::string ConvertBinToHex(std::string a);
extern std::string ConvertHexToBin(std::string a);
extern bool WalletOutOfSync();
extern bool WriteKey(std::string sKey, std::string sValue);
bool AdvertiseBeacon(std::string &sOutPrivKey, std::string &sOutPubKey, std::string &sError, std::string &sMessage);
std::string SignBlockWithCPID(std::string sCPID, std::string sBlockHash);
extern void CleanInboundConnections(bool bClearAll);
extern bool PushGridcoinDiagnostics();
bool RequestSupermajorityNeuralData();
extern bool AskForOutstandingBlocks(uint256 hashStart);
extern bool CleanChain();
extern void ResetTimerMain(std::string timer_name);
extern bool TallyResearchAverages_retired(bool Forcefully);
extern bool TallyNetworkAverages_v9();
extern void IncrementCurrentNeuralNetworkSupermajority(std::string NeuralHash, std::string GRCAddress, double distance);
bool VerifyCPIDSignature(std::string sCPID, std::string sBlockHash, std::string sSignature);
extern MiningCPID GetInitializedMiningCPID(std::string name, std::map<std::string, MiningCPID>& vRef);
extern std::string getHardDriveSerial();
extern double ExtractMagnitudeFromExplainMagnitude();
extern void GridcoinServices();
extern double SnapToGrid(double d);
extern bool StrLessThanReferenceHash(std::string rh);
void BusyWaitForTally_retired();
extern bool TallyNetworkAverages_retired(bool Forcefully);
extern bool TallyNetworkAverages();
extern bool IsContract(CBlockIndex* pIndex);
std::string ExtractValue(std::string data, std::string delimiter, int pos);
extern MiningCPID GetBoincBlockByIndex(CBlockIndex* pblockindex);
json_spirit::Array MagnitudeReport(std::string cpid);
extern void AddCPIDBlockHash(const std::string& cpid, const uint256& blockhash);
extern void ZeroOutResearcherTotals(std::string cpid);
extern StructCPID GetLifetimeCPID(const std::string& cpid, const std::string& sFrom);
extern std::string getCpuHash();
std::string TimestampToHRDate(double dtm);
bool CPIDAcidTest2(std::string bpk, std::string externalcpid);
extern bool BlockNeedsChecked(int64_t BlockTime);
extern void FixInvalidResearchTotals(std::vector<CBlockIndex*> vDisconnect, std::vector<CBlockIndex*> vConnect);
int64_t GetEarliestWalletTransaction();
extern void IncrementVersionCount(const std::string& Version);
double GetSuperblockAvgMag(std::string data,double& out_beacon_count,double& out_participant_count,double& out_avg,bool bIgnoreBeacons, int nHeight);
extern bool LoadAdminMessages(bool bFullTableScan,std::string& out_errors);
extern bool UnusualActivityReport();

extern std::string GetCurrentNeuralNetworkSupermajorityHash(double& out_popularity);

extern double CalculatedMagnitude2(std::string cpid, int64_t locktime,bool bUseLederstrumpf);

double DoubleFromAmount(int64_t amount);

extern bool UpdateNeuralNetworkQuorumData();
bool AsyncNeuralRequest(std::string command_name,std::string cpid,int NodeLimit);
extern bool FullSyncWithDPORNodes();

bool CheckMessageSignature(std::string sMessageAction, std::string sMessageType, std::string sMsg, std::string sSig,std::string opt_pubkey);
extern std::string strReplace(std::string& str, const std::string& oldStr, const std::string& newStr);
extern bool GetEarliestStakeTime(std::string grcaddress, std::string cpid);
extern double GetTotalBalance();
extern std::string PubKeyToAddress(const CScript& scriptPubKey);
extern void IncrementNeuralNetworkSupermajority(const std::string& NeuralHash, const std::string& GRCAddress, double distance, const CBlockIndex* pblockindex);

extern CBlockIndex* GetHistoricalMagnitude(std::string cpid);

extern double GetOutstandingAmountOwed(StructCPID &mag, std::string cpid, int64_t locktime, double& total_owed, double block_magnitude);


extern double GetOwedAmount(std::string cpid);
bool TallyMagnitudesInSuperblock();
extern std::string GetNeuralNetworkReport();
std::string GetCommandNonce(std::string command);
std::string DefaultBlockKey(int key_length);

extern std::string ToOfficialName(std::string proj);

extern double GRCMagnitudeUnit(int64_t locktime);
unsigned int nNodeLifespan;

using namespace std;
using namespace boost;

//
// Global state
//

CCriticalSection cs_setpwalletRegistered;
set<CWallet*> setpwalletRegistered;

CCriticalSection cs_main;

extern std::string NodeAddress(CNode* pfrom);

CTxMemPool mempool;
unsigned int WHITELISTED_PROJECTS = 0;
int64_t nLastPing = 0;
int64_t nLastAskedForBlocks = 0;
int64_t nBootup = 0;
int64_t nLastLoadAdminMessages = 0;
int64_t nLastGRCtallied = 0;
int64_t nLastCleaned = 0;


extern bool IsCPIDValidv3(std::string cpidv2, bool allow_investor);

std::string DefaultOrg();
std::string DefaultOrgKey(int key_length);

double MintLimiter(double PORDiff,int64_t RSA_WEIGHT,std::string cpid,int64_t locktime);
double GetLastPaymentTimeByCPID(std::string cpid);
extern double CoinToDouble(double surrogate);
int64_t GetRSAWeightByCPID(std::string cpid);
extern MiningCPID GetMiningCPID();
extern StructCPID GetStructCPID();

int64_t nLastBlockSolved = 0;  //Future timestamp
int64_t nLastBlockSubmitted = 0;
int64_t nLastCheckedForUpdate = 0;

///////////////////////MINOR VERSION////////////////////////////////
std::string msMasterProjectPublicKey  = "049ac003b3318d9fe28b2830f6a95a2624ce2a69fb0c0c7ac0b513efcc1e93a6a6e8eba84481155dd82f2f1104e0ff62c69d662b0094639b7106abc5d84f948c0a";
// The Private Key is revealed by design, for public messages only:
std::string msMasterMessagePrivateKey = "308201130201010420fbd45ffb02ff05a3322c0d77e1e7aea264866c24e81e5ab6a8e150666b4dc6d8a081a53081a2020101302c06072a8648ce3d0101022100fffffffffffffffffffffffffffffffffffffffffffffffffffffffefffffc2f300604010004010704410479be667ef9dcbbac55a06295ce870b07029bfcdb2dce28d959f2815b16f81798483ada7726a3c4655da4fbfc0e1108a8fd17b448a68554199c47d08ffb10d4b8022100fffffffffffffffffffffffffffffffebaaedce6af48a03bbfd25e8cd0364141020101a144034200044b2938fbc38071f24bede21e838a0758a52a0085f2e034e7f971df445436a252467f692ec9c5ba7e5eaa898ab99cbd9949496f7e3cafbf56304b1cc2e5bdf06e";
std::string msMasterMessagePublicKey  = "044b2938fbc38071f24bede21e838a0758a52a0085f2e034e7f971df445436a252467f692ec9c5ba7e5eaa898ab99cbd9949496f7e3cafbf56304b1cc2e5bdf06e";

std::string YesNo(bool bin);

int64_t GetMaximumBoincSubsidy(int64_t nTime);
extern double CalculatedMagnitude(int64_t locktime,bool bUseLederstrumpf);
extern int64_t GetCoinYearReward(int64_t nTime);

BlockMap mapBlockIndex;
set<pair<COutPoint, unsigned int> > setStakeSeen;

CBigNum bnProofOfWorkLimit(~uint256(0) >> 20); // "standard" scrypt target limit for proof of work, results with 0,000244140625 proof-of-work difficulty
CBigNum bnProofOfStakeLimit(~uint256(0) >> 20);
CBigNum bnProofOfStakeLimitV2(~uint256(0) >> 20);
CBigNum bnProofOfWorkLimitTestNet(~uint256(0) >> 16);

//Gridcoin Minimum Stake Age (16 Hours)
unsigned int nStakeMinAge = 16 * 60 * 60; // 16 hours
unsigned int nStakeMaxAge = -1; // unlimited
unsigned int nModifierInterval = 10 * 60; // time to elapse before new modifier is computed
bool bOPReturnEnabled = true;

// Gridcoin:
int nCoinbaseMaturity = 100;
CBlockIndex* pindexGenesisBlock = NULL;
int nBestHeight = -1;

uint256 nBestChainTrust = 0;
uint256 nBestInvalidTrust = 0;
uint256 hashBestChain = 0;
CBlockIndex* pindexBest = NULL;
int64_t nTimeBestReceived = 0;
CMedianFilter<int> cPeerBlockCounts(5, 0); // Amount of blocks that other nodes claim to have




map<uint256, CBlock*> mapOrphanBlocks;
multimap<uint256, CBlock*> mapOrphanBlocksByPrev;
set<pair<COutPoint, unsigned int> > setStakeSeenOrphan;

map<uint256, CTransaction> mapOrphanTransactions;
map<uint256, set<uint256> > mapOrphanTransactionsByPrev;

// Constant stuff for coinbase transactions we create:
CScript COINBASE_FLAGS;
const string strMessageMagic = "Gridcoin Signed Message:\n";

// Settings
int64_t nTransactionFee = MIN_TX_FEE;
int64_t nReserveBalance = 0;
int64_t nMinimumInputValue = 0;

std::map<std::string, double> mvNeuralNetworkHash;
std::map<std::string, double> mvCurrentNeuralNetworkHash;

std::map<std::string, double> mvNeuralVersion;

std::map<std::string, StructCPID> mvDPOR;
std::map<std::string, StructCPID> mvDPORCopy;

std::map<std::string, StructCPID> mvResearchAge;
std::map<std::string, HashSet> mvCPIDBlockHashes;

BlockFinder blockFinder;

// Gridcoin - Rob Halford

extern std::string RetrieveMd5(std::string s1);
extern std::string aes_complex_hash(uint256 scrypt_hash);

bool bNetAveragesLoaded = false;
bool bTallyStarted_retired      = false;
bool bForceUpdate = false;
bool bGlobalcomInitialized = false;
bool bStakeMinerOutOfSyncWithNetwork = false;
volatile bool bDoTally_retired = false;
volatile bool bTallyFinished_retired = true;
bool bGridcoinGUILoaded = false;

extern double LederstrumpfMagnitude2(double Magnitude, int64_t locktime);

<<<<<<< HEAD
extern void LoadCPIDsInBackground();
=======
extern void WriteAppCache(std::string key, std::string value);
>>>>>>> 8a6432e5

extern void ThreadCPIDs();
extern void GetGlobalStatus();

extern bool ProjectIsValid(std::string project);

double GetNetworkAvgByProject(std::string projectname);
extern bool IsCPIDValid_Retired(std::string cpid, std::string ENCboincpubkey);
extern bool IsCPIDValidv2(MiningCPID& mc, int height);
extern std::string getfilecontents(std::string filename);
extern bool LessVerbose(int iMax1000);
extern MiningCPID GetNextProject(bool bForce);
extern void HarvestCPIDs(bool cleardata);

static boost::thread_group* cpidThreads = NULL;

///////////////////////////////
// Standard Boinc Projects ////
///////////////////////////////

//Global variables to display current mined project in various places:
std::string    msMiningProject;
std::string    msMiningCPID;
std::string    msPrimaryCPID;
double         mdPORNonce = 0;
double         mdLastPorNonce = 0;
double         mdMachineTimerLast = 0;
// Mining status variables
std::string    msHashBoinc;
std::string    msMiningErrors;
std::string    msPoll;
std::string    msMiningErrors5;
std::string    msMiningErrors6;
std::string    msMiningErrors7;
std::string    msMiningErrors8;
std::string    msAttachmentGuid;
std::string    msMiningErrorsIncluded;
std::string    msMiningErrorsExcluded;
std::string    msNeuralResponse;
std::string    msHDDSerial;
//When syncing, we grandfather block rejection rules up to this block, as rules became stricter over time and fields changed

int nGrandfather = 1034700;
int nNewIndex = 271625;
int nNewIndex2 = 364500;

int64_t nGenesisSupply = 340569880;

// Stats for Main Screen:
globalStatusType GlobalStatusStruct;

bool fColdBoot = true;
bool fEnforceCanonical = true;
bool fUseFastIndex = false;

// Gridcoin status    *************
MiningCPID GlobalCPUMiningCPID = GetMiningCPID();
int nBoincUtilization = 0;
std::string sRegVer;

std::map<std::string, StructCPID> mvCPIDs;        //Contains the project stats at the user level
std::map<std::string, StructCPID> mvCreditNode;   //Contains the verified stats at the user level
std::map<std::string, StructCPID> mvNetwork;      //Contains the project stats at the network level
std::map<std::string, StructCPID> mvNetworkCopy;      //Contains the project stats at the network level
std::map<std::string, StructCPID> mvCreditNodeCPID;        // Contains verified CPID Magnitudes;
std::map<std::string, StructCPID> mvMagnitudes; // Contains Magnitudes by CPID & Outstanding Payments Owed per CPID
std::map<std::string, StructCPID> mvMagnitudesCopy; // Contains Magnitudes by CPID & Outstanding Payments Owed per CPID

std::map<std::string, int> mvTimers; // Contains event timers that reset after max ms duration iterator is exceeded

// End of Gridcoin Global vars

//////////////////////////////////////////////////////////////////////////////
//
// dispatching functions
//
void ResetTimerMain(std::string timer_name)
{
    mvTimers[timer_name] = 0;
}


bool TimerMain(std::string timer_name, int max_ms)
{
    mvTimers[timer_name] = mvTimers[timer_name] + 1;
    if (mvTimers[timer_name] > max_ms)
    {
        mvTimers[timer_name]=0;
        return true;
    }
    return false;
}

bool UpdateNeuralNetworkQuorumData()
{
                if (!bGlobalcomInitialized) return false;
    int64_t superblock_time = ReadCache("superblock", "magnitudes").timestamp;
    int64_t superblock_age = GetAdjustedTime() - superblock_time;
                std::string myNeuralHash = "";
                double popularity = 0;
                std::string consensus_hash = GetNeuralNetworkSupermajorityHash(popularity);
                std::string sAge = ToString(superblock_age);
    std::string sBlock = ReadCache("superblock", "block_number").value;
    std::string sTimestamp = TimestampToHRDate(superblock_time);
                std::string data = "<QUORUMDATA><AGE>" + sAge + "</AGE><HASH>" + consensus_hash + "</HASH><BLOCKNUMBER>" + sBlock + "</BLOCKNUMBER><TIMESTAMP>"
                    + sTimestamp + "</TIMESTAMP><PRIMARYCPID>" + msPrimaryCPID + "</PRIMARYCPID></QUORUMDATA>";
                std::string testnet_flag = fTestNet ? "TESTNET" : "MAINNET";
    NN::SetTestnetFlag(fTestNet);
    NN::ExecuteDotNetStringFunction("SetQuorumData",data);
                return true;
}

bool PushGridcoinDiagnostics()
{
                if (!bGlobalcomInitialized) return false;
                std::string errors1 = "";
                LoadAdminMessages(false,errors1);
                std::string cpiddata = GetListOf("beacon");
                std::string sWhitelist = GetListOf("project");
    int64_t superblock_time = ReadCache("superblock", "magnitudes").timestamp;
    int64_t superblock_age = GetAdjustedTime() - superblock_time;
                double popularity = 0;
                std::string consensus_hash = GetNeuralNetworkSupermajorityHash(popularity);
                std::string sAge = ToString(superblock_age);
    std::string sBlock = ReadCache("superblock", "block_number").value;
    std::string sTimestamp = TimestampToHRDate(superblock_time);
                printf("Pushing diagnostic data...");
                double PORDiff = GetDifficulty(GetLastBlockIndex(pindexBest, true));
                std::string data = "<WHITELIST>" + sWhitelist + "</WHITELIST><CPIDDATA>"
                    + cpiddata + "</CPIDDATA><QUORUMDATA><AGE>" + sAge + "</AGE><HASH>" + consensus_hash + "</HASH><BLOCKNUMBER>" + sBlock + "</BLOCKNUMBER><TIMESTAMP>"
                       + sTimestamp + "</TIMESTAMP><PRIMARYCPID>" + msPrimaryCPID + "</PRIMARYCPID><LASTBLOCKAGE>" + ToString(PreviousBlockAge()) + "</LASTBLOCKAGE><DIFFICULTY>" + RoundToString(PORDiff,2) + "</DIFFICULTY></QUORUMDATA>";
    NN::SetTestnetFlag(fTestNet);
    Restarter::PushGridcoinDiagnosticData(data);
                return true;
}

bool FullSyncWithDPORNodes()
{
    if(!NN::IsEnabled())
        return false;
                // 3-30-2016 : First try to get the master database from another neural network node if these conditions occur:
                // The foreign node is fully synced.  The foreign nodes quorum hash matches the supermajority hash.  My hash != supermajority hash.
                double dCurrentPopularity = 0;
                std::string sCurrentNeuralSupermajorityHash = GetCurrentNeuralNetworkSupermajorityHash(dCurrentPopularity);
                std::string sMyNeuralHash = "";
    sMyNeuralHash = NN::GetNeuralHash();
                if (!sMyNeuralHash.empty() && !sCurrentNeuralSupermajorityHash.empty() && sMyNeuralHash != sCurrentNeuralSupermajorityHash)
                {
                    bool bNodeOnline = RequestSupermajorityNeuralData();
                    if (bNodeOnline) return false;  // Async call to another node will continue after the node responds.
                }
                std::string errors1;
                LoadAdminMessages(false,errors1);

    const int64_t iEndTime= (GetAdjustedTime()-CONSENSUS_LOOKBACK) - ( (GetAdjustedTime()-CONSENSUS_LOOKBACK) % BLOCK_GRANULARITY);
    const int64_t nLookback = 30 * 6 * 86400;
    const int64_t iStartTime = (iEndTime - nLookback) - ( (iEndTime - nLookback) % BLOCK_GRANULARITY);
    std::string cpiddata = GetListOf("beacon", iStartTime, iEndTime);
		        std::string sWhitelist = GetListOf("project");
    int64_t superblock_time = ReadCache("superblock", "magnitudes").timestamp;
    int64_t superblock_age = GetAdjustedTime() - superblock_time;
				printf(" list of cpids %s \r\n",cpiddata.c_str());
                double popularity = 0;
                std::string consensus_hash = GetNeuralNetworkSupermajorityHash(popularity);
                std::string sAge = ToString(superblock_age);
    std::string sBlock = ReadCache("superblock", "block_number").value;
    std::string sTimestamp = TimestampToHRDate(superblock_time);
                std::string data = "<WHITELIST>" + sWhitelist + "</WHITELIST><CPIDDATA>"
                    + cpiddata + "</CPIDDATA><QUORUMDATA><AGE>" + sAge + "</AGE><HASH>" + consensus_hash + "</HASH><BLOCKNUMBER>" + sBlock + "</BLOCKNUMBER><TIMESTAMP>"
                    + sTimestamp + "</TIMESTAMP><PRIMARYCPID>" + msPrimaryCPID + "</PRIMARYCPID></QUORUMDATA>";
    NN::SetTestnetFlag(fTestNet);
    NN::SynchronizeDPOR(data);
            return true;
}

double GetPoSKernelPS()
{
    int nPoSInterval = 72;
    double dStakeKernelsTriedAvg = 0;
    int nStakesHandled = 0, nStakesTime = 0;

    CBlockIndex* pindex = pindexBest;;
    CBlockIndex* pindexPrevStake = NULL;

    while (pindex && nStakesHandled < nPoSInterval)
    {
        if (pindex->IsProofOfStake())
        {
            dStakeKernelsTriedAvg += GetDifficulty(pindex) * 4294967296.0;
            nStakesTime += pindexPrevStake ? (pindexPrevStake->nTime - pindex->nTime) : 0;
            pindexPrevStake = pindex;
            nStakesHandled++;
        }

        pindex = pindex->pprev;
    }

    double result = 0;

    if (nStakesTime)
        result = dStakeKernelsTriedAvg / nStakesTime;

    if (IsProtocolV2(nBestHeight))
        result *= STAKE_TIMESTAMP_MASK + 1;

    return result/100;
}

void GetGlobalStatus()
{
    //Populate overview

    try
    {
        double boincmagnitude = CalculatedMagnitude(GetAdjustedTime(),false);
        uint64_t nWeight = 0;
        pwalletMain->GetStakeWeight(nWeight);
        nBoincUtilization = boincmagnitude; //Legacy Support for the about screen
        double weight = nWeight/COIN;
        double PORDiff = GetDifficulty(GetLastBlockIndex(pindexBest, true));
        std::string sWeight = RoundToString((double)weight,0);

        //9-6-2015 Add RSA fields to overview
        if ((double)weight > 100000000000000)
        {
            sWeight = sWeight.substr(0,13) + "E" + RoundToString((double)sWeight.length()-13,0);
        }

        LOCK(GlobalStatusStruct.lock);
        { LOCK(MinerStatus.lock);
        GlobalStatusStruct.blocks = ToString(nBestHeight);
        GlobalStatusStruct.difficulty = RoundToString(PORDiff,3);
        GlobalStatusStruct.netWeight = RoundToString(GetPoSKernelPS(),2);
        //todo: use the real weight from miner status (requires scaling)
        GlobalStatusStruct.coinWeight = sWeight;
        GlobalStatusStruct.magnitude = RoundToString(boincmagnitude,2);
        GlobalStatusStruct.project = msMiningProject;
        GlobalStatusStruct.cpid = GlobalCPUMiningCPID.cpid;
        GlobalStatusStruct.poll = msPoll;

        GlobalStatusStruct.status.clear();

        if(MinerStatus.WeightSum)
            GlobalStatusStruct.coinWeight = RoundToString(MinerStatus.WeightSum / 80.0,2);

        GlobalStatusStruct.errors.clear();
        std::string Alerts = GetWarnings("statusbar");
        if(!Alerts.empty())
            GlobalStatusStruct.errors += _("Alert: ") + Alerts + "; ";

        if (PORDiff < 0.1)
            GlobalStatusStruct.errors +=  _("Low difficulty!; ");

        if(!MinerStatus.ReasonNotStaking.empty())
            GlobalStatusStruct.errors +=  _("Miner: ") + MinerStatus.ReasonNotStaking;

        unsigned long stk_dropped = MinerStatus.KernelsFound - MinerStatus.AcceptedCnt;
        if(stk_dropped)
            GlobalStatusStruct.errors += "Rejected " + ToString(stk_dropped) + " stakes;";

        if(!msMiningErrors6.empty())
            GlobalStatusStruct.errors +=msMiningErrors6 + "; ";
        if(!msMiningErrors7.empty())
            GlobalStatusStruct.errors += msMiningErrors7 + "; ";
        if(!msMiningErrors8.empty())
            GlobalStatusStruct.errors += msMiningErrors8 + "; ";

        }
        return;
    }
    catch (std::exception& e)
    {
        msMiningErrors = _("Error obtaining status.");

        printf("Error obtaining status\r\n");
        return;
    }
}

bool Timer_Main(std::string timer_name, int max_ms)
{
    mvTimers[timer_name] = mvTimers[timer_name] + 1;
    if (mvTimers[timer_name] > max_ms)
    {
        mvTimers[timer_name]=0;
        return true;
    }
    return false;
}

void RegisterWallet(CWallet* pwalletIn)
{
    {
        LOCK(cs_setpwalletRegistered);
        setpwalletRegistered.insert(pwalletIn);
    }
}

void UnregisterWallet(CWallet* pwalletIn)
{
    {
        LOCK(cs_setpwalletRegistered);
        setpwalletRegistered.erase(pwalletIn);
    }
}


MiningCPID GetInitializedGlobalCPUMiningCPID(std::string cpid)
{

    MiningCPID mc = GetMiningCPID();
    mc.initialized = true;
    mc.cpid=cpid;
    mc.projectname = cpid;
    mc.cpidv2=cpid;
    mc.cpidhash = "";
    mc.email = cpid;
    mc.boincruntimepublickey = cpid;
    mc.rac=0;
    mc.encboincpublickey = "";
    mc.enccpid = "";
    mc.NetworkRAC = 0;
    mc.Magnitude = 0;
    mc.clientversion = "";
    mc.RSAWeight = GetRSAWeightByCPID(cpid);
    mc.LastPaymentTime = nLastBlockSolved;
    mc.diffbytes = 0;
    mc.lastblockhash = "0";
    // Reuse for debugging
    mc.Organization = GetArg("-org", "");
    return mc;
}


MiningCPID GetNextProject(bool bForce)
{



    if (GlobalCPUMiningCPID.projectname.length() > 3   &&  GlobalCPUMiningCPID.projectname != "INVESTOR"  && GlobalCPUMiningCPID.Magnitude > 1)
    {
                if (!Timer_Main("globalcpuminingcpid",10))
                {
                    //Prevent Thrashing
                    return GlobalCPUMiningCPID;
                }
    }


    std::string sBoincKey = GetArgument("boinckey","");
    if (!sBoincKey.empty())
    {
        if (fDebug3 && LessVerbose(50)) printf("Using cached boinckey for project %s\r\n",GlobalCPUMiningCPID.projectname.c_str());
                    msMiningProject = GlobalCPUMiningCPID.projectname;
                    msMiningCPID = GlobalCPUMiningCPID.cpid;
                    if (LessVerbose(5))
                        printf("BoincKey - Mining project %s     RAC(%f)\r\n",  GlobalCPUMiningCPID.projectname.c_str(), GlobalCPUMiningCPID.rac);
                    double ProjectRAC = GetNetworkAvgByProject(GlobalCPUMiningCPID.projectname);
                    GlobalCPUMiningCPID.NetworkRAC = ProjectRAC;
                    GlobalCPUMiningCPID.Magnitude = CalculatedMagnitude(GetAdjustedTime(),false);
                    if (fDebug3) printf("(boinckey) For CPID %s Verified Magnitude = %f",GlobalCPUMiningCPID.cpid.c_str(),GlobalCPUMiningCPID.Magnitude);
                    msMiningErrors = (msMiningCPID == "INVESTOR" || msPrimaryCPID=="INVESTOR" || msMiningCPID.empty()) ? _("Staking Interest") : _("Mining");
                    GlobalCPUMiningCPID.RSAWeight = GetRSAWeightByCPID(GlobalCPUMiningCPID.cpid);
                    GlobalCPUMiningCPID.LastPaymentTime = GetLastPaymentTimeByCPID(GlobalCPUMiningCPID.cpid);
                    return GlobalCPUMiningCPID;
    }

    
    msMiningProject = "";
    msMiningCPID = "";
    GlobalCPUMiningCPID = GetInitializedGlobalCPUMiningCPID("");

    std::string email = GetArgument("email", "NA");
    boost::to_lower(email);



    if (IsInitialBlockDownload() && !bForce)
    {
        if (LessVerbose(100))           printf("CPUMiner: Gridcoin is downloading blocks Or CPIDs are not yet loaded...");
        MilliSleep(1);
        return GlobalCPUMiningCPID;
    }

    try
    {

        if (mvCPIDs.size() < 1)
        {
            if (fDebug && LessVerbose(10)) printf("Gridcoin has no CPIDs...");
            //Let control reach the investor area
        }

        int iValidProjects=0;
        //Count valid projects:
        for(map<string,StructCPID>::iterator ii=mvCPIDs.begin(); ii!=mvCPIDs.end(); ++ii)
        {
                StructCPID structcpid = mvCPIDs[(*ii).first];
                if (        msPrimaryCPID == structcpid.cpid &&
                    structcpid.initialized && structcpid.Iscpidvalid)           iValidProjects++;
        }

        // Find next available CPU project:
        int iDistributedProject = 0;
        int iRow = 0;

        if (email=="" || email=="NA") iValidProjects = 0;  //Let control reach investor area


        if (iValidProjects > 0)
        {
        for (int i = 0; i <= 4;i++)
        {
            iRow=0;
            iDistributedProject = (rand() % iValidProjects)+1;

            for(map<string,StructCPID>::iterator ii=mvCPIDs.begin(); ii!=mvCPIDs.end(); ++ii)
            {
                StructCPID structcpid = mvCPIDs[(*ii).first];

                if (structcpid.initialized)
                {
                    if (msPrimaryCPID == structcpid.cpid &&
                        structcpid.Iscpidvalid && structcpid.projectname.length() > 1)
                    {
                            iRow++;
                            if (i==4 || iDistributedProject == iRow)
                            {
                                if (true)
                                {
                                    GlobalCPUMiningCPID.enccpid = structcpid.boincpublickey;
                                    bool checkcpid = IsCPIDValid_Retired(structcpid.cpid,GlobalCPUMiningCPID.enccpid);
                                    if (!checkcpid)
                                    {
                                        printf("CPID invalid %s  1.  ",structcpid.cpid.c_str());
                                        continue;
                                    }

                                    if (checkcpid)
                                    {

                                        GlobalCPUMiningCPID.email = email;

                                        if (LessVerbose(1) || fDebug || fDebug3) printf("Ready to CPU Mine project %s with CPID %s, RAC(%f) \r\n",
                                            structcpid.projectname.c_str(),structcpid.cpid.c_str(),
                                            structcpid.rac);
                                        //Required for project to be mined in a block:
                                        GlobalCPUMiningCPID.cpid=structcpid.cpid;
                                        GlobalCPUMiningCPID.projectname = structcpid.projectname;
                                        GlobalCPUMiningCPID.rac=structcpid.rac;
                                        GlobalCPUMiningCPID.encboincpublickey = structcpid.boincpublickey;
                                        GlobalCPUMiningCPID.encaes = structcpid.boincpublickey;


                                        GlobalCPUMiningCPID.boincruntimepublickey = structcpid.cpidhash;
                                        if(fDebug) printf("\r\n GNP: Setting bpk to %s\r\n",structcpid.cpidhash.c_str());

                                        uint256 pbh = 1;
                                        GlobalCPUMiningCPID.cpidv2 = ComputeCPIDv2(GlobalCPUMiningCPID.email,GlobalCPUMiningCPID.boincruntimepublickey, pbh);
                                        GlobalCPUMiningCPID.lastblockhash = "0";
                                        // Sign the block
                                        GlobalCPUMiningCPID.BoincPublicKey = GetBeaconPublicKey(structcpid.cpid, false);
                                        GlobalCPUMiningCPID.BoincSignature = SignBlockWithCPID(GlobalCPUMiningCPID.cpid,GlobalCPUMiningCPID.lastblockhash);
                                
                                        if (!IsCPIDValidv2(GlobalCPUMiningCPID,1))
                                        {
                                            printf("CPID INVALID (GetNextProject) %s, %s  ",GlobalCPUMiningCPID.cpid.c_str(),GlobalCPUMiningCPID.cpidv2.c_str());
                                            continue;
                                        }


                                        //Only used for global status:
                                        msMiningProject = structcpid.projectname;
                                        msMiningCPID = structcpid.cpid;

                                        double ProjectRAC = GetNetworkAvgByProject(GlobalCPUMiningCPID.projectname);
                                        GlobalCPUMiningCPID.NetworkRAC = ProjectRAC;
                                        GlobalCPUMiningCPID.Magnitude = CalculatedMagnitude(GetAdjustedTime(),false);
                                        if (fDebug && LessVerbose(2)) printf("For CPID %s Verified Magnitude = %f",GlobalCPUMiningCPID.cpid.c_str(),GlobalCPUMiningCPID.Magnitude);
                                        //Reserved for GRC Speech Synthesis
                                        msMiningErrors = (msMiningCPID == "INVESTOR" || !IsResearcher(msPrimaryCPID) || msMiningCPID.empty()) ? _("Staking Interest") : _("Boinc Mining");
                                        GlobalCPUMiningCPID.RSAWeight = GetRSAWeightByCPID(GlobalCPUMiningCPID.cpid);
                                        GlobalCPUMiningCPID.LastPaymentTime = GetLastPaymentTimeByCPID(GlobalCPUMiningCPID.cpid);
                                        return GlobalCPUMiningCPID;
                                    }
                                }
                            }

                    }

                }
            }

        }
        }

        msMiningErrors = (IsResearcher(msPrimaryCPID)) ? _("All BOINC projects exhausted.") : "";
        msMiningProject = "INVESTOR";
        msMiningCPID = "INVESTOR";
        GlobalCPUMiningCPID = GetInitializedGlobalCPUMiningCPID("INVESTOR");
        if (fDebug10) printf("-Investor mode-");

        }
        catch (std::exception& e)
        {
            msMiningErrors = _("Error obtaining next project.  Error 16172014.");

            printf("Error obtaining next project\r\n");
        }
        catch(...)
        {
            msMiningErrors = _("Error obtaining next project.  Error 06172014.");
            printf("Error obtaining next project 2.\r\n");
        }
        return GlobalCPUMiningCPID;

}



// check whether the passed transaction is from us
bool static IsFromMe(CTransaction& tx)
{
    for (auto const& pwallet : setpwalletRegistered)
        if (pwallet->IsFromMe(tx))
            return true;
    return false;
}

// get the wallet transaction with the given hash (if it exists)
bool static GetTransaction(const uint256& hashTx, CWalletTx& wtx)
{
    for (auto const& pwallet : setpwalletRegistered)
        if (pwallet->GetTransaction(hashTx,wtx))
            return true;
    return false;
}

// erases transaction with the given hash from all wallets
void static EraseFromWallets(uint256 hash)
{
    for (auto const& pwallet : setpwalletRegistered)
        pwallet->EraseFromWallet(hash);
}

// make sure all wallets know about the given transaction, in the given block
void SyncWithWallets(const CTransaction& tx, const CBlock* pblock, bool fUpdate, bool fConnect)
{
    if (!fConnect)
    {
        // ppcoin: wallets need to refund inputs when disconnecting coinstake
        if (tx.IsCoinStake())
        {
            for (auto const& pwallet : setpwalletRegistered)
                if (pwallet->IsFromMe(tx))
                    pwallet->DisableTransaction(tx);
        }
        return;
    }

    for (auto const& pwallet : setpwalletRegistered)
        pwallet->AddToWalletIfInvolvingMe(tx, pblock, fUpdate);
}

// notify wallets about a new best chain
void static SetBestChain(const CBlockLocator& loc)
{
    for (auto const& pwallet : setpwalletRegistered)
        pwallet->SetBestChain(loc);
}

// notify wallets about an updated transaction
void static UpdatedTransaction(const uint256& hashTx)
{
    for (auto const& pwallet : setpwalletRegistered)
        pwallet->UpdatedTransaction(hashTx);
}

// dump all wallets
void static PrintWallets(const CBlock& block)
{
    for (auto const& pwallet : setpwalletRegistered)
        pwallet->PrintWallet(block);
}

// notify wallets about an incoming inventory (for request counts)
void static Inventory(const uint256& hash)
{
    for (auto const& pwallet : setpwalletRegistered)
        pwallet->Inventory(hash);
}

// ask wallets to resend their transactions
void ResendWalletTransactions(bool fForce)
{
    for (auto const& pwallet : setpwalletRegistered)
        pwallet->ResendWalletTransactions(fForce);
}


double CoinToDouble(double surrogate)
{
    //Converts satoshis to a human double amount
    double coin = (double)surrogate/(double)COIN;
    return coin;
}

double GetTotalBalance()
{
    double total = 0;
    for (auto const& pwallet : setpwalletRegistered)
    {
        total = total + pwallet->GetBalance();
        total = total + pwallet->GetStake();
    }
    return total/COIN;
}
//////////////////////////////////////////////////////////////////////////////
//
// mapOrphanTransactions
//

bool AddOrphanTx(const CTransaction& tx)
{
    uint256 hash = tx.GetHash();
    if (mapOrphanTransactions.count(hash))
        return false;

    // Ignore big transactions, to avoid a
    // send-big-orphans memory exhaustion attack. If a peer has a legitimate
    // large transaction with a missing parent then we assume
    // it will rebroadcast it later, after the parent transaction(s)
    // have been mined or received.
    // 10,000 orphans, each of which is at most 5,000 bytes big is
    // at most 500 megabytes of orphans:

    size_t nSize = tx.GetSerializeSize(SER_NETWORK, CTransaction::CURRENT_VERSION);

    if (nSize > 5000)
    {
        printf("ignoring large orphan tx (size: %" PRIszu ", hash: %s)\n", nSize, hash.ToString().substr(0,10).c_str());
        return false;
    }

    mapOrphanTransactions[hash] = tx;
    for (auto const& txin : tx.vin)
        mapOrphanTransactionsByPrev[txin.prevout.hash].insert(hash);

    printf("stored orphan tx %s (mapsz %" PRIszu ")\n", hash.ToString().substr(0,10).c_str(),   mapOrphanTransactions.size());
    return true;
}

void static EraseOrphanTx(uint256 hash)
{
    if (!mapOrphanTransactions.count(hash))
        return;
    const CTransaction& tx = mapOrphanTransactions[hash];
    for (auto const& txin : tx.vin)
    {
        mapOrphanTransactionsByPrev[txin.prevout.hash].erase(hash);
        if (mapOrphanTransactionsByPrev[txin.prevout.hash].empty())
            mapOrphanTransactionsByPrev.erase(txin.prevout.hash);
    }
    mapOrphanTransactions.erase(hash);
}

unsigned int LimitOrphanTxSize(unsigned int nMaxOrphans)
{
    unsigned int nEvicted = 0;
    while (mapOrphanTransactions.size() > nMaxOrphans)
    {
        // Evict a random orphan:
        uint256 randomhash = GetRandHash();
        map<uint256, CTransaction>::iterator it = mapOrphanTransactions.lower_bound(randomhash);
        if (it == mapOrphanTransactions.end())
            it = mapOrphanTransactions.begin();
        EraseOrphanTx(it->first);
        ++nEvicted;
    }
    return nEvicted;
}



std::string DefaultWalletAddress()
{
    static std::string sDefaultWalletAddress;
    if (!sDefaultWalletAddress.empty())
        return sDefaultWalletAddress;
    
    try
    {
        //Gridcoin - Find the default public GRC address (since a user may have many receiving addresses):
        for (auto const& item : pwalletMain->mapAddressBook)
        {
            const CBitcoinAddress& address = item.first;
            const std::string& strName = item.second;
            bool fMine = IsMine(*pwalletMain, address.Get());
            if (fMine && strName == "Default") 
            {
                sDefaultWalletAddress=CBitcoinAddress(address).ToString();
                return sDefaultWalletAddress;
            }
        }
        
        //Cant Find        
        for (auto const& item : pwalletMain->mapAddressBook)
        {
            const CBitcoinAddress& address = item.first;
            //const std::string& strName = item.second;
            bool fMine = IsMine(*pwalletMain, address.Get());
            if (fMine)
            {
                sDefaultWalletAddress=CBitcoinAddress(address).ToString();
                return sDefaultWalletAddress;
            }
        }
    }
    catch (std::exception& e)
    {
        return "ERROR";
    }
    return "NA";
}






//////////////////////////////////////////////////////////////////////////////
//
// CTransaction and CTxIndex
//

bool CTransaction::ReadFromDisk(CTxDB& txdb, COutPoint prevout, CTxIndex& txindexRet)
{
    SetNull();
    if (!txdb.ReadTxIndex(prevout.hash, txindexRet))
        return false;
    if (!ReadFromDisk(txindexRet.pos))
        return false;
    if (prevout.n >= vout.size())
    {
        SetNull();
        return false;
    }
    return true;
}

bool CTransaction::ReadFromDisk(CTxDB& txdb, COutPoint prevout)
{
    CTxIndex txindex;
    return ReadFromDisk(txdb, prevout, txindex);
}

bool CTransaction::ReadFromDisk(COutPoint prevout)
{
    CTxDB txdb("r");
    CTxIndex txindex;
    return ReadFromDisk(txdb, prevout, txindex);
}





bool IsStandardTx(const CTransaction& tx)
{
    std::string reason = "";
    if (tx.nVersion > CTransaction::CURRENT_VERSION)
        return false;

    // Treat non-final transactions as non-standard to prevent a specific type
    // of double-spend attack, as well as DoS attacks. (if the transaction
    // can't be mined, the attacker isn't expending resources broadcasting it)
    // Basically we don't want to propagate transactions that can't included in
    // the next block.
    //
    // However, IsFinalTx() is confusing... Without arguments, it uses
    // chainActive.Height() to evaluate nLockTime; when a block is accepted, chainActive.Height()
    // is set to the value of nHeight in the block. However, when IsFinalTx()
    // is called within CBlock::AcceptBlock(), the height of the block *being*
    // evaluated is what is used. Thus if we want to know if a transaction can
    // be part of the *next* block, we need to call IsFinalTx() with one more
    // than chainActive.Height().
    //
    // Timestamps on the other hand don't get any special treatment, because we
    // can't know what timestamp the next block will have, and there aren't
    // timestamp applications where it matters.
    if (!IsFinalTx(tx, nBestHeight + 1)) {
        return false;
    }
    // nTime has different purpose from nLockTime but can be used in similar attacks
    if (tx.nTime > FutureDrift(GetAdjustedTime(), nBestHeight + 1)) {
        return false;
    }

    // Extremely large transactions with lots of inputs can cost the network
    // almost as much to process as they cost the sender in fees, because
    // computing signature hashes is O(ninputs*txsize). Limiting transactions
    // to MAX_STANDARD_TX_SIZE mitigates CPU exhaustion attacks.
    unsigned int sz = tx.GetSerializeSize(SER_NETWORK, CTransaction::CURRENT_VERSION);
    if (sz >= MAX_STANDARD_TX_SIZE)
        return false;

    for (auto const& txin : tx.vin)
    {

        // Biggest 'standard' txin is a 15-of-15 P2SH multisig with compressed
        // keys. (remember the 520 byte limit on redeemScript size) That works
        // out to a (15*(33+1))+3=513 byte redeemScript, 513+1+15*(73+1)=1624
        // bytes of scriptSig, which we round off to 1650 bytes for some minor
        // future-proofing. That's also enough to spend a 20-of-20
        // CHECKMULTISIG scriptPubKey, though such a scriptPubKey is not
        // considered standard)

        if (txin.scriptSig.size() > 1650)
            return false;
        if (!txin.scriptSig.IsPushOnly())
            return false;
        if (fEnforceCanonical && !txin.scriptSig.HasCanonicalPushes()) {
            return false;
        }
    }

    unsigned int nDataOut = 0;
    txnouttype whichType;
    for (auto const& txout : tx.vout) {
        if (!::IsStandard(txout.scriptPubKey, whichType))
            return false;
        if (whichType == TX_NULL_DATA)
            nDataOut++;
        if (txout.nValue == 0)
            return false;
        if (fEnforceCanonical && !txout.scriptPubKey.HasCanonicalPushes()) {
            return false;
        }
    }


    // not more than one data txout per non-data txout is permitted
    // only one data txout is permitted too
    if (nDataOut > 1 && nDataOut > tx.vout.size()/2)
    {
        reason = "multi-op-return";
        return false;
    }


    return true;
}

bool IsFinalTx(const CTransaction &tx, int nBlockHeight, int64_t nBlockTime)
{
    AssertLockHeld(cs_main);
    // Time based nLockTime implemented in 0.1.6
    if (tx.nLockTime == 0)
        return true;
    if (nBlockHeight == 0)
        nBlockHeight = nBestHeight;
    if (nBlockTime == 0)
        nBlockTime = GetAdjustedTime();
    if ((int64_t)tx.nLockTime < ((int64_t)tx.nLockTime < LOCKTIME_THRESHOLD ? (int64_t)nBlockHeight : nBlockTime))
        return true;
    for (auto const& txin : tx.vin)
        if (!txin.IsFinal())
            return false;
    return true;
}

//
// Check transaction inputs, and make sure any
// pay-to-script-hash transactions are evaluating IsStandard scripts
//
// Why bother? To avoid denial-of-service attacks; an attacker
// can submit a standard HASH... OP_EQUAL transaction,
// which will get accepted into blocks. The redemption
// script can be anything; an attacker could use a very
// expensive-to-check-upon-redemption script like:
//   DUP CHECKSIG DROP ... repeated 100 times... OP_1
//
bool CTransaction::AreInputsStandard(const MapPrevTx& mapInputs) const
{
    if (IsCoinBase())
        return true; // Coinbases don't use vin normally

    for (unsigned int i = 0; i < vin.size(); i++)
    {
        const CTxOut& prev = GetOutputFor(vin[i], mapInputs);

        vector<vector<unsigned char> > vSolutions;
        txnouttype whichType;
        // get the scriptPubKey corresponding to this input:
        const CScript& prevScript = prev.scriptPubKey;
        if (!Solver(prevScript, whichType, vSolutions))
            return false;
        int nArgsExpected = ScriptSigArgsExpected(whichType, vSolutions);
        if (nArgsExpected < 0)
            return false;

        // Transactions with extra stuff in their scriptSigs are
        // non-standard. Note that this EvalScript() call will
        // be quick, because if there are any operations
        // beside "push data" in the scriptSig the
        // IsStandard() call returns false
        vector<vector<unsigned char> > stack;
        if (!EvalScript(stack, vin[i].scriptSig, *this, i, 0))            return false;

        if (whichType == TX_SCRIPTHASH)
        {
            if (stack.empty())
                return false;
            CScript subscript(stack.back().begin(), stack.back().end());
            vector<vector<unsigned char> > vSolutions2;
            txnouttype whichType2;
            if (!Solver(subscript, whichType2, vSolutions2))
                return false;
            if (whichType2 == TX_SCRIPTHASH)
                return false;

            int tmpExpected;
            tmpExpected = ScriptSigArgsExpected(whichType2, vSolutions2);
            if (tmpExpected < 0)
                return false;
            nArgsExpected += tmpExpected;
        }

        if (stack.size() != (unsigned int)nArgsExpected)
            return false;
    }

    return true;
}

unsigned int CTransaction::GetLegacySigOpCount() const
{
    unsigned int nSigOps = 0;
    for (auto const& txin : vin)
    {
        nSigOps += txin.scriptSig.GetSigOpCount(false);
    }
    for (auto const& txout : vout)
    {
        nSigOps += txout.scriptPubKey.GetSigOpCount(false);
    }
    return nSigOps;
}


int CMerkleTx::SetMerkleBranch(const CBlock* pblock)
{
    AssertLockHeld(cs_main);

    CBlock blockTmp;
    if (pblock == NULL)
    {
        // Load the block this tx is in
        CTxIndex txindex;
        if (!CTxDB("r").ReadTxIndex(GetHash(), txindex))
            return 0;
        if (!blockTmp.ReadFromDisk(txindex.pos.nFile, txindex.pos.nBlockPos))
            return 0;
        pblock = &blockTmp;
    }

    // Update the tx's hashBlock
    hashBlock = pblock->GetHash();

    // Locate the transaction
    for (nIndex = 0; nIndex < (int)pblock->vtx.size(); nIndex++)
        if (pblock->vtx[nIndex] == *(CTransaction*)this)
            break;
    if (nIndex == (int)pblock->vtx.size())
    {
        vMerkleBranch.clear();
        nIndex = -1;
        printf("ERROR: SetMerkleBranch() : couldn't find tx in block\n");
        return 0;
    }

    // Fill in merkle branch
    vMerkleBranch = pblock->GetMerkleBranch(nIndex);

    // Is the tx in a block that's in the main chain
    BlockMap::iterator mi = mapBlockIndex.find(hashBlock);
    if (mi == mapBlockIndex.end())
        return 0;
    CBlockIndex* pindex = (*mi).second;
    if (!pindex || !pindex->IsInMainChain())
        return 0;

    return pindexBest->nHeight - pindex->nHeight + 1;
}




bool CTransaction::CheckTransaction() const
{
    // Basic checks that don't depend on any context
    if (vin.empty())
        return DoS(10, error("CTransaction::CheckTransaction() : vin empty"));
    if (vout.empty())
        return DoS(10, error("CTransaction::CheckTransaction() : vout empty"));
    // Size limits
    if (::GetSerializeSize(*this, SER_NETWORK, PROTOCOL_VERSION) > MAX_BLOCK_SIZE)
        return DoS(100, error("CTransaction::CheckTransaction() : size limits failed"));

    // Check for negative or overflow output values
    int64_t nValueOut = 0;
    for (unsigned int i = 0; i < vout.size(); i++)
    {
        const CTxOut& txout = vout[i];
        if (txout.IsEmpty() && !IsCoinBase() && !IsCoinStake())
            return DoS(100, error("CTransaction::CheckTransaction() : txout empty for user transaction"));
        if (txout.nValue < 0)
            return DoS(100, error("CTransaction::CheckTransaction() : txout.nValue negative"));
        if (txout.nValue > MAX_MONEY)
            return DoS(100, error("CTransaction::CheckTransaction() : txout.nValue too high"));
        nValueOut += txout.nValue;
        if (!MoneyRange(nValueOut))
            return DoS(100, error("CTransaction::CheckTransaction() : txout total out of range"));
    }
    // Check for duplicate inputs
    set<COutPoint> vInOutPoints;
    for (auto const& txin : vin)
    {
        if (vInOutPoints.count(txin.prevout))
            return false;
        vInOutPoints.insert(txin.prevout);
    }

    if (IsCoinBase())
    {
        if (vin[0].scriptSig.size() < 2 || vin[0].scriptSig.size() > 100)
            return DoS(100, error("CTransaction::CheckTransaction() : coinbase script size is invalid"));
    }
    else
    {
        for (auto const& txin : vin)
            if (txin.prevout.IsNull())
                return DoS(10, error("CTransaction::CheckTransaction() : prevout is null"));
    }
    return true;
}

int64_t CTransaction::GetMinFee(unsigned int nBlockSize, enum GetMinFee_mode mode, unsigned int nBytes) const
{
    // Base fee is either MIN_TX_FEE or MIN_RELAY_TX_FEE
    int64_t nBaseFee = (mode == GMF_RELAY) ? MIN_RELAY_TX_FEE : MIN_TX_FEE;

    unsigned int nNewBlockSize = nBlockSize + nBytes;
    int64_t nMinFee = (1 + (int64_t)nBytes / 1000) * nBaseFee;

    // To limit dust spam, require MIN_TX_FEE/MIN_RELAY_TX_FEE if any output is less than 0.01
    if (nMinFee < nBaseFee)
    {
        for (auto const& txout : vout)
            if (txout.nValue < CENT)
                nMinFee = nBaseFee;
    }

    // Raise the price as the block approaches full
    if (nBlockSize != 1 && nNewBlockSize >= MAX_BLOCK_SIZE_GEN/2)
    {
        if (nNewBlockSize >= MAX_BLOCK_SIZE_GEN)
            return MAX_MONEY;
        nMinFee *= MAX_BLOCK_SIZE_GEN / (MAX_BLOCK_SIZE_GEN - nNewBlockSize);
    }

    if (!MoneyRange(nMinFee))
        nMinFee = MAX_MONEY;
    return nMinFee;
}


bool AcceptToMemoryPool(CTxMemPool& pool, CTransaction &tx, bool* pfMissingInputs)
{
    AssertLockHeld(cs_main);
    if (pfMissingInputs)
        *pfMissingInputs = false;

    if (!tx.CheckTransaction())
        return error("AcceptToMemoryPool : CheckTransaction failed");

    // Verify beacon contract in tx if found
    if (!VerifyBeaconContractTx(tx.hashBoinc))
        return tx.DoS(25, error("AcceptToMemoryPool : bad beacon contract in tx %s; rejected", tx.GetHash().ToString().c_str()));

    // Coinbase is only valid in a block, not as a loose transaction
    if (tx.IsCoinBase())
        return tx.DoS(100, error("AcceptToMemoryPool : coinbase as individual tx"));

    // ppcoin: coinstake is also only valid in a block, not as a loose transaction
    if (tx.IsCoinStake())
        return tx.DoS(100, error("AcceptToMemoryPool : coinstake as individual tx"));

    // Rather not work on nonstandard transactions (unless -testnet)
    if (!fTestNet && !IsStandardTx(tx))
        return error("AcceptToMemoryPool : nonstandard transaction type");

    // is it already in the memory pool?
    uint256 hash = tx.GetHash();
    if (pool.exists(hash))
        return false;

    // Check for conflicts with in-memory transactions
    CTransaction* ptxOld = NULL;
    {
        LOCK(pool.cs); // protect pool.mapNextTx
        for (unsigned int i = 0; i < tx.vin.size(); i++)
        {
            COutPoint outpoint = tx.vin[i].prevout;
            if (pool.mapNextTx.count(outpoint))
            {
                // Disable replacement feature for now
                return false;

                // Allow replacing with a newer version of the same transaction
                if (i != 0)
                    return false;
                ptxOld = pool.mapNextTx[outpoint].ptx;
                if (IsFinalTx(*ptxOld))
                    return false;
                if (!tx.IsNewerThan(*ptxOld))
                    return false;
                for (unsigned int i = 0; i < tx.vin.size(); i++)
                {
                    COutPoint outpoint = tx.vin[i].prevout;
                    if (!pool.mapNextTx.count(outpoint) || pool.mapNextTx[outpoint].ptx != ptxOld)
                        return false;
                }
                break;
            }
        }
    }

    {
        CTxDB txdb("r");

        // do we already have it?
        if (txdb.ContainsTx(hash))
            return false;

        MapPrevTx mapInputs;
        map<uint256, CTxIndex> mapUnused;
        bool fInvalid = false;
        if (!tx.FetchInputs(txdb, mapUnused, false, false, mapInputs, fInvalid))
        {
            if (fInvalid)
                return error("AcceptToMemoryPool : FetchInputs found invalid tx %s", hash.ToString().substr(0,10).c_str());
            if (pfMissingInputs)
                *pfMissingInputs = true;
            return false;
        }

        // Check for non-standard pay-to-script-hash in inputs
        if (!tx.AreInputsStandard(mapInputs) && !fTestNet)
            return error("AcceptToMemoryPool : nonstandard transaction input");

        // Note: if you modify this code to accept non-standard transactions, then
        // you should add code here to check that the transaction does a
        // reasonable number of ECDSA signature verifications.

        int64_t nFees = tx.GetValueIn(mapInputs)-tx.GetValueOut();
        unsigned int nSize = ::GetSerializeSize(tx, SER_NETWORK, PROTOCOL_VERSION);

        // Don't accept it if it can't get into a block
        int64_t txMinFee = tx.GetMinFee(1000, GMF_RELAY, nSize);
        if (nFees < txMinFee)
            return error("AcceptToMemoryPool : not enough fees %s, %" PRId64 " < %" PRId64,
                         hash.ToString().c_str(),
                         nFees, txMinFee);

        // Continuously rate-limit free transactions
        // This mitigates 'penny-flooding' -- sending thousands of free transactions just to
        // be annoying or make others' transactions take longer to confirm.
        if (nFees < MIN_RELAY_TX_FEE)
        {
            static CCriticalSection cs;
            static double dFreeCount;
            static int64_t nLastTime;
            int64_t nNow =  GetAdjustedTime();

            {
                LOCK(pool.cs);
                // Use an exponentially decaying ~10-minute window:
                dFreeCount *= pow(1.0 - 1.0/600.0, (double)(nNow - nLastTime));
                nLastTime = nNow;
                // -limitfreerelay unit is thousand-bytes-per-minute
                // At default rate it would take over a month to fill 1GB
                if (dFreeCount > GetArg("-limitfreerelay", 15)*10*1000 && !IsFromMe(tx))
                    return error("AcceptToMemoryPool : free transaction rejected by rate limiter");
                if (fDebug)
                    printf("Rate limit dFreeCount: %g => %g\n", dFreeCount, dFreeCount+nSize);
                dFreeCount += nSize;
            }
        }

        // Check against previous transactions
        // This is done last to help prevent CPU exhaustion denial-of-service attacks.
        if (!tx.ConnectInputs(txdb, mapInputs, mapUnused, CDiskTxPos(1,1,1), pindexBest, false, false))
        {
            // If this happens repeatedly, purge peers
            if (TimerMain("AcceptToMemoryPool", 20))
            {
                printf("\r\nAcceptToMemoryPool::CleaningInboundConnections\r\n");
                CleanInboundConnections(true);
            }   
            if (fDebug || true)
            {
                return error("AcceptToMemoryPool : Unable to Connect Inputs %s", hash.ToString().c_str());
            }
            else
            {
                return false;
            }
        }
    }

    // Store transaction in memory
    {
        LOCK(pool.cs);
        if (ptxOld)
        {
            printf("AcceptToMemoryPool : replacing tx %s with new version\n", ptxOld->GetHash().ToString().c_str());
            pool.remove(*ptxOld);
        }
        pool.addUnchecked(hash, tx);
    }

    ///// are we sure this is ok when loading transactions or restoring block txes
    // If updated, erase old tx from wallet
    if (ptxOld)
        EraseFromWallets(ptxOld->GetHash());
    if (fDebug)     printf("AcceptToMemoryPool : accepted %s (poolsz %" PRIszu ")\n",           hash.ToString().c_str(),           pool.mapTx.size());
    return true;
}

bool CTxMemPool::addUnchecked(const uint256& hash, CTransaction &tx)
{
    // Add to memory pool without checking anything.  Don't call this directly,
    // call AcceptToMemoryPool to properly check the transaction first.
    {
        mapTx[hash] = tx;
        for (unsigned int i = 0; i < tx.vin.size(); i++)
            mapNextTx[tx.vin[i].prevout] = CInPoint(&mapTx[hash], i);
    }
    return true;
}


bool CTxMemPool::remove(const CTransaction &tx, bool fRecursive)
{
    // Remove transaction from memory pool
    {
        LOCK(cs);
        uint256 hash = tx.GetHash();
        if (mapTx.count(hash))
        {
            if (fRecursive) {
                for (unsigned int i = 0; i < tx.vout.size(); i++) {
                    std::map<COutPoint, CInPoint>::iterator it = mapNextTx.find(COutPoint(hash, i));
                    if (it != mapNextTx.end())
                        remove(*it->second.ptx, true);
                }
            }
            for (auto const& txin : tx.vin)
                mapNextTx.erase(txin.prevout);
            mapTx.erase(hash);
        }
    }
    return true;
}

bool CTxMemPool::removeConflicts(const CTransaction &tx)
{
    // Remove transactions which depend on inputs of tx, recursively
    LOCK(cs);
    for (auto const &txin : tx.vin)
    {
        std::map<COutPoint, CInPoint>::iterator it = mapNextTx.find(txin.prevout);
        if (it != mapNextTx.end()) {
            const CTransaction &txConflict = *it->second.ptx;
            if (txConflict != tx)
                remove(txConflict, true);
        }
    }
    return true;
}

void CTxMemPool::clear()
{
    LOCK(cs);
    mapTx.clear();
    mapNextTx.clear();
}

void CTxMemPool::queryHashes(std::vector<uint256>& vtxid)
{
    vtxid.clear();

    LOCK(cs);
    vtxid.reserve(mapTx.size());
    for (map<uint256, CTransaction>::iterator mi = mapTx.begin(); mi != mapTx.end(); ++mi)
        vtxid.push_back((*mi).first);
}




int CMerkleTx::GetDepthInMainChainINTERNAL(CBlockIndex* &pindexRet) const
{
    if (hashBlock == 0 || nIndex == -1)
        return 0;
    AssertLockHeld(cs_main);

    // Find the block it claims to be in
    BlockMap::iterator mi = mapBlockIndex.find(hashBlock);
    if (mi == mapBlockIndex.end())
        return 0;
    CBlockIndex* pindex = (*mi).second;
    if (!pindex || !pindex->IsInMainChain())
        return 0;

    // Make sure the merkle branch connects to this block
    if (!fMerkleVerified)
    {
        if (CBlock::CheckMerkleBranch(GetHash(), vMerkleBranch, nIndex) != pindex->hashMerkleRoot)
            return 0;
        fMerkleVerified = true;
    }

    pindexRet = pindex;
    return pindexBest->nHeight - pindex->nHeight + 1;
}

int CMerkleTx::GetDepthInMainChain(CBlockIndex* &pindexRet) const
{
    AssertLockHeld(cs_main);
    int nResult = GetDepthInMainChainINTERNAL(pindexRet);
    if (nResult == 0 && !mempool.exists(GetHash()))
        return -1; // Not in chain, not in mempool

    return nResult;
}

int CMerkleTx::GetBlocksToMaturity() const
{
    if (!(IsCoinBase() || IsCoinStake()))
        return 0;
    return max(0, (nCoinbaseMaturity+10) - GetDepthInMainChain());
}


bool CMerkleTx::AcceptToMemoryPool()
{
    return ::AcceptToMemoryPool(mempool, *this, NULL);
}



bool CWalletTx::AcceptWalletTransaction(CTxDB& txdb)
{

    {
        // Add previous supporting transactions first
        for (auto tx : vtxPrev)
        {
            if (!(tx.IsCoinBase() || tx.IsCoinStake()))
            {
                uint256 hash = tx.GetHash();
                if (!mempool.exists(hash) && !txdb.ContainsTx(hash))
                    tx.AcceptToMemoryPool();
            }
        }
        return AcceptToMemoryPool();
    }
    return false;
}

bool CWalletTx::AcceptWalletTransaction()
{
    CTxDB txdb("r");
    return AcceptWalletTransaction(txdb);
}

int CTxIndex::GetDepthInMainChain() const
{
    // Read block header
    CBlock block;
    if (!block.ReadFromDisk(pos.nFile, pos.nBlockPos, false))
        return 0;
    // Find the block in the index
    BlockMap::iterator mi = mapBlockIndex.find(block.GetHash());
    if (mi == mapBlockIndex.end())
        return 0;
    CBlockIndex* pindex = (*mi).second;
    if (!pindex || !pindex->IsInMainChain())
        return 0;
    return 1 + nBestHeight - pindex->nHeight;
}

// Return transaction in tx, and if it was found inside a block, its hash is placed in hashBlock
bool GetTransaction(const uint256 &hash, CTransaction &tx, uint256 &hashBlock)
{
    {
        LOCK(cs_main);
        {
            if (mempool.lookup(hash, tx))
            {
                return true;
            }
        }
        CTxDB txdb("r");
        CTxIndex txindex;
        if (tx.ReadFromDisk(txdb, COutPoint(hash, 0), txindex))
        {
            CBlock block;
            if (block.ReadFromDisk(txindex.pos.nFile, txindex.pos.nBlockPos, false))
                hashBlock = block.GetHash();
            return true;
        }
    }
    return false;
}






//////////////////////////////////////////////////////////////////////////////
//
// CBlock and CBlockIndex
//
bool CBlock::ReadFromDisk(const CBlockIndex* pindex, bool fReadTransactions)
{
    if (!fReadTransactions)
    {
        *this = pindex->GetBlockHeader();
        return true;
    }
    if (!ReadFromDisk(pindex->nFile, pindex->nBlockPos, fReadTransactions))
        return false;
    if (GetHash() != pindex->GetBlockHash())
        return error("CBlock::ReadFromDisk() : GetHash() doesn't match index");
    return true;
}

uint256 static GetOrphanRoot(const CBlock* pblock)
{
    // Work back to the first block in the orphan chain
    while (mapOrphanBlocks.count(pblock->hashPrevBlock))
        pblock = mapOrphanBlocks[pblock->hashPrevBlock];
    return pblock->GetHash();
}

// ppcoin: find block wanted by given orphan block
uint256 WantedByOrphan(const CBlock* pblockOrphan)
{
    // Work back to the first block in the orphan chain
    while (mapOrphanBlocks.count(pblockOrphan->hashPrevBlock))
        pblockOrphan = mapOrphanBlocks[pblockOrphan->hashPrevBlock];
    return pblockOrphan->hashPrevBlock;
}


static CBigNum GetProofOfStakeLimit(int nHeight)
{
    if (IsProtocolV2(nHeight))
        return bnProofOfStakeLimitV2;
    else
        return bnProofOfStakeLimit;
}


double CalculatedMagnitude(int64_t locktime,bool bUseLederstrumpf)
{
    // Get neural network magnitude:
    std::string cpid = "";
    if (GlobalCPUMiningCPID.initialized && !GlobalCPUMiningCPID.cpid.empty()) cpid = GlobalCPUMiningCPID.cpid;
    StructCPID stDPOR = GetInitializedStructCPID2(cpid,mvDPOR);
    return bUseLederstrumpf ? LederstrumpfMagnitude2(stDPOR.Magnitude,locktime) : stDPOR.Magnitude;
}

double CalculatedMagnitude2(std::string cpid, int64_t locktime,bool bUseLederstrumpf)
{
    // Get neural network magnitude:
    StructCPID stDPOR = GetInitializedStructCPID2(cpid,mvDPOR);
    return bUseLederstrumpf ? LederstrumpfMagnitude2(stDPOR.Magnitude,locktime) : stDPOR.Magnitude;
}



// miner's coin base reward
int64_t GetProofOfWorkReward(int64_t nFees, int64_t locktime, int64_t height)
{
    //NOTE: THIS REWARD IS ONLY USED IN THE POW PHASE (Block < 8000):
    int64_t nSubsidy = CalculatedMagnitude(locktime,true) * COIN;
    if (fDebug && GetBoolArg("-printcreation"))
        printf("GetProofOfWorkReward() : create=%s nSubsidy=%" PRId64 "\n", FormatMoney(nSubsidy).c_str(), nSubsidy);
    if (nSubsidy < (30*COIN)) nSubsidy=30*COIN;
    //Gridcoin Foundation Block:
    if (height==10)
    {
        nSubsidy = nGenesisSupply * COIN;
    }
    if (fTestNet) nSubsidy += 1000*COIN;

    return nSubsidy + nFees;
}


int64_t GetProofOfWorkMaxReward(int64_t nFees, int64_t locktime, int64_t height)
{
    int64_t nSubsidy = (GetMaximumBoincSubsidy(locktime)+1) * COIN;
    if (height==10)
    {
        //R.Halford: 10-11-2014: Gridcoin Foundation Block:
        //Note: Gridcoin Classic emitted these coins.  So we had to add them to block 10.  The coins were burned then given back to the owners that mined them in classic (as research coins).
        nSubsidy = nGenesisSupply * COIN;
    }

    if (fTestNet) nSubsidy += 1000*COIN;
    return nSubsidy + nFees;
}

//Survey Results: Start inflation rate: 9%, end=1%, 30 day steps, 9 steps, mag multiplier start: 2, mag end .3, 9 steps
int64_t GetMaximumBoincSubsidy(int64_t nTime)
{
    // Gridcoin Global Daily Maximum Researcher Subsidy Schedule
    int MaxSubsidy = 500;
    if (nTime >= 1410393600 && nTime <= 1417305600) MaxSubsidy =    500; // between inception  and 11-30-2014
    if (nTime >= 1417305600 && nTime <= 1419897600) MaxSubsidy =    400; // between 11-30-2014 and 12-30-2014
    if (nTime >= 1419897600 && nTime <= 1422576000) MaxSubsidy =    400; // between 12-30-2014 and 01-30-2015
    if (nTime >= 1422576000 && nTime <= 1425254400) MaxSubsidy =    300; // between 01-30-2015 and 02-28-2015
    if (nTime >= 1425254400 && nTime <= 1427673600) MaxSubsidy =    250; // between 02-28-2015 and 03-30-2015
    if (nTime >= 1427673600 && nTime <= 1430352000) MaxSubsidy =    200; // between 03-30-2015 and 04-30-2015
    if (nTime >= 1430352000 && nTime <= 1438310876) MaxSubsidy =    150; // between 05-01-2015 and 07-31-2015
    if (nTime >= 1438310876 && nTime <= 1445309276) MaxSubsidy =    100; // between 08-01-2015 and 10-20-2015
    if (nTime >= 1445309276 && nTime <= 1447977700) MaxSubsidy =     75; // between 10-20-2015 and 11-20-2015
    if (nTime > 1447977700)                         MaxSubsidy =     50; // from  11-20-2015 forever
    return MaxSubsidy+.5;  //The .5 allows for fractional amounts after the 4th decimal place (used to store the POR indicator)
}

int64_t GetCoinYearReward(int64_t nTime)
{
    // Gridcoin Global Interest Rate Schedule
    int64_t INTEREST = 9;
    if (nTime >= 1410393600 && nTime <= 1417305600) INTEREST =   9 * CENT; // 09% between inception  and 11-30-2014
    if (nTime >= 1417305600 && nTime <= 1419897600) INTEREST =   8 * CENT; // 08% between 11-30-2014 and 12-30-2014
    if (nTime >= 1419897600 && nTime <= 1422576000) INTEREST =   8 * CENT; // 08% between 12-30-2014 and 01-30-2015
    if (nTime >= 1422576000 && nTime <= 1425254400) INTEREST =   7 * CENT; // 07% between 01-30-2015 and 02-30-2015
    if (nTime >= 1425254400 && nTime <= 1427673600) INTEREST =   6 * CENT; // 06% between 02-30-2015 and 03-30-2015
    if (nTime >= 1427673600 && nTime <= 1430352000) INTEREST =   5 * CENT; // 05% between 03-30-2015 and 04-30-2015
    if (nTime >= 1430352000 && nTime <= 1438310876) INTEREST =   4 * CENT; // 04% between 05-01-2015 and 07-31-2015
    if (nTime >= 1438310876 && nTime <= 1447977700) INTEREST =   3 * CENT; // 03% between 08-01-2015 and 11-20-2015
    if (nTime > 1447977700)                         INTEREST = 1.5 * CENT; //1.5% from 11-21-2015 forever
    return INTEREST;
}

double GetMagnitudeMultiplier(int64_t nTime)
{
    // Gridcoin Global Resarch Subsidy Multiplier Schedule
    double magnitude_multiplier = 2;
    if (nTime >= 1410393600 && nTime <= 1417305600) magnitude_multiplier =    2;  // between inception and 11-30-2014
    if (nTime >= 1417305600 && nTime <= 1419897600) magnitude_multiplier =  1.5;  // between 11-30-2014 and 12-30-2014
    if (nTime >= 1419897600 && nTime <= 1422576000) magnitude_multiplier =  1.5;  // between 12-30-2014 and 01-30-2015
    if (nTime >= 1422576000 && nTime <= 1425254400) magnitude_multiplier =    1;  // between 01-30-2015 and 02-30-2015
    if (nTime >= 1425254400 && nTime <= 1427673600) magnitude_multiplier =   .9;  // between 02-30-2015 and 03-30-2015
    if (nTime >= 1427673600 && nTime <= 1430352000) magnitude_multiplier =   .8;  // between 03-30-2015 and 04-30-2015
    if (nTime >= 1430352000 && nTime <= 1438310876) magnitude_multiplier =   .7;  // between 05-01-2015 and 07-31-2015
    if (nTime >= 1438310876 && nTime <= 1447977700) magnitude_multiplier =  .60;  // between 08-01-2015 and 11-20-2015
    if (nTime > 1447977700)                         magnitude_multiplier =  .50;  // from 11-21-2015  forever
    return magnitude_multiplier;
}


int64_t GetProofOfStakeMaxReward(uint64_t nCoinAge, int64_t nFees, int64_t locktime)
{
    int64_t nInterest = nCoinAge * GetCoinYearReward(locktime) * 33 / (365 * 33 + 8);
    nInterest += 10*COIN;
    int64_t nBoinc    = (GetMaximumBoincSubsidy(locktime)+1) * COIN;
    int64_t nSubsidy  = nInterest + nBoinc;
    return nSubsidy + nFees;
}

double GetProofOfResearchReward(std::string cpid, bool VerifyingBlock)
{

        StructCPID mag = GetInitializedStructCPID2(cpid,mvMagnitudes);

        if (!mag.initialized) return 0;
        double owed = (mag.owed*1.0);
        if (owed < 0) owed = 0;
        // Coarse Payment Rule (helps prevent sync problems):
        if (!VerifyingBlock)
        {
            //If owed less than 4% of max subsidy, assess at 0:
            if (owed < (GetMaximumBoincSubsidy(GetAdjustedTime())/50))
            {
                owed = 0;
            }
            //Coarse payment rule:
            if (mag.totalowed > (GetMaximumBoincSubsidy(GetAdjustedTime())*2))
            {
                //If owed more than 2* Max Block, pay normal amount
                owed = (owed*1);
            }
            else
            {
                owed = owed/2;
            }

            if (owed > (GetMaximumBoincSubsidy(GetAdjustedTime()))) owed = GetMaximumBoincSubsidy(GetAdjustedTime());


        }
        //End of Coarse Payment Rule
        return owed * COIN;
}


// miner's coin stake reward based on coin age spent (coin-days)

int64_t GetProofOfStakeReward(uint64_t nCoinAge, int64_t nFees, std::string cpid,
    bool VerifyingBlock, int VerificationPhase, int64_t nTime, CBlockIndex* pindexLast, std::string operation,
    double& OUT_POR, double& OUT_INTEREST, double& dAccrualAge, double& dMagnitudeUnit, double& AvgMagnitude)
{

    // Non Research Age - RSA Mode - Legacy (before 10-20-2015)
    if (!IsResearchAgeEnabled(pindexLast->nHeight))
    {
            int64_t nInterest = nCoinAge * GetCoinYearReward(nTime) * 33 / (365 * 33 + 8);
            int64_t nBoinc    = GetProofOfResearchReward(cpid,VerifyingBlock);
            int64_t nSubsidy  = nInterest + nBoinc;
            if (fDebug10 || GetBoolArg("-printcreation"))
            {
                printf("GetProofOfStakeReward(): create=%s nCoinAge=%" PRIu64 " nBoinc=%" PRId64 "   \n",
                FormatMoney(nSubsidy).c_str(), nCoinAge, nBoinc);
            }
            int64_t maxStakeReward1 = GetProofOfStakeMaxReward(nCoinAge, nFees, nTime);
            int64_t maxStakeReward2 = GetProofOfStakeMaxReward(nCoinAge, nFees, GetAdjustedTime());
            int64_t maxStakeReward = std::min(maxStakeReward1, maxStakeReward2);
            if ((nSubsidy+nFees) > maxStakeReward) nSubsidy = maxStakeReward-nFees;
            int64_t nTotalSubsidy = nSubsidy + nFees;
            if (nBoinc > 1)
            {
                std::string sTotalSubsidy = RoundToString(CoinToDouble(nTotalSubsidy)+.00000123,8);
                if (sTotalSubsidy.length() > 7)
                {
                    sTotalSubsidy = sTotalSubsidy.substr(0,sTotalSubsidy.length()-4) + "0124";
                    nTotalSubsidy = RoundFromString(sTotalSubsidy,8)*COIN;
                }
            }

            OUT_POR = CoinToDouble(nBoinc);
            OUT_INTEREST = CoinToDouble(nInterest);
            return nTotalSubsidy;
    }
    else
    {
            // Research Age Subsidy - PROD
            int64_t nBoinc = ComputeResearchAccrual(nTime, cpid, operation, pindexLast, VerifyingBlock, VerificationPhase, dAccrualAge, dMagnitudeUnit, AvgMagnitude);
            int64_t nInterest = nCoinAge * GetCoinYearReward(nTime) * 33 / (365 * 33 + 8);

            // TestNet: For any subsidy < 30 day duration, ensure 100% that we have a start magnitude and an end magnitude, otherwise make subsidy 0 : PASS
            // TestNet: For any subsidy > 30 day duration, ensure 100% that we have a midpoint magnitude in Every Period, otherwise, make subsidy 0 : In Test as of 09-06-2015
            // TestNet: Ensure no magnitudes are out of bounds to ensure we do not generate an insane payment : PASS (Lifetime PPD takes care of this)
            // TestNet: Any subsidy with a duration wider than 6 months should not be paid : PASS

            int64_t maxStakeReward = GetMaximumBoincSubsidy(nTime) * COIN * 255;

            if (nBoinc > maxStakeReward) nBoinc = maxStakeReward;
            int64_t nSubsidy = nInterest + nBoinc;

            if (fDebug10 || GetBoolArg("-printcreation"))
            {
                printf("GetProofOfStakeReward(): create=%s nCoinAge=%" PRIu64 " nBoinc=%" PRId64 "   \n",
                FormatMoney(nSubsidy).c_str(), nCoinAge, nBoinc);
            }

            int64_t nTotalSubsidy = nSubsidy + nFees;
            if (nBoinc > 1)
            {
                std::string sTotalSubsidy = RoundToString(CoinToDouble(nTotalSubsidy)+.00000123,8);
                if (sTotalSubsidy.length() > 7)
                {
                    sTotalSubsidy = sTotalSubsidy.substr(0,sTotalSubsidy.length()-4) + "0124";
                    nTotalSubsidy = RoundFromString(sTotalSubsidy,8)*COIN;
                }
            }

            OUT_POR = CoinToDouble(nBoinc);
            OUT_INTEREST = CoinToDouble(nInterest);
            return nTotalSubsidy;

    }
}



static const int64_t nTargetTimespan = 16 * 60;  // 16 mins

//
// maximum nBits value could possible be required nTime after
//
unsigned int ComputeMaxBits(CBigNum bnTargetLimit, unsigned int nBase, int64_t nTime)
{
    CBigNum bnResult;
    bnResult.SetCompact(nBase);
    bnResult *= 2;
    while (nTime > 0 && bnResult < bnTargetLimit)
    {
        // Maximum 200% adjustment per day...
        bnResult *= 2;
        nTime -= 24 * 60 * 60;
    }
    if (bnResult > bnTargetLimit)
        bnResult = bnTargetLimit;
    return bnResult.GetCompact();
}

//
// minimum amount of work that could possibly be required nTime after
// minimum proof-of-work required was nBase
//
unsigned int ComputeMinWork(unsigned int nBase, int64_t nTime)
{
    return ComputeMaxBits(bnProofOfWorkLimit, nBase, nTime);
}

//
// minimum amount of stake that could possibly be required nTime after
// minimum proof-of-stake required was nBase
//
unsigned int ComputeMinStake(unsigned int nBase, int64_t nTime, unsigned int nBlockTime)
{
    return ComputeMaxBits(bnProofOfStakeLimit, nBase, nTime);
}


// ppcoin: find last block index up to pindex
const CBlockIndex* GetLastBlockIndex(const CBlockIndex* pindex, bool fProofOfStake)
{
    while (pindex && pindex->pprev && (pindex->IsProofOfStake() != fProofOfStake))
        pindex = pindex->pprev;
    return pindex;
}


static unsigned int GetNextTargetRequiredV1(const CBlockIndex* pindexLast, bool fProofOfStake)
{
    CBigNum bnTargetLimit = fProofOfStake ? bnProofOfStakeLimit : bnProofOfWorkLimit;

    if (pindexLast == NULL)
        return bnTargetLimit.GetCompact(); // genesis block

    const CBlockIndex* pindexPrev = GetLastBlockIndex(pindexLast, fProofOfStake);
    if (pindexPrev->pprev == NULL)
        return bnTargetLimit.GetCompact(); // first block
    const CBlockIndex* pindexPrevPrev = GetLastBlockIndex(pindexPrev->pprev, fProofOfStake);
    if (pindexPrevPrev->pprev == NULL)
        return bnTargetLimit.GetCompact(); // second block

    int64_t nTargetSpacing = GetTargetSpacing(pindexLast->nHeight);
    int64_t nActualSpacing = pindexPrev->GetBlockTime() - pindexPrevPrev->GetBlockTime();

    // ppcoin: target change every block
    // ppcoin: retarget with exponential moving toward target spacing
    CBigNum bnNew;
    bnNew.SetCompact(pindexPrev->nBits);
    int64_t nInterval = nTargetTimespan / nTargetSpacing;
    bnNew *= ((nInterval - 1) * nTargetSpacing + nActualSpacing + nActualSpacing);
    bnNew /= ((nInterval + 1) * nTargetSpacing);

    if (bnNew > bnTargetLimit)
        bnNew = bnTargetLimit;

    return bnNew.GetCompact();
}

static unsigned int GetNextTargetRequiredV2(const CBlockIndex* pindexLast, bool fProofOfStake)
{
    CBigNum bnTargetLimit = fProofOfStake ? GetProofOfStakeLimit(pindexLast->nHeight) : bnProofOfWorkLimit;

    if (pindexLast == NULL)
        return bnTargetLimit.GetCompact(); // genesis block

    const CBlockIndex* pindexPrev = GetLastBlockIndex(pindexLast, fProofOfStake);
    if (pindexPrev->pprev == NULL)
        return bnTargetLimit.GetCompact(); // first block
    const CBlockIndex* pindexPrevPrev = GetLastBlockIndex(pindexPrev->pprev, fProofOfStake);
    if (pindexPrevPrev->pprev == NULL)
        return bnTargetLimit.GetCompact(); // second block

    int64_t nTargetSpacing = GetTargetSpacing(pindexLast->nHeight);
    int64_t nActualSpacing = pindexPrev->GetBlockTime() - pindexPrevPrev->GetBlockTime();
    if (nActualSpacing < 0)
        nActualSpacing = nTargetSpacing;

    // ppcoin: target change every block
    // ppcoin: retarget with exponential moving toward target spacing
    CBigNum bnNew;
    bnNew.SetCompact(pindexPrev->nBits);

    //Gridcoin - Reset Diff to 1 on 12-19-2014 (R Halford) - Diff sticking at 2065 due to many incompatible features
    if (pindexLast->nHeight >= 91387 && pindexLast->nHeight <= 91500)
    {
            return bnTargetLimit.GetCompact();
    }

    //1-14-2015 R Halford - Make diff reset to zero after periods of exploding diff:
    double PORDiff = GetDifficulty(GetLastBlockIndex(pindexBest, true));
    if (PORDiff > 900000)
    {
            return bnTargetLimit.GetCompact();
    }


    //Since our nTargetTimespan is (16 * 60) or 16 mins and our TargetSpacing = 64, the nInterval = 15 min

    int64_t nInterval = nTargetTimespan / nTargetSpacing;
    bnNew *= ((nInterval - 1) * nTargetSpacing + nActualSpacing + nActualSpacing);
    bnNew /= ((nInterval + 1) * nTargetSpacing);

    if (bnNew <= 0 || bnNew > bnTargetLimit)
    {
        bnNew = bnTargetLimit;
    }

    return bnNew.GetCompact();
}

unsigned int GetNextTargetRequired(const CBlockIndex* pindexLast, bool fProofOfStake)
{
    //After block 89600, new diff algorithm is used
    if (pindexLast->nHeight < 89600)
        return GetNextTargetRequiredV1(pindexLast, fProofOfStake);
    else
        return GetNextTargetRequiredV2(pindexLast, fProofOfStake);
}

bool CheckProofOfWork(uint256 hash, unsigned int nBits)
{
    CBigNum bnTarget;
    bnTarget.SetCompact(nBits);

    // Check range
    if (bnTarget <= 0 || bnTarget > bnProofOfWorkLimit)
        return error("CheckProofOfWork() : nBits below minimum work");

    // Check proof of work matches claimed amount
    if (hash > bnTarget.getuint256())
        return error("CheckProofOfWork() : hash doesn't match nBits");

    return true;
}

bool CheckProofOfResearch(
        const CBlockIndex* pindexPrev, //previous block in chain index
        const CBlock &block)     //block to check
{    
    if(block.vtx.size() == 0 ||
       !block.IsProofOfStake() ||
       pindexPrev->nHeight <= nGrandfather ||
       !IsResearchAgeEnabled(pindexPrev->nHeight))
        return true;

    MiningCPID bb = DeserializeBoincBlock(block.vtx[0].hashBoinc, block.nVersion);
    if(!IsResearcher(bb.cpid))
        return true;

    //For higher security, plus lets catch these bad blocks before adding them to the chain to prevent reorgs:
    double OUT_POR = 0;
    double OUT_INTEREST = 0;
    double dAccrualAge = 0;
    double dMagnitudeUnit = 0;
    double dAvgMagnitude = 0;
    int64_t nCoinAge = 0;
    int64_t nFees = 0;

    bool fNeedsChecked = BlockNeedsChecked(block.nTime) || block.nVersion>=9;

    if(!fNeedsChecked)
        return true;

    // 6-4-2017 - Verify researchers stored block magnitude
    double dNeuralNetworkMagnitude = CalculatedMagnitude2(bb.cpid, block.nTime, false);
    if( bb.Magnitude > 0
        && (fTestNet || (!fTestNet && pindexPrev->nHeight > 947000))
        && bb.Magnitude > (dNeuralNetworkMagnitude*1.25) )
    {
        return error("CheckProofOfResearch: Researchers block magnitude > neural network magnitude: Block Magnitude %f, Neural Network Magnitude %f, CPID %s ",
                     bb.Magnitude, dNeuralNetworkMagnitude, bb.cpid.c_str());
    }

    int64_t nCalculatedResearch = GetProofOfStakeReward(nCoinAge, nFees, bb.cpid, true, 1, block.nTime,
                                                        pindexBest, "checkblock_researcher", OUT_POR, OUT_INTEREST, dAccrualAge, dMagnitudeUnit, dAvgMagnitude);

    if(!IsV9Enabled_Tally(pindexPrev->nHeight))
    {
        if (bb.ResearchSubsidy > ((OUT_POR*1.25)+1))
        {
            if (fDebug) printf("CheckProofOfResearch: Researchers Reward Pays too much : Retallying : "
                                "claimedand %f vs calculated StakeReward %f for CPID %s\n",
                                bb.ResearchSubsidy, OUT_POR, bb.cpid.c_str() );

            BusyWaitForTally_retired();
            GetLifetimeCPID(bb.cpid,"CheckProofOfResearch()");
            nCalculatedResearch = GetProofOfStakeReward(nCoinAge, nFees, bb.cpid, true, 2, block.nTime,
                                                        pindexBest, "checkblock_researcher_doublecheck", OUT_POR, OUT_INTEREST, dAccrualAge, dMagnitudeUnit, dAvgMagnitude);
        }
    }
    (void)nCalculatedResearch;

    if (bb.ResearchSubsidy > ((OUT_POR*1.25)+1))
    {
        return block.DoS(10,error("CheckProofOfResearch: Researchers Reward Pays too much : "
                            "claimed %f vs calculated %f for CPID %s",
                            bb.ResearchSubsidy, OUT_POR, bb.cpid.c_str() ));
    }

    return true;
}

// Return maximum amount of blocks that other nodes claim to have
int GetNumBlocksOfPeers()
{
    LOCK(cs_main);
    return std::max(cPeerBlockCounts.median(), Checkpoints::GetTotalBlocksEstimate());
}

bool IsInitialBlockDownload()
{
    LOCK(cs_main);
    if (pindexBest == NULL || nBestHeight < GetNumBlocksOfPeers())
        return true;
    static int64_t nLastUpdate;
    static CBlockIndex* pindexLastBest;
    if (pindexBest != pindexLastBest)
    {
        pindexLastBest = pindexBest;
        nLastUpdate =  GetAdjustedTime();
    }
    return ( GetAdjustedTime() - nLastUpdate < 15 &&
            pindexBest->GetBlockTime() <  GetAdjustedTime() - 8 * 60 * 60);
}

void static InvalidChainFound(CBlockIndex* pindexNew)
{
    if (pindexNew->nChainTrust > nBestInvalidTrust)
    {
        nBestInvalidTrust = pindexNew->nChainTrust;
        CTxDB().WriteBestInvalidTrust(CBigNum(nBestInvalidTrust));
        uiInterface.NotifyBlocksChanged();
    }

    uint256 nBestInvalidBlockTrust = pindexNew->nChainTrust - pindexNew->pprev->nChainTrust;
    uint256 nBestBlockTrust = pindexBest->nHeight != 0 ? (pindexBest->nChainTrust - pindexBest->pprev->nChainTrust) : pindexBest->nChainTrust;

    printf("InvalidChainFound: invalid block=%s  height=%d  trust=%s  blocktrust=%" PRId64 "  date=%s\n",
      pindexNew->GetBlockHash().ToString().substr(0,20).c_str(), pindexNew->nHeight,
      CBigNum(pindexNew->nChainTrust).ToString().c_str(), nBestInvalidBlockTrust.Get64(),
      DateTimeStrFormat("%x %H:%M:%S", pindexNew->GetBlockTime()).c_str());
    printf("InvalidChainFound:  current best=%s  height=%d  trust=%s  blocktrust=%" PRId64 "  date=%s\n",
      hashBestChain.ToString().substr(0,20).c_str(), nBestHeight,
      CBigNum(pindexBest->nChainTrust).ToString().c_str(),
      nBestBlockTrust.Get64(),
      DateTimeStrFormat("%x %H:%M:%S", pindexBest->GetBlockTime()).c_str());
}


void CBlock::UpdateTime(const CBlockIndex* pindexPrev)
{
    nTime = max(GetBlockTime(), GetAdjustedTime());
}



bool CTransaction::DisconnectInputs(CTxDB& txdb)
{
    // Relinquish previous transactions' spent pointers
    if (!IsCoinBase())
    {
        for (auto const& txin : vin)
        {
            COutPoint prevout = txin.prevout;
            // Get prev txindex from disk
            CTxIndex txindex;
            if (!txdb.ReadTxIndex(prevout.hash, txindex))
                return error("DisconnectInputs() : ReadTxIndex failed");

            if (prevout.n >= txindex.vSpent.size())
                return error("DisconnectInputs() : prevout.n out of range");

            // Mark outpoint as not spent
            txindex.vSpent[prevout.n].SetNull();

            // Write back
            if (!txdb.UpdateTxIndex(prevout.hash, txindex))
                return error("DisconnectInputs() : UpdateTxIndex failed");
        }
    }

    // Remove transaction from index
    // This can fail if a duplicate of this transaction was in a chain that got
    // reorganized away. This is only possible if this transaction was completely
    // spent, so erasing it would be a no-op anyway.
    txdb.EraseTxIndex(*this);

    return true;
}


bool CTransaction::FetchInputs(CTxDB& txdb, const map<uint256, CTxIndex>& mapTestPool,
                               bool fBlock, bool fMiner, MapPrevTx& inputsRet, bool& fInvalid)
{
    // FetchInputs can return false either because we just haven't seen some inputs
    // (in which case the transaction should be stored as an orphan)
    // or because the transaction is malformed (in which case the transaction should
    // be dropped).  If tx is definitely invalid, fInvalid will be set to true.
    fInvalid = false;

    if (IsCoinBase())
        return true; // Coinbase transactions have no inputs to fetch.

    for (unsigned int i = 0; i < vin.size(); i++)
    {
        COutPoint prevout = vin[i].prevout;
        if (inputsRet.count(prevout.hash))
            continue; // Got it already

        // Read txindex
        CTxIndex& txindex = inputsRet[prevout.hash].first;
        bool fFound = true;
        if ((fBlock || fMiner) && mapTestPool.count(prevout.hash))
        {
            // Get txindex from current proposed changes
            txindex = mapTestPool.find(prevout.hash)->second;
        }
        else
        {
            // Read txindex from txdb
            fFound = txdb.ReadTxIndex(prevout.hash, txindex);
        }
        if (!fFound && (fBlock || fMiner))
            return fMiner ? false : error("FetchInputs() : %s prev tx %s index entry not found", GetHash().ToString().substr(0,10).c_str(),  prevout.hash.ToString().substr(0,10).c_str());

        // Read txPrev
        CTransaction& txPrev = inputsRet[prevout.hash].second;
        if (!fFound || txindex.pos == CDiskTxPos(1,1,1))
        {
            // Get prev tx from single transactions in memory
            if (!mempool.lookup(prevout.hash, txPrev))
            {
                if (fDebug) printf("FetchInputs() : %s mempool Tx prev not found %s", GetHash().ToString().substr(0,10).c_str(),  prevout.hash.ToString().substr(0,10).c_str());
                return false;
            }
            if (!fFound)
                txindex.vSpent.resize(txPrev.vout.size());
        }
        else
        {
            // Get prev tx from disk
            if (!txPrev.ReadFromDisk(txindex.pos))
                return error("FetchInputs() : %s ReadFromDisk prev tx %s failed", GetHash().ToString().substr(0,10).c_str(),  prevout.hash.ToString().substr(0,10).c_str());
        }
    }

    // Make sure all prevout.n indexes are valid:
    for (unsigned int i = 0; i < vin.size(); i++)
    {
        const COutPoint prevout = vin[i].prevout;
        assert(inputsRet.count(prevout.hash) != 0);
        const CTxIndex& txindex = inputsRet[prevout.hash].first;
        const CTransaction& txPrev = inputsRet[prevout.hash].second;
        if (prevout.n >= txPrev.vout.size() || prevout.n >= txindex.vSpent.size())
        {
            // Revisit this if/when transaction replacement is implemented and allows
            // adding inputs:
            fInvalid = true;
            return DoS(100, error("FetchInputs() : %s prevout.n out of range %d %" PRIszu " %" PRIszu " prev tx %s\n%s", GetHash().ToString().substr(0,10).c_str(), prevout.n, txPrev.vout.size(), txindex.vSpent.size(), prevout.hash.ToString().substr(0,10).c_str(), txPrev.ToString().c_str()));
        }
    }

    return true;
}

const CTxOut& CTransaction::GetOutputFor(const CTxIn& input, const MapPrevTx& inputs) const
{
    MapPrevTx::const_iterator mi = inputs.find(input.prevout.hash);
    if (mi == inputs.end())
        throw std::runtime_error("CTransaction::GetOutputFor() : prevout.hash not found");

    const CTransaction& txPrev = (mi->second).second;
    if (input.prevout.n >= txPrev.vout.size())
        throw std::runtime_error("CTransaction::GetOutputFor() : prevout.n out of range");

    return txPrev.vout[input.prevout.n];
}

int64_t CTransaction::GetValueIn(const MapPrevTx& inputs) const
{
    if (IsCoinBase())
        return 0;

    int64_t nResult = 0;
    for (unsigned int i = 0; i < vin.size(); i++)
    {
        nResult += GetOutputFor(vin[i], inputs).nValue;
    }
    return nResult;

}


int64_t PreviousBlockAge()
{
    LOCK(cs_main);
    
    int64_t blockTime = pindexBest && pindexBest->pprev
            ? pindexBest->pprev->GetBlockTime()
            : 0;

    return GetAdjustedTime() - blockTime;
}


bool OutOfSyncByAge()
{    
    // Assume we are out of sync if the current block age is 10
    // times older than the target spacing. This is the same
    // rules at Bitcoin uses.    
    const int64_t maxAge = GetTargetSpacing(nBestHeight) * 10;
    return PreviousBlockAge() >= maxAge;
}


bool LessVerbose(int iMax1000)
{
     //Returns True when RND() level is lower than the number presented
     int iVerbosityLevel = rand() % 1000;
     if (iVerbosityLevel < iMax1000) return true;
     return false;
}


bool KeyEnabled(std::string key)
{
    if (mapArgs.count("-" + key))
    {
            std::string sBool = GetArg("-" + key, "false");
            if (sBool == "true") return true;
    }
    return false;
}

unsigned int CTransaction::GetP2SHSigOpCount(const MapPrevTx& inputs) const
{
    if (IsCoinBase())
        return 0;

    unsigned int nSigOps = 0;
    for (unsigned int i = 0; i < vin.size(); i++)
    {
        const CTxOut& prevout = GetOutputFor(vin[i], inputs);
        if (prevout.scriptPubKey.IsPayToScriptHash())
            nSigOps += prevout.scriptPubKey.GetSigOpCount(vin[i].scriptSig);
    }
    return nSigOps;
}

bool CTransaction::ConnectInputs(CTxDB& txdb, MapPrevTx inputs, map<uint256, CTxIndex>& mapTestPool, const CDiskTxPos& posThisTx,
    const CBlockIndex* pindexBlock, bool fBlock, bool fMiner)
{
    // Take over previous transactions' spent pointers
    // fBlock is true when this is called from AcceptBlock when a new best-block is added to the blockchain
    // fMiner is true when called from the internal bitcoin miner
    // ... both are false when called from CTransaction::AcceptToMemoryPool
    if (!IsCoinBase())
    {
        int64_t nValueIn = 0;
        int64_t nFees = 0;
        for (unsigned int i = 0; i < vin.size(); i++)
        {
            COutPoint prevout = vin[i].prevout;
            assert(inputs.count(prevout.hash) > 0);
            CTxIndex& txindex = inputs[prevout.hash].first;
            CTransaction& txPrev = inputs[prevout.hash].second;

            if (prevout.n >= txPrev.vout.size() || prevout.n >= txindex.vSpent.size())
                return DoS(100, error("ConnectInputs() : %s prevout.n out of range %d %" PRIszu " %" PRIszu " prev tx %s\n%s", GetHash().ToString().substr(0,10).c_str(), prevout.n, txPrev.vout.size(), txindex.vSpent.size(), prevout.hash.ToString().substr(0,10).c_str(), txPrev.ToString().c_str()));

            // If prev is coinbase or coinstake, check that it's matured
            if (txPrev.IsCoinBase() || txPrev.IsCoinStake())
                for (const CBlockIndex* pindex = pindexBlock; pindex && pindexBlock->nHeight - pindex->nHeight < nCoinbaseMaturity; pindex = pindex->pprev)
                    if (pindex->nBlockPos == txindex.pos.nBlockPos && pindex->nFile == txindex.pos.nFile)
                        return error("ConnectInputs() : tried to spend %s at depth %d", txPrev.IsCoinBase() ? "coinbase" : "coinstake", pindexBlock->nHeight - pindex->nHeight);

            // ppcoin: check transaction timestamp
            if (txPrev.nTime > nTime)
                return DoS(100, error("ConnectInputs() : transaction timestamp earlier than input transaction"));

            // Check for negative or overflow input values
            nValueIn += txPrev.vout[prevout.n].nValue;
            if (!MoneyRange(txPrev.vout[prevout.n].nValue) || !MoneyRange(nValueIn))
                return DoS(100, error("ConnectInputs() : txin values out of range"));

        }
        // The first loop above does all the inexpensive checks.
        // Only if ALL inputs pass do we perform expensive ECDSA signature checks.
        // Helps prevent CPU exhaustion attacks.
        for (unsigned int i = 0; i < vin.size(); i++)
        {
            COutPoint prevout = vin[i].prevout;
            assert(inputs.count(prevout.hash) > 0);
            CTxIndex& txindex = inputs[prevout.hash].first;
            CTransaction& txPrev = inputs[prevout.hash].second;

            // Check for conflicts (double-spend)
            // This doesn't trigger the DoS code on purpose; if it did, it would make it easier
            // for an attacker to attempt to split the network.
            if (!txindex.vSpent[prevout.n].IsNull())
            {
                if (fMiner)
                {
                    msMiningErrorsExcluded += " ConnectInputs() : " + GetHash().GetHex() + " used at "
                        + txindex.vSpent[prevout.n].ToString() + ";   ";
                    return false;
                }
                if (!txindex.vSpent[prevout.n].IsNull())
                {
                    if (fTestNet && pindexBlock->nHeight < nGrandfather)
                    {
                        return fMiner ? false : true;
                    }
                    if (!fTestNet && pindexBlock->nHeight < nGrandfather)
                    {
                        return fMiner ? false : true;
                    }
                    if (TimerMain("ConnectInputs", 20))
                    {
                        CleanInboundConnections(false);
                    }   
                    
                    if (fMiner) return false;
                    return fDebug ? error("ConnectInputs() : %s prev tx already used at %s", GetHash().ToString().c_str(), txindex.vSpent[prevout.n].ToString().c_str()) : false;
                }

            }

            // Skip ECDSA signature verification when connecting blocks (fBlock=true)
            // before the last blockchain checkpoint. This is safe because block merkle hashes are
            // still computed and checked, and any change will be caught at the next checkpoint.

            if (!(fBlock && (nBestHeight < Checkpoints::GetTotalBlocksEstimate())))
            {
                // Verify signature
                if (!VerifySignature(txPrev, *this, i, 0))
                {
                    return DoS(100,error("ConnectInputs() : %s VerifySignature failed", GetHash().ToString().substr(0,10).c_str()));
                }
            }

            // Mark outpoints as spent
            txindex.vSpent[prevout.n] = posThisTx;

            // Write back
            if (fBlock || fMiner)
            {
                mapTestPool[prevout.hash] = txindex;
            }
        }

        if (!IsCoinStake())
        {
            if (nValueIn < GetValueOut())
            {
                printf("ConnectInputs(): VALUE IN < VALUEOUT \r\n");
                return DoS(100, error("ConnectInputs() : %s value in < value out", GetHash().ToString().substr(0,10).c_str()));
            }

            // Tally transaction fees
            int64_t nTxFee = nValueIn - GetValueOut();
            if (nTxFee < 0)
                return DoS(100, error("ConnectInputs() : %s nTxFee < 0", GetHash().ToString().substr(0,10).c_str()));

            // enforce transaction fees for every block
            if (nTxFee < GetMinFee())
                return fBlock? DoS(100, error("ConnectInputs() : %s not paying required fee=%s, paid=%s", GetHash().ToString().substr(0,10).c_str(), FormatMoney(GetMinFee()).c_str(), FormatMoney(nTxFee).c_str())) : false;

            nFees += nTxFee;
            if (!MoneyRange(nFees))
                return DoS(100, error("ConnectInputs() : nFees out of range"));
        }
    }

    return true;
}

bool CBlock::DisconnectBlock(CTxDB& txdb, CBlockIndex* pindex)
{

    // Disconnect in reverse order
    bool bDiscTxFailed = false;
    for (int i = vtx.size()-1; i >= 0; i--)
    {
        if (!vtx[i].DisconnectInputs(txdb))
        {
            bDiscTxFailed = true;
        }
    }

    // Update block index on disk without changing it in memory.
    // The memory index structure will be changed after the db commits.
    if (pindex->pprev)
    {
        CDiskBlockIndex blockindexPrev(pindex->pprev);
        blockindexPrev.hashNext = 0;
        if (!txdb.WriteBlockIndex(blockindexPrev))
            return error("DisconnectBlock() : WriteBlockIndex failed");
    }

    // ppcoin: clean up wallet after disconnecting coinstake
    for (auto const& tx : vtx)
        SyncWithWallets(tx, this, false, false);

    // We normally fail to disconnect a block if we can't find the previous input due to "DisconnectInputs() : ReadTxIndex failed".  Imo, I believe we should let this call succeed, otherwise a chain can never be re-organized in this circumstance.
    if (bDiscTxFailed && fDebug3) printf("!DisconnectBlock()::Failed, recovering. ");
    return true;
}



double BlockVersion(std::string v)
{
    if (v.length() < 10) return 0;
    std::string vIn = v.substr(1,7);
    boost::replace_all(vIn, ".", "");
    double ver1 = RoundFromString(vIn,0);
    return ver1;
}


std::string PubKeyToAddress(const CScript& scriptPubKey)
{
    //Converts a script Public Key to a Gridcoin wallet address
    txnouttype type;
    vector<CTxDestination> addresses;
    int nRequired;
    if (!ExtractDestinations(scriptPubKey, type, addresses, nRequired))
    {
        return "";
    }
    std::string address = "";
    for (auto const& addr : addresses)
    {
        address = CBitcoinAddress(addr).ToString();
    }
    return address;
}

bool LoadSuperblock(std::string data, int64_t nTime, int height)
{
        WriteCache("superblock","magnitudes",ExtractXML(data,"<MAGNITUDES>","</MAGNITUDES>"),nTime);
        WriteCache("superblock","averages",ExtractXML(data,"<AVERAGES>","</AVERAGES>"),nTime);
        WriteCache("superblock","quotes",ExtractXML(data,"<QUOTES>","</QUOTES>"),nTime);
        WriteCache("superblock","all",data,nTime);
        WriteCache("superblock","block_number",ToString(height),nTime);
        return true;
}

std::string CharToString(char c)
{
    std::stringstream ss;
    std::string sOut = "";
    ss << c;
    ss >> sOut;
    return sOut;
}


template< typename T >
std::string int_to_hex( T i )
{
  std::stringstream stream;
  stream << "0x" 
         << std::setfill ('0') << std::setw(sizeof(T)*2) 
         << std::hex << i;
  return stream.str();
}

std::string DoubleToHexStr(double d, int iPlaces)
{
    int nMagnitude = atoi(RoundToString(d,0).c_str()); 
    std::string hex_string = int_to_hex(nMagnitude);
    std::string sOut = "00000000" + hex_string;
    std::string sHex = sOut.substr(sOut.length()-iPlaces,iPlaces);
    return sHex;
}

int HexToInt(std::string sHex)
{
    int x;   
    std::stringstream ss;
    ss << std::hex << sHex;
    ss >> x;
    return x;
}
std::string ConvertHexToBin(std::string a)
{
    if (a.empty()) return "";
    std::string sOut = "";
    for (unsigned int x = 1; x <= a.length(); x += 2)
    {
       std::string sChunk = a.substr(x-1,2);
       int i = HexToInt(sChunk);
       char c = (char)i;
       sOut.push_back(c);
    }
    return sOut;
}


double ConvertHexToDouble(std::string hex)
{
    int d = HexToInt(hex);
    double dOut = (double)d;
    return dOut;
}


std::string ConvertBinToHex(std::string a) 
{
      if (a.empty()) return "0";
      std::string sOut = "";
      for (unsigned int x = 1; x <= a.length(); x++)
      {
           char c = a[x-1];
           int i = (int)c; 
           std::string sHex = DoubleToHexStr((double)i,2);
           sOut += sHex;
      }
      return sOut;
}

std::string UnpackBinarySuperblock(std::string sBlock)
{
    // 12-21-2015: R HALFORD: If the block is not binary, return the legacy format for backward compatibility
    std::string sBinary = ExtractXML(sBlock,"<BINARY>","</BINARY>");
    if (sBinary.empty()) return sBlock;
    std::string sZero = ExtractXML(sBlock,"<ZERO>","</ZERO>");
    double dZero = RoundFromString(sZero,0);
    // Binary data support structure:
    // Each CPID consumes 16 bytes and 2 bytes for magnitude: (Except CPIDs with zero magnitude - the count of those is stored in XML node <ZERO> to save space)
    // 1234567890123456MM
    // MM = Magnitude stored as 2 bytes
    // No delimiter between CPIDs, Step Rate = 18
    std::string sReconstructedMagnitudes = "";
    for (unsigned int x = 0; x < sBinary.length(); x += 18)
    {
        if (sBinary.length() >= x+18)
        {
            std::string bCPID = sBinary.substr(x,16);
            std::string bMagnitude = sBinary.substr(x+16,2);
            std::string sCPID = ConvertBinToHex(bCPID);
            std::string sHexMagnitude = ConvertBinToHex(bMagnitude);
            double dMagnitude = ConvertHexToDouble("0x" + sHexMagnitude);
            std::string sRow = sCPID + "," + RoundToString(dMagnitude,0) + ";";
            sReconstructedMagnitudes += sRow;
            // if (fDebug3) printf("\r\n HEX CPID %s, HEX MAG %s, dMag %f, Row %s   ",sCPID.c_str(),sHexMagnitude.c_str(),dMagnitude,sRow.c_str());
        }
    }
    // Append zero magnitude researchers so the beacon count matches
    for (double d0 = 1; d0 <= dZero; d0++)
    {
            std::string sZeroCPID = "0";
            std::string sRow1 = sZeroCPID + ",15;";
            sReconstructedMagnitudes += sRow1;
    }
    std::string sAverages   = ExtractXML(sBlock,"<AVERAGES>","</AVERAGES>");
    std::string sQuotes     = ExtractXML(sBlock,"<QUOTES>","</QUOTES>");
    std::string sReconstructedBlock = "<AVERAGES>" + sAverages + "</AVERAGES><QUOTES>" + sQuotes + "</QUOTES><MAGNITUDES>" + sReconstructedMagnitudes + "</MAGNITUDES>";
    return sReconstructedBlock;
}

std::string PackBinarySuperblock(std::string sBlock)
{
    std::string sMagnitudes = ExtractXML(sBlock,"<MAGNITUDES>","</MAGNITUDES>");
    std::string sAverages   = ExtractXML(sBlock,"<AVERAGES>","</AVERAGES>");
    std::string sQuotes     = ExtractXML(sBlock,"<QUOTES>","</QUOTES>");
    // For each CPID in the superblock, convert data to binary
    std::vector<std::string> vSuperblock = split(sMagnitudes.c_str(),";");
    std::string sBinary = "";
    double dZeroMagCPIDCount = 0;
    for (unsigned int i = 0; i < vSuperblock.size(); i++)
    {
            if (vSuperblock[i].length() > 1)
            {
                std::string sPrefix = "00000000000000000000000000000000000" + ExtractValue(vSuperblock[i],",",0);
                std::string sCPID = sPrefix.substr(sPrefix.length()-32,32);
                double magnitude = RoundFromString(ExtractValue("0"+vSuperblock[i],",",1),0);
                if (magnitude < 0)     magnitude=0;
                if (magnitude > 32767) magnitude = 32767;  // Ensure we do not blow out the binary space (technically we can handle 0-65535)
                std::string sBinaryCPID   = ConvertHexToBin(sCPID);
                std::string sHexMagnitude = DoubleToHexStr(magnitude,4);
                std::string sBinaryMagnitude = ConvertHexToBin(sHexMagnitude);
                std::string sBinaryEntry  = sBinaryCPID+sBinaryMagnitude;
                // if (fDebug3) printf("\r\n PackBinarySuperblock: DecMag %f HEX MAG %s bin_cpid_len %f bm_len %f be_len %f,",  magnitude,sHexMagnitude.c_str(),(double)sBinaryCPID.length(),(double)sBinaryMagnitude.length(),(double)sBinaryEntry.length());
                if (sCPID=="00000000000000000000000000000000")
                {
                    dZeroMagCPIDCount += 1;
                }
                else
                {
                    sBinary += sBinaryEntry;
                }

            }
    }
    std::string sReconstructedBinarySuperblock = "<ZERO>" + RoundToString(dZeroMagCPIDCount,0) + "</ZERO><BINARY>" + sBinary + "</BINARY><AVERAGES>" + sAverages + "</AVERAGES><QUOTES>" + sQuotes + "</QUOTES>";
    return sReconstructedBinarySuperblock;
}




double ClientVersionNew()
{
    double cv = BlockVersion(FormatFullVersion());
    return cv;
}


int64_t ReturnCurrentMoneySupply(CBlockIndex* pindexcurrent)
{
    if (pindexcurrent->pprev)
    {
        // If previous exists, and previous money supply > Genesis, OK to use it:
        if (pindexcurrent->pprev->nHeight > 11 && pindexcurrent->pprev->nMoneySupply > nGenesisSupply)
        {
            return pindexcurrent->pprev->nMoneySupply;
        }
    }
    // Special case where block height < 12, use standard old logic:
    if (pindexcurrent->nHeight < 12)
    {
        return (pindexcurrent->pprev? pindexcurrent->pprev->nMoneySupply : 0);
    }
    // At this point, either the last block pointer was NULL, or the client erased the money supply previously, fix it:
    CBlockIndex* pblockIndex = pindexcurrent;
    CBlockIndex* pblockMemory = pindexcurrent;
    int nMinDepth = (pindexcurrent->nHeight)-140000;
    if (nMinDepth < 12) nMinDepth=12;
    while (pblockIndex->nHeight > nMinDepth)
    {
            pblockIndex = pblockIndex->pprev;
            printf("Money Supply height %f",(double)pblockIndex->nHeight);

            if (pblockIndex == NULL || !pblockIndex->IsInMainChain()) continue;
            if (pblockIndex == pindexGenesisBlock)
            {
                return nGenesisSupply;
            }
            if (pblockIndex->nMoneySupply > nGenesisSupply)
            {
                //Set index back to original pointer
                pindexcurrent = pblockMemory;
                //Return last valid money supply
                return pblockIndex->nMoneySupply;
            }
    }
    // At this point, we fall back to the old logic with a minimum of the genesis supply (should never happen - if it did, blockchain will need rebuilt anyway due to other fields being invalid):
    pindexcurrent = pblockMemory;
    return (pindexcurrent->pprev? pindexcurrent->pprev->nMoneySupply : nGenesisSupply);
}

bool CBlock::ConnectBlock(CTxDB& txdb, CBlockIndex* pindex, bool fJustCheck, bool fReorganizing)
{
    // Check it again in case a previous version let a bad block in, but skip BlockSig checking
    if (!CheckBlock("ConnectBlock",pindex->pprev->nHeight, 395*COIN, !fJustCheck, !fJustCheck, false,false))
    {
        printf("ConnectBlock::Failed - \r\n");
        return false;
    }
    //// issue here: it doesn't know the version
    unsigned int nTxPos;
    if (fJustCheck)
        // FetchInputs treats CDiskTxPos(1,1,1) as a special "refer to memorypool" indicator
        // Since we're just checking the block and not actually connecting it, it might not (and probably shouldn't) be on the disk to get the transaction from
        nTxPos = 1;
    else
        nTxPos = pindex->nBlockPos + ::GetSerializeSize(CBlock(), SER_DISK, CLIENT_VERSION) - (2 * GetSizeOfCompactSize(0)) + GetSizeOfCompactSize(vtx.size());

    map<uint256, CTxIndex> mapQueuedChanges;
    int64_t nFees = 0;
    int64_t nValueIn = 0;
    int64_t nValueOut = 0;
    int64_t nStakeReward = 0;
    unsigned int nSigOps = 0;
    double DPOR_Paid = 0;

    bool bIsDPOR = false;


    for (auto &tx : vtx)
    {
        uint256 hashTx = tx.GetHash();

        // Do not allow blocks that contain transactions which 'overwrite' older transactions,
        // unless those are already completely spent.
        // If such overwrites are allowed, coinbases and transactions depending upon those
        // can be duplicated to remove the ability to spend the first instance -- even after
        // being sent to another address.
        // See BIP30 and http://r6.ca/blog/20120206T005236Z.html for more information.
        // This logic is not necessary for memory pool transactions, as AcceptToMemoryPool
        // already refuses previously-known transaction ids entirely.
        // This rule was originally applied all blocks whose timestamp was after March 15, 2012, 0:00 UTC.
        // Now that the whole chain is irreversibly beyond that time it is applied to all blocks except the
        // two in the chain that violate it. This prevents exploiting the issue against nodes in their
        // initial block download.
        CTxIndex txindexOld;
        if (txdb.ReadTxIndex(hashTx, txindexOld)) {
            for (auto const& pos : txindexOld.vSpent)
                if (pos.IsNull())
                    return false;
        }

        nSigOps += tx.GetLegacySigOpCount();
        if (nSigOps > MAX_BLOCK_SIGOPS)
            return DoS(100, error("ConnectBlock[] : too many sigops"));

        CDiskTxPos posThisTx(pindex->nFile, pindex->nBlockPos, nTxPos);
        if (!fJustCheck)
            nTxPos += ::GetSerializeSize(tx, SER_DISK, CLIENT_VERSION);

        MapPrevTx mapInputs;
        if (tx.IsCoinBase())
        {
            nValueOut += tx.GetValueOut();
        }
        else
        {
            bool fInvalid;
            if (!tx.FetchInputs(txdb, mapQueuedChanges, true, false, mapInputs, fInvalid))
                return false;

            // Add in sigops done by pay-to-script-hash inputs;
            // this is to prevent a "rogue miner" from creating
            // an incredibly-expensive-to-validate block.
            nSigOps += tx.GetP2SHSigOpCount(mapInputs);
            if (nSigOps > MAX_BLOCK_SIGOPS)
                return DoS(100, error("ConnectBlock[] : too many sigops"));

            int64_t nTxValueIn = tx.GetValueIn(mapInputs);
            int64_t nTxValueOut = tx.GetValueOut();
            nValueIn += nTxValueIn;
            nValueOut += nTxValueOut;
            if (!tx.IsCoinStake())
                nFees += nTxValueIn - nTxValueOut;
            if (tx.IsCoinStake())
            {
                nStakeReward = nTxValueOut - nTxValueIn;
                if (tx.vout.size() > 3 && pindex->nHeight > nGrandfather) bIsDPOR = true;
                // ResearchAge: Verify vouts cannot contain any other payments except coinstake: PASS (GetValueOut returns the sum of all spent coins in the coinstake)
                if (IsResearchAgeEnabled(pindex->nHeight) && fDebug10)
                {
                    int64_t nTotalCoinstake = 0;
                    for (unsigned int i = 0; i < tx.vout.size(); i++)
                    {
                        nTotalCoinstake += tx.vout[i].nValue;
                    }
                    if (fDebug10)   printf(" nHeight %f; nTCS %f; nTxValueOut %f     ",
                        (double)pindex->nHeight,CoinToDouble(nTotalCoinstake),CoinToDouble(nTxValueOut));
                }

                // Verify no recipients exist after coinstake (Recipients start at output position 3 (0=Coinstake flag, 1=coinstake amount, 2=splitstake amount)
                if (bIsDPOR && pindex->nHeight > nGrandfather)
                {
                    for (unsigned int i = 3; i < tx.vout.size(); i++)
                    {
                        std::string Recipient = PubKeyToAddress(tx.vout[i].scriptPubKey);
                        double      Amount    = CoinToDouble(tx.vout[i].nValue);
                        if (fDebug10) printf("Iterating Recipient #%f  %s with Amount %f \r\n,",(double)i,Recipient.c_str(),Amount);
                        if (Amount > 0)
                        {
                            if (fDebug3) printf("Iterating Recipient #%f  %s with Amount %f \r\n,",(double)i,Recipient.c_str(),Amount);
                            printf("POR Payment results in an overpayment; Recipient %s, Amount %f \r\n",Recipient.c_str(), Amount);
                            return DoS(50,error("POR Payment results in an overpayment; Recipient %s, Amount %f \r\n",
                                                Recipient.c_str(), Amount));
                        }
                    }
                }
            }

            if (!tx.ConnectInputs(txdb, mapInputs, mapQueuedChanges, posThisTx, pindex, true, false))
                return false;
        }

        mapQueuedChanges[hashTx] = CTxIndex(posThisTx, tx.vout.size());
    }

    if (IsProofOfWork() && pindex->nHeight > nGrandfather)
    {
        int64_t nReward = GetProofOfWorkMaxReward(nFees,nTime,pindex->nHeight);
        // Check coinbase reward
        if (vtx[0].GetValueOut() > nReward)
            return DoS(50, error("ConnectBlock[] : coinbase reward exceeded (actual=%" PRId64 " vs calculated=%" PRId64 ")",
                   vtx[0].GetValueOut(),
                   nReward));
    }

    MiningCPID bb = DeserializeBoincBlock(vtx[0].hashBoinc,nVersion);
    uint64_t nCoinAge = 0;

    double dStakeReward = CoinToDouble(nStakeReward+nFees) - DPOR_Paid; //DPOR Recipients checked above already
    double dStakeRewardWithoutFees = CoinToDouble(nStakeReward) - DPOR_Paid;

    if (fDebug) printf("Stake Reward of %f B %f I %f F %.f %s %s  ",
        dStakeReward,bb.ResearchSubsidy,bb.InterestSubsidy,(double)nFees,bb.cpid.c_str(),bb.Organization.c_str());

    if (IsProofOfStake() && pindex->nHeight > nGrandfather)
    {
            // ppcoin: coin stake tx earns reward instead of paying fee
        if (!vtx[1].GetCoinAge(txdb, nCoinAge))
            return error("ConnectBlock[] : %s unable to get coin age for coinstake", vtx[1].GetHash().ToString().substr(0,10).c_str());

        double dCalcStakeReward = CoinToDouble(GetProofOfStakeMaxReward(nCoinAge, nFees, nTime));

        if (dStakeReward > dCalcStakeReward+1 && !IsResearchAgeEnabled(pindex->nHeight))
            return DoS(1, error("ConnectBlock[] : coinstake pays above maximum (actual= %f, vs calculated=%f )", dStakeReward, dCalcStakeReward));

        //9-3-2015
        double dMaxResearchAgeReward = CoinToDouble(GetMaximumBoincSubsidy(nTime) * COIN * 255);

        if (bb.ResearchSubsidy > dMaxResearchAgeReward && IsResearchAgeEnabled(pindex->nHeight))
            return DoS(1, error("ConnectBlock[ResearchAge] : Coinstake pays above maximum (actual= %f, vs calculated=%f )", dStakeRewardWithoutFees, dMaxResearchAgeReward));

        if (!IsResearcher(bb.cpid) && dStakeReward > 1)
        {
            double OUT_POR = 0;
            double OUT_INTEREST_OWED = 0;

            double dAccrualAge = 0;
            double dAccrualMagnitudeUnit = 0;
            double dAccrualMagnitude = 0;

            double dCalculatedResearchReward = CoinToDouble(GetProofOfStakeReward(nCoinAge, nFees, bb.cpid, true, 1, nTime,
                    pindex, "connectblock_investor",
                    OUT_POR, OUT_INTEREST_OWED, dAccrualAge, dAccrualMagnitudeUnit, dAccrualMagnitude));
            if (dStakeReward > (OUT_INTEREST_OWED+1+nFees) )
            {
                    return DoS(10, error("ConnectBlock[] : Investor Reward pays too much : cpid %s (actual %f vs calculated %f), dCalcResearchReward %f, Fees %f",
                    bb.cpid.c_str(), dStakeReward, OUT_INTEREST_OWED, dCalculatedResearchReward, (double)nFees));
            }
        }

    }


    AddCPIDBlockHash(bb.cpid, pindex->GetBlockHash());

    // Track money supply and mint amount info
    pindex->nMint = nValueOut - nValueIn + nFees;
    if (fDebug10) printf (".TMS.");

    pindex->nMoneySupply = ReturnCurrentMoneySupply(pindex) + nValueOut - nValueIn;

    // Gridcoin: Store verified magnitude and CPID in block index (7-11-2015)
    if (pindex->nHeight > nNewIndex2)
    {
        pindex->SetCPID(bb.cpid);
        pindex->nMagnitude = bb.Magnitude;
        pindex->nResearchSubsidy = bb.ResearchSubsidy;
        pindex->nInterestSubsidy = bb.InterestSubsidy;
        pindex->nIsSuperBlock =  (bb.superblock.length() > 20) ? 1 : 0;
        // Must scan transactions after CoinStake to know if this is a contract.
        int iPos = 0;
        pindex->nIsContract = 0;
        for (auto const& tx : vtx)
        {
            if (tx.hashBoinc.length() > 3 && iPos > 0)
            {
                pindex->nIsContract = 1;
                break;
            }
            iPos++;
        }
    }

    double mint = CoinToDouble(pindex->nMint);
    double PORDiff = GetBlockDifficulty(nBits);

    if (pindex->nHeight > nGrandfather && !fReorganizing)
    {
        // Block Spamming
        if (mint < MintLimiter(PORDiff,bb.RSAWeight,bb.cpid,GetBlockTime()))
        {
            return error("CheckProofOfStake[] : Mint too Small, %f",(double)mint);
        }

        if (mint == 0) return error("CheckProofOfStake[] : Mint is ZERO! %f",(double)mint);

        double OUT_POR = 0;
        double OUT_INTEREST = 0;
        double dAccrualAge = 0;
        double dMagnitudeUnit = 0;
        double dAvgMagnitude = 0;

        // ResearchAge 1: 
        GetProofOfStakeReward(nCoinAge, nFees, bb.cpid, true, 1, nTime,
            pindex, "connectblock_researcher", OUT_POR, OUT_INTEREST, dAccrualAge, dMagnitudeUnit, dAvgMagnitude);
        if (IsResearcher(bb.cpid) && dStakeReward > 1)
        {
            
                //ResearchAge: Since the best block may increment before the RA is connected but After the RA is computed, the ResearchSubsidy can sometimes be slightly smaller than we calculate here due to the RA timespan increasing.  So we will allow for time shift before rejecting the block.
                double dDrift = IsResearchAgeEnabled(pindex->nHeight) ? bb.ResearchSubsidy*.15 : 1;
                if (IsResearchAgeEnabled(pindex->nHeight) && dDrift < 10) dDrift = 10;

                if ((bb.ResearchSubsidy + bb.InterestSubsidy + dDrift) < dStakeRewardWithoutFees)
                {
                        return error("ConnectBlock[] : Researchers Interest %f + Research %f + TimeDrift %f and total Mint %f, [StakeReward] <> %f, with Out_Interest %f, OUT_POR %f, Fees %f, DPOR %f  for CPID %s does not match calculated research subsidy",
                            (double)bb.InterestSubsidy,(double)bb.ResearchSubsidy,dDrift,CoinToDouble(mint),dStakeRewardWithoutFees,
                            (double)OUT_INTEREST,(double)OUT_POR,CoinToDouble(nFees),(double)DPOR_Paid,bb.cpid.c_str());

                }

				if (bb.lastblockhash != pindex->pprev->GetBlockHash().GetHex())
				{
							std::string sNarr = "ConnectBlock[ResearchAge] : Historical DPOR Replay attack : lastblockhash != actual last block hash.";
							printf("\r\n\r\n ******  %s ***** \r\n",sNarr.c_str());
				}
				

                if (IsResearchAgeEnabled(pindex->nHeight) && BlockNeedsChecked(nTime))
                {
						// Mitigate DPOR Relay attack 
						// bb.LastBlockhash should be equal to previous index lastblockhash, in order to check block signature correctly and prevent re-use of lastblockhash
						if (bb.lastblockhash != pindex->pprev->GetBlockHash().GetHex())
						{
							std::string sNarr = "ConnectBlock[ResearchAge] : DPOR Replay attack : lastblockhash != actual last block hash.";
							printf("\r\n\r\n ******  %s ***** \r\n",sNarr.c_str());
							if (fTestNet || (pindex->nHeight > 975000)) return error(" %s ",sNarr.c_str());
                        }
				
                        if (dStakeReward > ((OUT_POR*1.25)+OUT_INTEREST+1+CoinToDouble(nFees)))
                        {
                            StructCPID st1 = GetLifetimeCPID(pindex->GetCPID(),"ConnectBlock()");
                            GetProofOfStakeReward(nCoinAge, nFees, bb.cpid, true, 2, nTime,
                                        pindex, "connectblock_researcher_doublecheck", OUT_POR, OUT_INTEREST, dAccrualAge, dMagnitudeUnit, dAvgMagnitude);
                            if (dStakeReward > ((OUT_POR*1.25)+OUT_INTEREST+1+CoinToDouble(nFees)))
                            {

                                if (fDebug3) printf("ConnectBlockError[ResearchAge] : Researchers Reward Pays too much : Interest %f and Research %f and StakeReward %f, OUT_POR %f, with Out_Interest %f for CPID %s ",
                                    (double)bb.InterestSubsidy,(double)bb.ResearchSubsidy,dStakeReward,(double)OUT_POR,(double)OUT_INTEREST,bb.cpid.c_str());

                                return DoS(10,error("ConnectBlock[ResearchAge] : Researchers Reward Pays too much : Interest %f and Research %f and StakeReward %f, OUT_POR %f, with Out_Interest %f for CPID %s ",
                                    (double)bb.InterestSubsidy,(double)bb.ResearchSubsidy,dStakeReward,(double)OUT_POR,(double)OUT_INTEREST,bb.cpid.c_str()));
                            }
                        }
                }
        }

        //Approve first coinstake in DPOR block
        if (IsResearcher(bb.cpid) && IsLockTimeWithinMinutes(GetBlockTime(),15) && !IsResearchAgeEnabled(pindex->nHeight))
        {
                if (bb.ResearchSubsidy > (GetOwedAmount(bb.cpid)+1))
                {
                        bDoTally_retired=true;
                        if (bb.ResearchSubsidy > (GetOwedAmount(bb.cpid)+1))
                        {
                            StructCPID strUntrustedHost = GetInitializedStructCPID2(bb.cpid,mvMagnitudes);
                            if (bb.ResearchSubsidy > strUntrustedHost.totalowed)
                            {
                                double deficit = strUntrustedHost.totalowed - bb.ResearchSubsidy;
                                if ( (deficit < -500 && strUntrustedHost.Accuracy > 10) || (deficit < -150 && strUntrustedHost.Accuracy > 5) || deficit < -50)
                                {
                                        printf("ConnectBlock[] : Researchers Reward results in deficit of %f for CPID %s with trust level of %f - (Submitted Research Subsidy %f vs calculated=%f) Hash: %s",
                                         deficit, bb.cpid.c_str(), (double)strUntrustedHost.Accuracy, bb.ResearchSubsidy,
                                         OUT_POR, vtx[0].hashBoinc.c_str());
                                }
                                else
                                {
                                    return error("ConnectBlock[] : Researchers Reward for CPID %s pays too much - (Submitted Research Subsidy %f vs calculated=%f) Hash: %s",
                                        bb.cpid.c_str(), bb.ResearchSubsidy,
                                        OUT_POR, vtx[0].hashBoinc.c_str());
                                }
                            }
                    }
                }
        }

    }

    //Gridcoin: Maintain network consensus for Payments and Neural popularity:  (As of 7-5-2015 this is now done exactly every 30 blocks)

    //DPOR - 6/12/2015 - Reject superblocks not hashing to the supermajority:

    if (bb.superblock.length() > 20)
    {
        if(nVersion >= 9)
        {
            // break away from block timing
            if (fDebug) printf("ConnectBlock: Updating Neural Supermajority (v9 CB) height %d\n",pindex->nHeight);            ComputeNeuralNetworkSupermajorityHashes();
            // Prevent duplicate superblocks
            if(nVersion >= 9 && !NeedASuperblock())
                return error(("ConnectBlock: SuperBlock rcvd, but not Needed (too early)"));
        }

        if ((pindex->nHeight > nGrandfather && !fReorganizing) || nVersion >= 9 )
        {
            // 12-20-2015 : Add support for Binary Superblocks
            std::string superblock = UnpackBinarySuperblock(bb.superblock);
            std::string neural_hash = GetQuorumHash(superblock);
            std::string legacy_neural_hash = RetrieveMd5(superblock);
            double popularity = 0;
            std::string consensus_hash = GetNeuralNetworkSupermajorityHash(popularity);
            // Only reject superblock when it is new And when QuorumHash of Block != the Popular Quorum Hash:
            if ((IsLockTimeWithinMinutes(GetBlockTime(),15) || nVersion>=9) && !fColdBoot)
            {
                // Let this take effect together with stakev8
                if (nVersion>=8)
                {
                    try
                    {
                        CBitcoinAddress address;
                        bool validaddressinblock = address.SetString(bb.GRCAddress);
                        validaddressinblock &= address.IsValid();
                        if (!validaddressinblock)
                        {
                            return error("ConnectBlock[] : Superblock staked with invalid GRC address in block");
                        }
                        if (!IsNeuralNodeParticipant(bb.GRCAddress, nTime))
                        {
                            return error("ConnectBlock[] : Superblock staked by ineligible neural node participant");
                        }
                    }
                    catch (...)
                    {
                        return error("ConnectBlock[] : Superblock stake check caused unknwon exception with GRC address %s", bb.GRCAddress.c_str());
                    }
                }
                if (!VerifySuperblock(superblock, pindex))
                {
                    return error("ConnectBlock[] : Superblock avg mag below 10; SuperblockHash: %s, Consensus Hash: %s",
                                        neural_hash.c_str(), consensus_hash.c_str());
                }
                if (!IsResearchAgeEnabled(pindex->nHeight))
                {
                    if (consensus_hash != neural_hash && consensus_hash != legacy_neural_hash)
                    {
                        return error("ConnectBlock[] : Superblock hash does not match consensus hash; SuperblockHash: %s, Consensus Hash: %s",
                                        neural_hash.c_str(), consensus_hash.c_str());
                    }
                }
                else
                {
                    if (consensus_hash != neural_hash)
                    {
                        return error("ConnectBlock[] : Superblock hash does not match consensus hash; SuperblockHash: %s, Consensus Hash: %s",
                                        neural_hash.c_str(), consensus_hash.c_str());
                    }
                }

            }
        }

        if(nVersion<9)
        {
            //If we are out of sync, and research age is enabled, and the superblock is valid, load it now, so we can continue checking blocks accurately
            // I would suggest to NOT bother with superblock at all here. It will be loaded in tally.
            if ((OutOfSyncByAge() || fColdBoot || fReorganizing) && IsResearchAgeEnabled(pindex->nHeight) && pindex->nHeight > nGrandfather)
            {
                    if (bb.superblock.length() > 20)
                    {
                            std::string superblock = UnpackBinarySuperblock(bb.superblock);
                            if (VerifySuperblock(superblock, pindex))
                            {
                                        LoadSuperblock(superblock,pindex->nTime,pindex->nHeight);
                                        if (fDebug)
                                            printf("ConnectBlock(): Superblock Loaded %d\n", pindex->nHeight);
                                        if (!fColdBoot)
                                        {
                                            bDoTally_retired = true;
                                        }
                            }
                            else
                            {
                                if (fDebug3) printf("ConnectBlock(): Superblock Not Loaded %d\r\n", pindex->nHeight);
                            }
                    }
            }
            /*
                -- Normal Superblocks are loaded during Tally
            */
        }
    }

    //  End of Network Consensus

    // Gridcoin: Track payments to CPID, and last block paid
    if (IsResearcher(bb.cpid) && pindex->nHeight > nNewIndex2)
    {
        StructCPID stCPID = GetInitializedStructCPID2(bb.cpid,mvResearchAge);
        stCPID.InterestSubsidy += bb.InterestSubsidy;
        stCPID.ResearchSubsidy += bb.ResearchSubsidy;

        if (pindex->nHeight > stCPID.LastBlock && pindex->nResearchSubsidy > 0)
        {
                stCPID.LastBlock = pindex->nHeight;
                stCPID.BlockHash = pindex->GetBlockHash().GetHex();
        }

        if (pindex->nMagnitude > 0)
        {
                stCPID.Accuracy++;
                stCPID.TotalMagnitude += pindex->nMagnitude;
                stCPID.ResearchAverageMagnitude = stCPID.TotalMagnitude/(stCPID.Accuracy+.01);
        }

        if (pindex->nTime < stCPID.LowLockTime)  stCPID.LowLockTime = pindex->nTime;
        if (pindex->nTime > stCPID.HighLockTime) stCPID.HighLockTime = pindex->nTime;

        mvResearchAge[bb.cpid]=stCPID;
    }

    if (!txdb.WriteBlockIndex(CDiskBlockIndex(pindex)))
        return error("Connect() : WriteBlockIndex for pindex failed");

    if (pindex->nHeight % 5 == 0 && pindex->nHeight > 100)
    {
        std::string errors1 = "";
        LoadAdminMessages(false,errors1);
    }

    // Slow down Retallying when in RA mode so we minimize disruption of the network
    if ( (pindex->nHeight % 60 == 0) && IsResearchAgeEnabled(pindex->nHeight) && BlockNeedsChecked(pindex->nTime))
    {
        if (fDebug3) printf("\r\n*BusyWaitForTally_retired*\r\n");
        BusyWaitForTally_retired();
    }

    if (IsResearchAgeEnabled(pindex->nHeight) && !OutOfSyncByAge())
    {
        fColdBoot = false;
        bDoTally_retired=true;
    }

    if (fJustCheck)
        return true;

    // Write queued txindex changes
    for (map<uint256, CTxIndex>::iterator mi = mapQueuedChanges.begin(); mi != mapQueuedChanges.end(); ++mi)
    {
        if (!txdb.UpdateTxIndex((*mi).first, (*mi).second))
            return error("ConnectBlock[] : UpdateTxIndex failed");
    }

    // Update block index on disk without changing it in memory.
    // The memory index structure will be changed after the db commits.
    if (pindex->pprev)
    {
        CDiskBlockIndex blockindexPrev(pindex->pprev);
        blockindexPrev.hashNext = pindex->GetBlockHash();
        if (!txdb.WriteBlockIndex(blockindexPrev))
            return error("ConnectBlock[] : WriteBlockIndex failed");
    }

    // Watch for transactions paying to me
    for (auto const& tx : vtx)
        SyncWithWallets(tx, this, true);

    return true;
}




bool static Reorganize(CTxDB& txdb, CBlockIndex* pindexNew)
{
    printf("REORGANIZE\n");
    // Find the fork
    CBlockIndex* pfork = pindexBest;
    CBlockIndex* plonger = pindexNew;
    while (pfork != plonger)
    {
        while (plonger->nHeight > pfork->nHeight)
            if (!(plonger = plonger->pprev))
                return error("Reorganize() : plonger->pprev is null");
        if (pfork == plonger)
            break;
        if (!(pfork = pfork->pprev))
            return error("Reorganize() : pfork->pprev is null");
    }

    // List of what to disconnect
    vector<CBlockIndex*> vDisconnect;
    for (CBlockIndex* pindex = pindexBest; pindex != pfork; pindex = pindex->pprev)
        vDisconnect.push_back(pindex);

    // List of what to connect
    vector<CBlockIndex*> vConnect;
    for (CBlockIndex* pindex = pindexNew; pindex != pfork; pindex = pindex->pprev)
        vConnect.push_back(pindex);
    reverse(vConnect.begin(), vConnect.end());

    printf("REORGANIZE: Disconnect %" PRIszu " blocks; %s..%s\n", vDisconnect.size(), pfork->GetBlockHash().ToString().substr(0,20).c_str(), pindexBest->GetBlockHash().ToString().substr(0,20).c_str());
    printf("REORGANIZE: Connect %" PRIszu " blocks; %s..%s\n", vConnect.size(), pfork->GetBlockHash().ToString().substr(0,20).c_str(), pindexNew->GetBlockHash().ToString().substr(0,20).c_str());

    if (!vDisconnect.empty())
    {
        //Block was disconnected - User is Re-eligibile for staking

        StructCPID sMag = GetInitializedStructCPID2(GlobalCPUMiningCPID.cpid,mvMagnitudes);

        if (sMag.initialized)
        {
            sMag.LastPaymentTime = 0;
            mvMagnitudes[GlobalCPUMiningCPID.cpid]=sMag;
        }
        nLastBlockSolved = 0;
    }
    printf("REORGANIZE Disc Size %" PRIszu, vDisconnect.size());

    // Disconnect shorter branch
    list<CTransaction> vResurrect;
    set<string> vRereadCPIDs;
    for( CBlockIndex* pindex : vDisconnect )
    {
        CBlock block;
        if (!block.ReadFromDisk(pindex))
            return error("Reorganize() : ReadFromDisk for disconnect failed");
        if (!block.DisconnectBlock(txdb, pindex))
            return error("Reorganize() : DisconnectBlock %s failed", pindex->GetBlockHash().ToString().substr(0,20).c_str());

        // Queue memory transactions to resurrect.
        // We only do this for blocks after the last checkpoint (reorganisation before that
        // point should only happen with -reindex/-loadblock, or a misbehaving peer.
        for (auto const& tx : boost::adaptors::reverse(block.vtx))
            if (!(tx.IsCoinBase() || tx.IsCoinStake()) && pindex->nHeight > Checkpoints::GetTotalBlocksEstimate())
                vResurrect.push_front(tx);

        // remeber the cpid to re-read later
        vRereadCPIDs.insert(pindex->GetCPID());
    }

    // Re-read researchers history after all blocks disconnected
    for( const string& sRereadCPID : vRereadCPIDs )
    {
        StructCPID stCPID = GetLifetimeCPID(sRereadCPID,"DisconnectBlock()");
        (void)stCPID;
    }

    // Connect longer branch
    vector<CTransaction> vDelete;
    for (unsigned int i = 0; i < vConnect.size(); i++)
    {
        CBlockIndex* pindex = vConnect[i];
        CBlock block;
        if (!block.ReadFromDisk(pindex))
            return error("Reorganize() : ReadFromDisk for connect failed");
        if (!block.ConnectBlock(txdb, pindex, false, true))
        {
            // Invalid block
            return error("Reorganize() : ConnectBlock %s failed", pindex->GetBlockHash().ToString().substr(0,20).c_str());
        }

        // Queue memory transactions to delete
        for( const CTransaction& tx : block.vtx )
            vDelete.push_back(tx);
    }

    if (!txdb.WriteHashBestChain(pindexNew->GetBlockHash()))
        return error("Reorganize() : WriteHashBestChain failed");

    // Make sure it's successfully written to disk before changing memory structure
    if (!txdb.TxnCommit())
        return error("Reorganize() : TxnCommit failed");

    // Disconnect shorter branch
    for( CBlockIndex* pindex : vDisconnect)
    {
        if (pindex->pprev)
            pindex->pprev->pnext = NULL;
    }

    // Connect longer branch
    for( CBlockIndex* pindex : vConnect)
    {
        if (pindex->pprev)
            pindex->pprev->pnext = pindex;
    }

    // Resurrect memory transactions that were in the disconnected branch
    for( CTransaction& tx : vResurrect)
        AcceptToMemoryPool(mempool, tx, NULL);

    // Delete redundant memory transactions that are in the connected branch
    for( CTransaction& tx : vDelete)
    {
        mempool.remove(tx);
        mempool.removeConflicts(tx);
    }

    // Gridcoin: Now that the chain is back in order, Fix the researchers who were disrupted:
    
    printf("REORGANIZE: done\n");
    return true;
}


bool ForceReorganizeToHash(uint256 NewHash)
{
    CTxDB txdb;

    auto mapItem = mapBlockIndex.find(NewHash);
    if(mapItem == mapBlockIndex.end())
        return error("ForceReorganizeToHash: failed to find requested block in block index");

    CBlockIndex* pindexCur = pindexBest;
    CBlockIndex* pindexNew = mapItem->second;
    printf("\r\n** Force Reorganize **\r\n");
    printf(" Current best height %i hash %s\n", pindexCur->nHeight,pindexCur->GetBlockHash().GetHex().c_str());
    printf(" Target height %i hash %s\n", pindexNew->nHeight,pindexNew->GetBlockHash().GetHex().c_str());

    CBlock blockNew;
    if (!blockNew.ReadFromDisk(pindexNew))
    {
        printf("ForceReorganizeToHash: Fatal Error while reading new best block.\r\n");
        return false;
    }

    //Re-process the last block to trigger orphan and shit
    if (!blockNew.SetBestChain(txdb, pindexNew))
    {
        return error("ForceReorganizeToHash Fatal Error while setting best chain.\r\n");
    }

    AskForOutstandingBlocks(uint256(0));
    printf("ForceReorganizeToHash: success! height %f hash %s\n\n",(double)pindexBest->nHeight,pindexBest->GetBlockHash().GetHex().c_str());
    return true;
}

// Called from inside SetBestChain: attaches a block to the new best chain being built
bool CBlock::SetBestChainInner(CTxDB& txdb, CBlockIndex *pindexNew, bool fReorganizing)
{
    uint256 hash = GetHash();

    // Adding to current best branch
    if (!ConnectBlock(txdb, pindexNew, false, fReorganizing) || !txdb.WriteHashBestChain(hash))
    {
        txdb.TxnAbort();
        if (fDebug3) printf("Invalid Chain Found.  Invalid block %s\r\n",hash.GetHex().c_str());
        InvalidChainFound(pindexNew);
        return false;
    }
    if (!txdb.TxnCommit())
        return error("SetBestChain() : TxnCommit failed");

    // Add to current best branch
    pindexNew->pprev->pnext = pindexNew;

    // Delete redundant memory transactions
    for (auto const& tx : vtx)
        mempool.remove(tx);

    return true;
}

bool CBlock::SetBestChain(CTxDB& txdb, CBlockIndex* pindexNew)
{
    uint256 hash = GetHash();

    if (!txdb.TxnBegin())
        return error("SetBestChain() : TxnBegin failed");

    if (pindexGenesisBlock == NULL && hash == (!fTestNet ? hashGenesisBlock : hashGenesisBlockTestNet))
    {
        txdb.WriteHashBestChain(hash);
        if (!txdb.TxnCommit())
            return error("SetBestChain() : TxnCommit failed");
        pindexGenesisBlock = pindexNew;
    }
    else if (hashPrevBlock == hashBestChain)
    {
        if (!SetBestChainInner(txdb, pindexNew, false))
        {
            //int nResult = 0;
            return error("SetBestChain() : SetBestChainInner failed");
        }
    }
    else
    {
        // the first block in the new chain that will cause it to become the new best chain
        CBlockIndex *pindexIntermediate = pindexNew;

        // list of blocks that need to be connected afterwards
        std::vector<CBlockIndex*> vpindexSecondary;
        printf("\r\n**Reorganize**");

        // Reorganize is costly in terms of db load, as it works in a single db transaction.
        // Try to limit how much needs to be done inside
        while (pindexIntermediate->pprev && pindexIntermediate->pprev->nChainTrust > pindexBest->nChainTrust)
        {
            vpindexSecondary.push_back(pindexIntermediate);
            pindexIntermediate = pindexIntermediate->pprev;
        }

        if (!vpindexSecondary.empty())
            printf("Postponing %" PRIszu " reconnects\n", vpindexSecondary.size());

        if (!Reorganize(txdb, pindexIntermediate))
        {
            printf("Reorganize failed");
            txdb.TxnAbort();
            InvalidChainFound(pindexNew);
            return error("SetBestChain() : Reorganize failed");
        }

        // Switch to new best branch
        // Connect further blocks
        std::set<uint128> connected_cpids;
        for (auto &pindex : boost::adaptors::reverse(vpindexSecondary))
        {
            CBlock block;
            if (!block.ReadFromDisk(pindex))
            {
                printf("SetBestChain() : ReadFromDisk failed\n");
                break;
            }
            if (!txdb.TxnBegin()) {
                printf("SetBestChain() : TxnBegin 2 failed\n");
                break;
            }

            // errors now are not fatal, we still did a reorganisation to a new chain in a valid way
            if (!block.SetBestChainInner(txdb, pindex, true))
                break;

            if(pindex->IsUserCPID())
               connected_cpids.emplace(pindex->cpid);
        }

        // Retally after reorganize to sync up amounts owed.
        BusyWaitForTally_retired();
        TallyNetworkAverages_v9();

        // Recalculate amounts paid.
        for(const auto& cpid : connected_cpids)
            GetLifetimeCPID(cpid.GetHex(), "SetBestChain()");
    }

    // Update best block in wallet (so we can detect restored wallets)
    bool fIsInitialDownload = IsInitialBlockDownload();
    if (!fIsInitialDownload)
    {
        const CBlockLocator locator(pindexNew);
        ::SetBestChain(locator);
    }

    // New best block
    hashBestChain = hash;
    pindexBest = pindexNew;
    blockFinder.Reset();
    nBestHeight = pindexBest->nHeight;
    nBestChainTrust = pindexNew->nChainTrust;
    nTimeBestReceived =  GetAdjustedTime();

    uint256 nBestBlockTrust = pindexBest->nHeight != 0 ? (pindexBest->nChainTrust - pindexBest->pprev->nChainTrust) : pindexBest->nChainTrust;

    if (fDebug)
    {
        printf("{SBC} SetBestChain: new best=%s  height=%d  trust=%s  blocktrust=%" PRId64 "  date=%s\n",
          hashBestChain.ToString().substr(0,20).c_str(), nBestHeight,
          CBigNum(nBestChainTrust).ToString().c_str(),
          nBestBlockTrust.Get64(),
          DateTimeStrFormat("%x %H:%M:%S", pindexBest->GetBlockTime()).c_str());
    }
    else
        printf("{SBC} new best=%s  height=%d ; ",hashBestChain.ToString().c_str(), nBestHeight);

    std::string strCmd = GetArg("-blocknotify", "");
    if (!fIsInitialDownload && !strCmd.empty())
    {
        boost::replace_all(strCmd, "%s", hashBestChain.GetHex());
        boost::thread t(runCommand, strCmd); // thread runs free
    }

    // Perform Gridcoin services now that w have a new head.
    // Remove V9 checks after the V9 switch.
    if(IsV9Enabled(nBestHeight))
        GridcoinServices();

    return true;
}

// ppcoin: total coin age spent in transaction, in the unit of coin-days.
// Only those coins meeting minimum age requirement counts. As those
// transactions not in main chain are not currently indexed so we
// might not find out about their coin age. Older transactions are
// guaranteed to be in main chain by sync-checkpoint. This rule is
// introduced to help nodes establish a consistent view of the coin
// age (trust score) of competing branches.
bool CTransaction::GetCoinAge(CTxDB& txdb, uint64_t& nCoinAge) const
{
    CBigNum bnCentSecond = 0;  // coin age in the unit of cent-seconds
    nCoinAge = 0;

    if (IsCoinBase())
        return true;

    for (auto const& txin : vin)
    {
        // First try finding the previous transaction in database
        CTransaction txPrev;
        CTxIndex txindex;
        if (!txPrev.ReadFromDisk(txdb, txin.prevout, txindex))
            continue;  // previous transaction not in main chain
        if (nTime < txPrev.nTime)
            return false;  // Transaction timestamp violation

        // Read block header
        CBlock block;
        if (!block.ReadFromDisk(txindex.pos.nFile, txindex.pos.nBlockPos, false))
            return false; // unable to read block of previous transaction
        if (block.GetBlockTime() + nStakeMinAge > nTime)
            continue; // only count coins meeting min age requirement

        int64_t nValueIn = txPrev.vout[txin.prevout.n].nValue;
        bnCentSecond += CBigNum(nValueIn) * (nTime-txPrev.nTime) / CENT;

        if (fDebug && GetBoolArg("-printcoinage"))
            printf("coin age nValueIn=%" PRId64 " nTimeDiff=%d bnCentSecond=%s\n", nValueIn, nTime - txPrev.nTime, bnCentSecond.ToString().c_str());
    }

    CBigNum bnCoinDay = bnCentSecond * CENT / COIN / (24 * 60 * 60);
    if (fDebug && GetBoolArg("-printcoinage"))
        printf("coin age bnCoinDay=%s\n", bnCoinDay.ToString().c_str());
    nCoinAge = bnCoinDay.getuint64();
    return true;
}

// ppcoin: total coin age spent in block, in the unit of coin-days.
bool CBlock::GetCoinAge(uint64_t& nCoinAge) const
{
    nCoinAge = 0;

    CTxDB txdb("r");
    for (auto const& tx : vtx)
    {
        uint64_t nTxCoinAge;
        if (tx.GetCoinAge(txdb, nTxCoinAge))
            nCoinAge += nTxCoinAge;
        else
            return false;
    }

    if (nCoinAge == 0) // block coin age minimum 1 coin-day
        nCoinAge = 1;
    if (fDebug && GetBoolArg("-printcoinage"))
        printf("block coin age total nCoinDays=%" PRIu64 "\n", nCoinAge);
    return true;
}

bool CBlock::AddToBlockIndex(unsigned int nFile, unsigned int nBlockPos, const uint256& hashProof)
{
    // Check for duplicate
    uint256 hash = GetHash();
    if (mapBlockIndex.count(hash))
        return error("AddToBlockIndex() : %s already exists", hash.ToString().substr(0,20).c_str());

    // Construct new block index object
    CBlockIndex* pindexNew = new CBlockIndex(nFile, nBlockPos, *this);
    if (!pindexNew)
        return error("AddToBlockIndex() : new CBlockIndex failed");
    pindexNew->phashBlock = &hash;
    BlockMap::iterator miPrev = mapBlockIndex.find(hashPrevBlock);
    if (miPrev != mapBlockIndex.end())
    {
        pindexNew->pprev = (*miPrev).second;
        pindexNew->nHeight = pindexNew->pprev->nHeight + 1;
    }

    // ppcoin: compute chain trust score
    pindexNew->nChainTrust = (pindexNew->pprev ? pindexNew->pprev->nChainTrust : 0) + pindexNew->GetBlockTrust();

    // ppcoin: compute stake entropy bit for stake modifier
    if (!pindexNew->SetStakeEntropyBit(GetStakeEntropyBit()))
        return error("AddToBlockIndex() : SetStakeEntropyBit() failed");

    // Record proof hash value
    pindexNew->hashProof = hashProof;

    // ppcoin: compute stake modifier
    uint64_t nStakeModifier = 0;
    bool fGeneratedStakeModifier = false;
    if (!ComputeNextStakeModifier(pindexNew->pprev, nStakeModifier, fGeneratedStakeModifier))
    {
        printf("AddToBlockIndex() : ComputeNextStakeModifier() failed");
    }
    pindexNew->SetStakeModifier(nStakeModifier, fGeneratedStakeModifier);
    pindexNew->nStakeModifierChecksum = GetStakeModifierChecksum(pindexNew);

    // Add to mapBlockIndex
    BlockMap::iterator mi = mapBlockIndex.insert(make_pair(hash, pindexNew)).first;
    if (pindexNew->IsProofOfStake())
        setStakeSeen.insert(make_pair(pindexNew->prevoutStake, pindexNew->nStakeTime));
    pindexNew->phashBlock = &((*mi).first);

    // Write to disk block index
    CTxDB txdb;
    if (!txdb.TxnBegin())
        return false;
    txdb.WriteBlockIndex(CDiskBlockIndex(pindexNew));
    if (!txdb.TxnCommit())
        return false;

    LOCK(cs_main);

    // New best
    if (pindexNew->nChainTrust > nBestChainTrust)
        if (!SetBestChain(txdb, pindexNew))
            return false;

    if (pindexNew == pindexBest)
    {
        // Notify UI to display prev block's coinbase if it was ours
        static uint256 hashPrevBestCoinBase;
        UpdatedTransaction(hashPrevBestCoinBase);
        hashPrevBestCoinBase = vtx[0].GetHash();
    }

    uiInterface.NotifyBlocksChanged();
    return true;
}

bool CBlock::CheckBlock(std::string sCaller, int height1, int64_t Mint, bool fCheckPOW, bool fCheckMerkleRoot, bool fCheckSig, bool fLoadingIndex) const
{

    if (GetHash()==hashGenesisBlock || GetHash()==hashGenesisBlockTestNet) return true;
    // These are checks that are independent of context
    // that can be verified before saving an orphan block.

    // Size limits
    if (vtx.empty() || vtx.size() > MAX_BLOCK_SIZE || ::GetSerializeSize(*this, SER_NETWORK, PROTOCOL_VERSION) > MAX_BLOCK_SIZE)
        return DoS(100, error("CheckBlock[] : size limits failed"));

    // Check proof of work matches claimed amount
    if (fCheckPOW && IsProofOfWork() && !CheckProofOfWork(GetPoWHash(), nBits))
        return DoS(50, error("CheckBlock[] : proof of work failed"));

    //Reject blocks with diff that has grown to an extrordinary level (should never happen)
    double blockdiff = GetBlockDifficulty(nBits);
    if (height1 > nGrandfather && blockdiff > 10000000000000000)
    {
       return DoS(1, error("CheckBlock[] : Block Bits larger than 10000000000000000.\r\n"));
    }

    // First transaction must be coinbase, the rest must not be
    if (vtx.empty() || !vtx[0].IsCoinBase())
        return DoS(100, error("CheckBlock[] : first tx is not coinbase"));
    for (unsigned int i = 1; i < vtx.size(); i++)
        if (vtx[i].IsCoinBase())
            return DoS(100, error("CheckBlock[] : more than one coinbase"));
    //Research Age
    MiningCPID bb = DeserializeBoincBlock(vtx[0].hashBoinc,nVersion);
    if(nVersion<9)
    {
        //For higher security, plus lets catch these bad blocks before adding them to the chain to prevent reorgs:
        if (IsResearcher(bb.cpid) && IsProofOfStake() && height1 > nGrandfather && IsResearchAgeEnabled(height1) && BlockNeedsChecked(nTime) && !fLoadingIndex)
        {
            double blockVersion = BlockVersion(bb.clientversion);
            double cvn = ClientVersionNew();
            if (fDebug10) printf("BV %f, CV %f   ",blockVersion,cvn);
            // Enforce Beacon Age
            if (blockVersion < 3588 && height1 > 860500 && !fTestNet)
                return error("CheckBlock[]:  Old client spamming new blocks after mandatory upgrade \r\n");
        }

        //Orphan Flood Attack
        if (height1 > nGrandfather)
        {
            double bv = BlockVersion(bb.clientversion);
            double cvn = ClientVersionNew();
            if (fDebug10) printf("BV %f, CV %f   ",bv,cvn);
            // Enforce Beacon Age
            if (bv < 3588 && height1 > 860500 && !fTestNet)
                return error("CheckBlock[]:  Old client spamming new blocks after mandatory upgrade \r\n");
        }
    }

    if (IsResearcher(bb.cpid) && height1 > nGrandfather && BlockNeedsChecked(nTime))
    {
        if (bb.projectname.empty() && !IsResearchAgeEnabled(height1))
            return DoS(1,error("CheckBlock::PoR Project Name invalid"));

        if (!fLoadingIndex && !IsCPIDValidv2(bb,height1))
        {
            std::string sOut2;
            LoadAdminMessages(false,sOut2);
            if (!fLoadingIndex && !IsCPIDValidv2(bb,height1))
            {
                return error("Bad CPID or Block Signature : height %i, CPID %s, cpidv2 %s, LBH %s, Bad Hashboinc %s", height1,
                             bb.cpid.c_str(), bb.cpidv2.c_str(),
                             bb.lastblockhash.c_str(), vtx[0].hashBoinc.c_str());
            }
        }
    }

    // Gridcoin: check proof-of-stake block signature
    if (IsProofOfStake() && height1 > nGrandfather)
    {
        //Mint limiter checks 1-20-2015
        double PORDiff = GetBlockDifficulty(nBits);
        double mint1 = CoinToDouble(Mint);
        double total_subsidy = bb.ResearchSubsidy + bb.InterestSubsidy;
        double limiter = MintLimiter(PORDiff,bb.RSAWeight,bb.cpid,GetBlockTime());
        if (fDebug10) printf("CheckBlock[]: TotalSubsidy %f, Height %i, %s, %f, Res %f, Interest %f, hb: %s \r\n",
                             total_subsidy, height1, bb.cpid.c_str(),
                             mint1,bb.ResearchSubsidy,bb.InterestSubsidy,vtx[0].hashBoinc.c_str());
        if (total_subsidy < limiter)
        {
            if (fDebug3) printf("****CheckBlock[]: Total Mint too Small %s, mint %f, Res %f, Interest %f, hash %s \r\n",bb.cpid.c_str(),
                                mint1,bb.ResearchSubsidy,bb.InterestSubsidy,vtx[0].hashBoinc.c_str());
            //1-21-2015 - Prevent Hackers from spamming the network with small blocks
            return error("****CheckBlock[]: Total Mint too Small %f < %f Research %f Interest %f BOINC %s",
                         total_subsidy,limiter,bb.ResearchSubsidy,bb.InterestSubsidy,vtx[0].hashBoinc.c_str());
        }

        if (fCheckSig && !CheckBlockSignature())
            return DoS(100, error("CheckBlock[] : bad proof-of-stake block signature"));
    }

    // End of Proof Of Research
    if (IsProofOfStake())
    {
        // Coinbase output should be empty if proof-of-stake block
        if (vtx[0].vout.size() != 1 || !vtx[0].vout[0].IsEmpty())
            return DoS(100, error("CheckBlock[] : coinbase output not empty for proof-of-stake block"));

        // Second transaction must be coinstake, the rest must not be
        if (vtx.empty() || !vtx[1].IsCoinStake())
            return DoS(100, error("CheckBlock[] : second tx is not coinstake"));

        for (unsigned int i = 2; i < vtx.size(); i++)
        {
            if (vtx[i].IsCoinStake())
            {
                printf("Found more than one coinstake in coinbase at location %f\r\n",(double)i);
                return DoS(100, error("CheckBlock[] : more than one coinstake"));
            }
        }
    }

    // Check transactions
    for (auto const& tx : vtx)
    {
        if (!tx.CheckTransaction())
            return DoS(tx.nDoS, error("CheckBlock[] : CheckTransaction failed"));

        // ppcoin: check transaction timestamp
        if (GetBlockTime() < (int64_t)tx.nTime)
            return DoS(50, error("CheckBlock[] : block timestamp earlier than transaction timestamp"));

        // Verify beacon contract if a transaction contains a beacon contract
        // Current bad contracts in chain would cause a fork on sync, skip them
        if (nVersion>=9 && !VerifyBeaconContractTx(tx.hashBoinc) && !fLoadingIndex)
            return DoS(25, error("CheckBlock[] : bad beacon contract found in tx %s contained within block; rejected", tx.GetHash().ToString().c_str()));
    }

    // Check for duplicate txids. This is caught by ConnectInputs(),
    // but catching it earlier avoids a potential DoS attack:
    set<uint256> uniqueTx;
    for (auto const& tx : vtx)
    {
        uniqueTx.insert(tx.GetHash());
    }
    if (uniqueTx.size() != vtx.size())
        return DoS(100, error("CheckBlock[] : duplicate transaction"));

    unsigned int nSigOps = 0;
    for (auto const& tx : vtx)
    {
        nSigOps += tx.GetLegacySigOpCount();
    }
    if (nSigOps > MAX_BLOCK_SIGOPS)
        return DoS(100, error("CheckBlock[] : out-of-bounds SigOpCount"));

    // Check merkle root
    if (fCheckMerkleRoot && hashMerkleRoot != BuildMerkleTree())
        return DoS(100, error("CheckBlock[] : hashMerkleRoot mismatch"));

    //if (fDebug3) printf(".EOCB.");
    return true;
}

bool CBlock::AcceptBlock(bool generated_by_me)
{
    AssertLockHeld(cs_main);

    if (nVersion > CURRENT_VERSION)
        return DoS(100, error("AcceptBlock() : reject unknown block version %d", nVersion));

    // Check for duplicate
    uint256 hash = GetHash();
    if (mapBlockIndex.count(hash))
        return error("AcceptBlock() : block already in mapBlockIndex");

    // Get prev block index
    BlockMap::iterator mi = mapBlockIndex.find(hashPrevBlock);
    if (mi == mapBlockIndex.end())
        return DoS(10, error("AcceptBlock() : prev block not found"));
    CBlockIndex* pindexPrev = (*mi).second;
    int nHeight = pindexPrev->nHeight+1;

    // The block height at which point we start rejecting v7 blocks and
    // start accepting v8 blocks.
    if(       (IsProtocolV2(nHeight) && nVersion < 7)
              || (IsV8Enabled(nHeight) && nVersion < 8)
              || (IsV9Enabled(nHeight) && nVersion < 9)
              )
        return DoS(20, error("AcceptBlock() : reject too old nVersion = %d", nVersion));
    else if( (!IsProtocolV2(nHeight) && nVersion >= 7)
             ||(!IsV8Enabled(nHeight) && nVersion >= 8)
             ||(!IsV9Enabled(nHeight) && nVersion >= 9)
             )
        return DoS(100, error("AcceptBlock() : reject too new nVersion = %d", nVersion));

    if (IsProofOfWork() && nHeight > LAST_POW_BLOCK)
        return DoS(100, error("AcceptBlock() : reject proof-of-work at height %d", nHeight));

    if (nHeight > nGrandfather || nHeight >= 999000)
    {
            // Check coinbase timestamp
            if (GetBlockTime() > FutureDrift((int64_t)vtx[0].nTime, nHeight))
            {
                return DoS(80, error("AcceptBlock() : coinbase timestamp is too early"));
            }
            // Check timestamp against prev
            if (GetBlockTime() <= pindexPrev->GetPastTimeLimit() || FutureDrift(GetBlockTime(), nHeight) < pindexPrev->GetBlockTime())
                return DoS(60, error("AcceptBlock() : block's timestamp is too early"));
            // Check proof-of-work or proof-of-stake
            if (nBits != GetNextTargetRequired(pindexPrev, IsProofOfStake()))
                return DoS(100, error("AcceptBlock() : incorrect %s", IsProofOfWork() ? "proof-of-work" : "proof-of-stake"));
    }


    // Check that all transactions are finalized
    for (auto const& tx : vtx)
        if (!IsFinalTx(tx, nHeight, GetBlockTime()))
            return DoS(10, error("AcceptBlock() : contains a non-final transaction"));

    // Check that the block chain matches the known block chain up to a checkpoint
    if (!Checkpoints::CheckHardened(nHeight, hash))
        return DoS(100, error("AcceptBlock() : rejected by hardened checkpoint lock-in at %d", nHeight));

    uint256 hashProof;

    // Verify hash target and signature of coinstake tx
    if ((nHeight > nGrandfather || nHeight >= 999000) && nVersion <= 7)
    {
                if (IsProofOfStake())
                {
                    uint256 targetProofOfStake;
                    if (!CheckProofOfStake(pindexPrev, vtx[1], nBits, hashProof, targetProofOfStake, vtx[0].hashBoinc, generated_by_me, nNonce) && (IsLockTimeWithinMinutes(GetBlockTime(),600) || nHeight >= 999000))
                    {
                        return error("WARNING: AcceptBlock(): check proof-of-stake failed for block %s, nonce %f    \n", hash.ToString().c_str(),(double)nNonce);
                    }

                }
    }
    if (nVersion >= 8)
    {
        //must be proof of stake
        //no grandfather exceptions
        //if (IsProofOfStake())
        printf("AcceptBlock: Proof Of Stake V8 %d\n",nVersion);
        if(!CheckProofOfStakeV8(pindexPrev, *this, generated_by_me, hashProof))
        {
            return error("WARNING: AcceptBlock(): check proof-of-stake failed for block %s, nonce %f    \n", hash.ToString().c_str(),(double)nNonce);
        }
    }

    // Verify proof of research.
    if(!CheckProofOfResearch(pindexPrev, *this))
    {
        return error("WARNING: AcceptBlock(): check proof-of-research failed for block %s, nonce %i\n", hash.ToString().c_str(), nNonce);
    }
    
    // PoW is checked in CheckBlock[]
    if (IsProofOfWork())
    {
        hashProof = GetPoWHash();
    }

    //Grandfather
    if (nHeight > nGrandfather)
    {
        // Check that the block chain matches the known block chain up to a checkpoint
        if (!Checkpoints::CheckHardened(nHeight, hash))
            return DoS(100, error("AcceptBlock() : rejected by hardened checkpoint lock-in at %d", nHeight));

        // Enforce rule that the coinbase starts with serialized block height
        CScript expect = CScript() << nHeight;
        if (vtx[0].vin[0].scriptSig.size() < expect.size() ||
                !std::equal(expect.begin(), expect.end(), vtx[0].vin[0].scriptSig.begin()))
            return DoS(100, error("AcceptBlock() : block height mismatch in coinbase"));
    }

    // Write block to history file
    if (!CheckDiskSpace(::GetSerializeSize(*this, SER_DISK, CLIENT_VERSION)))
        return error("AcceptBlock() : out of disk space");
    unsigned int nFile = -1;
    unsigned int nBlockPos = 0;
    if (!WriteToDisk(nFile, nBlockPos))
        return error("AcceptBlock() : WriteToDisk failed");
    if (!AddToBlockIndex(nFile, nBlockPos, hashProof))
        return error("AcceptBlock() : AddToBlockIndex failed");

    // Relay inventory, but don't relay old inventory during initial block download
    int nBlockEstimate = Checkpoints::GetTotalBlocksEstimate();
    if (hashBestChain == hash)
    {
        LOCK(cs_vNodes);
        for (auto const& pnode : vNodes)
            if (nBestHeight > (pnode->nStartingHeight != -1 ? pnode->nStartingHeight - 2000 : nBlockEstimate))
                pnode->PushInventory(CInv(MSG_BLOCK, hash));
    }

    if (fDebug) printf("{ACC}");
    nLastAskedForBlocks=GetAdjustedTime();
    ResetTimerMain("OrphanBarrage");
    return true;
}


uint256 CBlockIndex::GetBlockTrust() const
{
    CBigNum bnTarget;
    bnTarget.SetCompact(nBits);
    if (bnTarget <= 0) return 0;
    int64_t block_mag = 0;
    uint256 chaintrust = (((CBigNum(1)<<256) / (bnTarget+1)) - (block_mag)).getuint256();
    return chaintrust;
}

bool CBlockIndex::IsSuperMajority(int minVersion, const CBlockIndex* pstart, unsigned int nRequired, unsigned int nToCheck)
{
    unsigned int nFound = 0;
    for (unsigned int i = 0; i < nToCheck && nFound < nRequired && pstart != NULL; i++)
    {
        if (pstart->nVersion >= minVersion)
            ++nFound;
        pstart = pstart->pprev;
    }
    return (nFound >= nRequired);
}

bool ServicesIncludesNN(CNode* pNode)
{
    return (Contains(pNode->strSubVer,"1999")) ? true : false;
}

bool VerifySuperblock(const std::string& superblock, const CBlockIndex* parent)
{
    // Pre-condition checks.
    if(!parent)
    {
        printf("Invalid block passed to VerifySuperblock");
        return false;
    }

    if(superblock.length() <= 20)
    {
        printf("Invalid superblock passed to VerifySuperblock");
        return false;
    }

    // Validate superblock contents.
    bool bPassed = true;

    if(parent->nVersion < 8)
    {
        double out_avg = 0;
        double out_beacon_count=0;
        double out_participant_count=0;
        double avg_mag = GetSuperblockAvgMag(superblock,out_beacon_count,out_participant_count,out_avg,false, parent->nHeight);

        // New rules added here:
        // Before block version- and stake engine 8 there used to be a requirement
        // that the average magnitude across all researchers must be at least 10.
        // This is not necessary but cannot be changed until a mandatory is released.

        if (out_avg < 10 && fTestNet)  bPassed = false;
        if (out_avg < 70 && !fTestNet) bPassed = false;

        if (avg_mag < 10 && !fTestNet) bPassed = false;
    }
    else
    {
        // Block version above 8
        // none, as they are easy to work arount and complicate sb production

        // previously:
        // * low/high limit of average of researcher magnitudes
        // * low limit of project avg rac
        // * count of researchers within 10% of their beacon count
        // * count of projects at least half of previous sb project count
    }

    if (!bPassed)
    {
        if (fDebug) printf(" Verification of Superblock Failed ");
        //if (fDebug3) printf("\r\n Verification of Superblock Failed outavg: %f, avg_mag %f, Height %f, Out_Beacon_count %f, Out_participant_count %f, block %s", (double)out_avg,(double)avg_mag,(double)nHeight,(double)out_beacon_count,(double)out_participant_count,superblock.c_str());
    }

    return bPassed;
}

bool NeedASuperblock()
{
    bool bDireNeedOfSuperblock = false;
    std::string superblock = ReadCache("superblock","all").value;
    if (superblock.length() > 20 && !OutOfSyncByAge())
    {
        if (!VerifySuperblock(superblock, pindexBest))
            bDireNeedOfSuperblock = true;
        /*
         // Check project count in last superblock
         double out_project_count = 0;
         double out_whitelist_count = 0;
         GetSuperblockProjectCount(superblock, out_project_count, out_whitelist_count);
         */
    }

    int64_t superblock_age = GetAdjustedTime() - ReadCache("superblock", "magnitudes").timestamp;
    if (superblock_age > GetSuperblockAgeSpacing(nBestHeight))
        bDireNeedOfSuperblock = true;

    if(bDireNeedOfSuperblock && pindexBest && pindexBest->nVersion>=9)
    {
        // If all the checks indicate true and is v9, look 15 blocks back to
        // prevent duplicate superblocks
        for(CBlockIndex *pindex = pindexBest;
            pindex && pindex->nHeight + 15 > nBestHeight;
            pindex = pindex->pprev)
        {
            if(pindex->nIsSuperBlock)
                return false;
        }
    }

    return bDireNeedOfSuperblock;
}




void GridcoinServices()
{

    //Dont do this on headless - SeP
    #if defined(QT_GUI)
       if ((nBestHeight % 125) == 0)
       {
            GetGlobalStatus();
            bForceUpdate=true;
            uiInterface.NotifyBlocksChanged();
       }
    #endif

    // Services thread activity

    if(IsV9Enabled_Tally(nBestHeight))
    {
        // Update quorum data.
        if ((nBestHeight % 3) == 0)
        {
            if (fDebug) printf("SVC: Updating Neural Supermajority (v9 %%3) height %d\n",nBestHeight);
            ComputeNeuralNetworkSupermajorityHashes();
        }
        // Update quorum data.
        if ((nBestHeight % 10) == 0 && !OutOfSyncByAge() && NeedASuperblock())
        {
            if (fDebug) printf("SVC: Updating Neural Quorum (v9 M) height %d\n",nBestHeight);
            UpdateNeuralNetworkQuorumData();
        }

        // Tally research averages.
        if ((nBestHeight % TALLY_GRANULARITY) == 0)
        {
            // Wait for previous retired tally to finish if running.
            // This can happen when syncing the chain.
            if(!bTallyFinished_retired)
            {
                printf("SVC: Wait for retired tally to finish\n");
                while(!bTallyFinished_retired)
                    MilliSleep(10);
            }

            if (fDebug) printf("SVC: TallyNetworkAverages (v9 %%%d) height %d\n",TALLY_GRANULARITY,nBestHeight);
            TallyNetworkAverages_v9();
        }
    }
    else
    {
        int64_t superblock_age = GetAdjustedTime() - ReadCache("superblock", "magnitudes").timestamp;
        bool bNeedSuperblock = (superblock_age > (GetSuperblockAgeSpacing(nBestHeight)));
        if ( nBestHeight % 3 == 0 && NeedASuperblock() ) bNeedSuperblock=true;

        if (fDebug10) printf(" MRSA %" PRId64 ", BH %d\n", superblock_age, nBestHeight);

        if (bNeedSuperblock)
        {
            if ((nBestHeight % 3) == 0)
            {
                if (fDebug) printf("SVC: Updating Neural Supermajority (v3 A) height %d\n",nBestHeight);
                ComputeNeuralNetworkSupermajorityHashes();
            }
            if ((nBestHeight % 3) == 0 && !OutOfSyncByAge())
            {
                if (fDebug) printf("SVC: Updating Neural Quorum (v3 A) height %d\n",nBestHeight);
                if (fDebug10) printf("#CNNSH# ");
                UpdateNeuralNetworkQuorumData();
            }
            if ((nBestHeight % 20) == 0)
            {
                if (fDebug) printf("SVC: set off Tally (v3 B) height %d\n",nBestHeight);
                if (fDebug10) printf("#TIB# ");
                bDoTally_retired = true;
            }
        }
        else
        {
            // When superblock is not old, Tally every N blocks:
            int nTallyGranularity = fTestNet ? 60 : 20;
            if ((nBestHeight % nTallyGranularity) == 0)
            {
                if (fDebug) printf("SVC: set off Tally (v3 C) height %d\n",nBestHeight);
                if (fDebug3) printf("TIB1 ");
                bDoTally_retired = true;
            }

            if ((nBestHeight % 5)==0)
            {
                if (fDebug) printf("SVC: Updating Neural Supermajority (v3 D) height %d\n",nBestHeight);
                ComputeNeuralNetworkSupermajorityHashes();
            }
            if ((nBestHeight % 5)==0 && !OutOfSyncByAge())
            {
                if (fDebug) printf("SVC: Updating Neural Quorum (v3 E) height %d\n",nBestHeight);
                if (fDebug3) printf("CNNSH2 ");
                UpdateNeuralNetworkQuorumData();
            }
        }
    }

    if (TimerMain("clearcache",1000))
    {
        ClearCache("neural_data");
    }


    //Dont perform the following functions if out of sync
    if (pindexBest->nHeight < nGrandfather || OutOfSyncByAge())
        return;

    if (fDebug) printf(" {SVC} ");

    //Backup the wallet once per 900 blocks or as specified in config:
    int nWBI = GetArg("-walletbackupinterval", 900);
    if (nWBI == 0)
        nWBI = 900;

   if (TimerMain("backupwallet", nWBI))
    {
        bool bWalletBackupResults = BackupWallet(*pwalletMain, GetBackupFilename("wallet.dat"));
        bool bConfigBackupResults = BackupConfigFile(GetBackupFilename("gridcoinresearch.conf"));
        printf("Daily backup results: Wallet -> %s Config -> %s\r\n", (bWalletBackupResults ? "true" : "false"), (bConfigBackupResults ? "true" : "false"));
    }

    if (TimerMain("ResetVars",30))
    {
        bTallyStarted_retired = false;
    }

    if (TimerMain("FixSpentCoins",60))
    {
            int nMismatchSpent;
            int64_t nBalanceInQuestion;
            pwalletMain->FixSpentCoins(nMismatchSpent, nBalanceInQuestion);
    }

    if (TimerMain("MyNeuralMagnitudeReport",30))
    {
        try
        {
            if (msNeuralResponse.length() < 25 && IsResearcher(msPrimaryCPID))
            {
                AsyncNeuralRequest("explainmag",msPrimaryCPID,5);
                if (fDebug3) printf("Async explainmag sent for %s.",msPrimaryCPID.c_str());
            }
            if (fDebug3) printf("\r\n MR Complete \r\n");
        }
        catch (std::exception &e)
        {
            printf("Error in MyNeuralMagnitudeReport1.");
        }
        catch(...)
        {
            printf("Error in MyNeuralMagnitudeReport.");
        }
    }

    // Every N blocks as a Synchronized TEAM:
    if ((nBestHeight % 30) == 0)
    {
        //Sync RAC with neural network IF superblock is over 24 hours Old, Or if we have No superblock (in case of the latter, age will be 45 years old)
        // Note that nodes will NOT accept superblocks without a supermajority hash, so the last block will not be in memory unless it is a good superblock.
        // Let's start syncing the neural network as soon as the LAST superblock is over 12 hours old.
        // Also, lets do this as a TEAM exactly every 30 blocks (~30 minutes) to try to reach an EXACT consensus every half hour:
        // For effeciency, the network sleeps for 20 hours after a good superblock is accepted
        if (NeedASuperblock() && IsNeuralNodeParticipant(DefaultWalletAddress(), GetAdjustedTime()))
        {
            if (fDebug3) printf("FSWDPOR ");
            FullSyncWithDPORNodes();
        }
    }

    if (( (nBestHeight-10) % 30 ) == 0)
    {
            // 10 Blocks after the network started syncing the neural network as a team, ask the neural network to come to a quorum
            if (NeedASuperblock() && IsNeuralNodeParticipant(DefaultWalletAddress(), GetAdjustedTime()))
            {
                // First verify my node has a synced contract
                std::string contract;
                contract = NN::GetNeuralContract();
                if (VerifySuperblock(contract, pindexBest))
                {
                        AsyncNeuralRequest("quorum","gridcoin",25);
                }
            }
    }


    if (TimerMain("send_beacon",180))
    {
        std::string tBeaconPublicKey = GetBeaconPublicKey(GlobalCPUMiningCPID.cpid,true);
        if (tBeaconPublicKey.empty() && IsResearcher(GlobalCPUMiningCPID.cpid))
        {
            std::string sOutPubKey = "";
            std::string sOutPrivKey = "";
            std::string sError = "";
            std::string sMessage = "";
            bool fResult = AdvertiseBeacon(sOutPrivKey,sOutPubKey,sError,sMessage);
            if (!fResult)
            {
                printf("BEACON ERROR!  Unable to send beacon %s, %s\r\n",sError.c_str(), sMessage.c_str());
                LOCK(MinerStatus.lock);
                msMiningErrors6 = _("Unable To Send Beacon! Unlock Wallet!");
            }
        }
    }

    if (TimerMain("gather_cpids",480))
        msNeuralResponse.clear();

/*
    // Check for updates once per day.
    if(GetAdjustedTime() - nLastCheckedForUpdate > 24 * 60 * 60)
    {
        nLastCheckedForUpdate = GetAdjustedTime();

        if (fDebug3) printf("Checking for upgrade...");
        if(Restarter::IsUpgradeAvailable())
        {
            printf("Upgrade available.");
            if(GetBoolArg("-autoupgrade", false))
            {
                printf("Upgrading client.");
                Restarter::UpgradeClient();
            }
        }
    }
*/

    if (fDebug10) printf(" {/SVC} ");
}



bool AskForOutstandingBlocks(uint256 hashStart)
{
    if (IsLockTimeWithinMinutes(nLastAskedForBlocks,2)) return true;
    nLastAskedForBlocks = GetAdjustedTime();
        
    int iAsked = 0;
    LOCK(cs_vNodes);
    for (auto const& pNode : vNodes)
    {
                pNode->ClearBanned();
                if (!pNode->fClient && !pNode->fOneShot && (pNode->nStartingHeight > (nBestHeight - 144)) && (pNode->nVersion < NOBLKS_VERSION_START || pNode->nVersion >= NOBLKS_VERSION_END) )
                {
                        if (hashStart==uint256(0))
                        {
                            pNode->PushGetBlocks(pindexBest, uint256(0), true);
                        }
                        else
                        {
                            CBlockIndex* pblockindex = mapBlockIndex[hashStart];
                            if (pblockindex)
                            {
                                pNode->PushGetBlocks(pblockindex, uint256(0), true);
                            }
                            else
                            {
                                return error("Unable to find block index %s",hashStart.ToString().c_str());
                            }
                        }
                        printf(".B.");
                        iAsked++;
                        if (iAsked > 10) break;
                }
    }
    return true;
}


void ClearOrphanBlocks()
{
    LOCK(cs_main);
    for(auto it = mapOrphanBlocks.begin(); it != mapOrphanBlocks.end(); it++)
    {
        delete it->second;
    }
    
    mapOrphanBlocks.clear();
    mapOrphanBlocksByPrev.clear();
}

void CleanInboundConnections(bool bClearAll)
{
        if (IsLockTimeWithinMinutes(nLastCleaned,10)) return;
        nLastCleaned = GetAdjustedTime();
        LOCK(cs_vNodes);
        for(CNode* pNode : vNodes)
        {
                pNode->ClearBanned();
                if (pNode->nStartingHeight < (nBestHeight-1000) || bClearAll)
                {
                        pNode->fDisconnect=true;
                }
        }
        printf("\r\n Cleaning inbound connections \r\n");
}

bool WalletOutOfSync()
{
    LOCK(cs_main);
    
    // Only trigger an out of sync condition if the node has synced near the best block prior to going out of sync.
    bool bSyncedCloseToTop = nBestHeight > GetNumBlocksOfPeers() - 1000;
    return OutOfSyncByAge() && bSyncedCloseToTop;
}

bool ProcessBlock(CNode* pfrom, CBlock* pblock, bool generated_by_me)
{
    AssertLockHeld(cs_main);

    // Check for duplicate
    uint256 hash = pblock->GetHash();
    if (mapBlockIndex.count(hash))
        return error("ProcessBlock() : already have block %d %s", mapBlockIndex[hash]->nHeight, hash.ToString().c_str());
    if (mapOrphanBlocks.count(hash))
        return error("ProcessBlock() : already have block (orphan) %s", hash.ToString().c_str());

    // ppcoin: check proof-of-stake
    // Limited duplicity on stake: prevents block flood attack
    // Duplicate stake allowed only when there is orphan child block
    if (pblock->IsProofOfStake() && setStakeSeen.count(pblock->GetProofOfStake()) && !mapOrphanBlocksByPrev.count(hash))
        return error("ProcessBlock() : duplicate proof-of-stake (%s, %d) for block %s", pblock->GetProofOfStake().first.ToString().c_str(),
        pblock->GetProofOfStake().second, 
        hash.ToString().c_str());

    if (pblock->hashPrevBlock != hashBestChain)
    {
        // Extra checks to prevent "fill up memory by spamming with bogus blocks"
        const CBlockIndex* pcheckpoint = Checkpoints::GetLastCheckpoint(mapBlockIndex);
        if(pcheckpoint != NULL)
        {
            int64_t deltaTime = pblock->GetBlockTime() - pcheckpoint->nTime;
            if (deltaTime < 0)
            {
                if (pfrom)
                    pfrom->Misbehaving(1);
                return error("ProcessBlock() : block with timestamp before last checkpoint");
            }
        }
    }

    // Preliminary checks
    if (!pblock->CheckBlock("ProcessBlock", pindexBest->nHeight, 100*COIN))
        return error("ProcessBlock() : CheckBlock FAILED");

    // If don't already have its previous block, shunt it off to holding area until we get it
    if (!mapBlockIndex.count(pblock->hashPrevBlock))
    {
        // *****      This area covers Gridcoin Orphan Handling      ***** 
        if (WalletOutOfSync())
        {
            if (TimerMain("OrphanBarrage",100))
            {
                // If we stay out of sync for more than 25 orphans and never recover without accepting a block - attempt to recover the node- if we recover, reset the counters.
                // We reset these counters every time a block is accepted successfully in AcceptBlock().
                // Note: This code will never actually be exercised unless the wallet stays out of sync for a very long time - approx. 24 hours - the wallet normally recovers on its own without this code.
                // I'm leaving this in for people who may be on vacation for a long time - it may keep an external node running when everything else fails.
                if (TimerMain("CheckForFutileSync", 25))
                {
                    ClearOrphanBlocks();
                    setStakeSeen.clear();
                    setStakeSeenOrphan.clear();
                }

                printf("\r\nClearing mapAlreadyAskedFor.\r\n");
                mapAlreadyAskedFor.clear();
                AskForOutstandingBlocks(uint256(0));
            }
        }
        else
        {
            // If we successfully synced we can reset the futile state.
            ResetTimerMain("CheckForFutileSync");
        }

        printf("ProcessBlock: ORPHAN BLOCK, prev=%s\n", pblock->hashPrevBlock.ToString().c_str());
        // ppcoin: check proof-of-stake
        if (pblock->IsProofOfStake())
        {
            // Limited duplicity on stake: prevents block flood attack
            // Duplicate stake allowed only when there is orphan child block
            if (setStakeSeenOrphan.count(pblock->GetProofOfStake()) &&
                !mapOrphanBlocksByPrev.count(hash))
                return error("ProcessBlock() : duplicate proof-of-stake (%s, %d) for orphan block %s",
                             pblock->GetProofOfStake().first.ToString().c_str(),
                             pblock->GetProofOfStake().second,
                             hash.ToString().c_str());
            else
                setStakeSeenOrphan.insert(pblock->GetProofOfStake());
        }
        
        CBlock* pblock2 = new CBlock(*pblock);            
        mapOrphanBlocks.insert(make_pair(hash, pblock2));
        mapOrphanBlocksByPrev.insert(make_pair(pblock->hashPrevBlock, pblock2));

        // Ask this guy to fill in what we're missing
        if (pfrom)
        {
            pfrom->PushGetBlocks(pindexBest, GetOrphanRoot(pblock2), true);
            // ppcoin: getblocks may not obtain the ancestor block rejected
            // earlier by duplicate-stake check so we ask for it again directly
            if (!IsInitialBlockDownload())
                pfrom->AskFor(CInv(MSG_BLOCK, WantedByOrphan(pblock2)));
            // Ask a few other nodes for the missing block

        }
        return true;
    }

    // Store to disk
    if (!pblock->AcceptBlock(generated_by_me))
        return error("ProcessBlock() : AcceptBlock FAILED");

    // Recursively process any orphan blocks that depended on this one
    vector<uint256> vWorkQueue;
    vWorkQueue.push_back(hash);
    for (unsigned int i = 0; i < vWorkQueue.size(); i++)
    {
        uint256 hashPrev = vWorkQueue[i];
        for (multimap<uint256, CBlock*>::iterator mi = mapOrphanBlocksByPrev.lower_bound(hashPrev);
             mi != mapOrphanBlocksByPrev.upper_bound(hashPrev);
             ++mi)
        {
            CBlock* pblockOrphan = mi->second;
            if (pblockOrphan->AcceptBlock(generated_by_me))
                vWorkQueue.push_back(pblockOrphan->GetHash());
            mapOrphanBlocks.erase(pblockOrphan->GetHash());
            setStakeSeenOrphan.erase(pblockOrphan->GetProofOfStake());
            delete pblockOrphan;
        }
        mapOrphanBlocksByPrev.erase(hashPrev);

    }

    printf("{PB}: ACC; \r\n");

    // Compatiblity while V8 is in use. Can be removed after the V9 switch.
    if(IsV9Enabled(pindexBest->nHeight) == false)
        GridcoinServices();

    return true;
}


bool CBlock::CheckBlockSignature() const
{
    if (IsProofOfWork())
        return vchBlockSig.empty();

    vector<valtype> vSolutions;
    txnouttype whichType;

    const CTxOut& txout = vtx[1].vout[1];

    if (!Solver(txout.scriptPubKey, whichType, vSolutions))
        return false;

    if (whichType == TX_PUBKEY)
    {
        valtype& vchPubKey = vSolutions[0];
        CKey key;
        if (!key.SetPubKey(vchPubKey))
            return false;
        if (vchBlockSig.empty())
            return false;
        return key.Verify(GetHash(), vchBlockSig);
    }

    return false;
}

bool CheckDiskSpace(uint64_t nAdditionalBytes)
{
    uint64_t nFreeBytesAvailable = filesystem::space(GetDataDir()).available;

    // Check for nMinDiskSpace bytes (currently 50MB)
    if (nFreeBytesAvailable < nMinDiskSpace + nAdditionalBytes)
    {
        fShutdown = true;
        string strMessage = _("Warning: Disk space is low!");
        strMiscWarning = strMessage;
        printf("*** %s\n", strMessage.c_str());
        uiInterface.ThreadSafeMessageBox(strMessage, "Gridcoin", CClientUIInterface::OK | CClientUIInterface::ICON_EXCLAMATION | CClientUIInterface::MODAL);
        StartShutdown();
        return false;
    }
    return true;
}

static filesystem::path BlockFilePath(unsigned int nFile)
{
    string strBlockFn = strprintf("blk%04u.dat", nFile);
    return GetDataDir() / strBlockFn;
}

FILE* OpenBlockFile(unsigned int nFile, unsigned int nBlockPos, const char* pszMode)
{
    if ((nFile < 1) || (nFile == (unsigned int) -1))
        return NULL;
    FILE* file = fopen(BlockFilePath(nFile).string().c_str(), pszMode);
    if (!file)
        return NULL;
    if (nBlockPos != 0 && !strchr(pszMode, 'a') && !strchr(pszMode, 'w'))
    {
        if (fseek(file, nBlockPos, SEEK_SET) != 0)
        {
            fclose(file);
            return NULL;
        }
    }
    return file;
}

static unsigned int nCurrentBlockFile = 1;

FILE* AppendBlockFile(unsigned int& nFileRet)
{
    nFileRet = 0;
    while (true)
    {
        FILE* file = OpenBlockFile(nCurrentBlockFile, 0, "ab");
        if (!file)
            return NULL;
        if (fseek(file, 0, SEEK_END) != 0)
            return NULL;
        // FAT32 file size max 4GB, fseek and ftell max 2GB, so we must stay under 2GB
        if (ftell(file) < (long)(0x7F000000 - MAX_SIZE))
        {
            nFileRet = nCurrentBlockFile;
            return file;
        }
        fclose(file);
        nCurrentBlockFile++;
    }
}

bool LoadBlockIndex(bool fAllowNew)
{
    LOCK(cs_main);

    CBigNum bnTrustedModulus;

    if (fTestNet)
    {
        // GLOBAL TESTNET SETTINGS - R HALFORD
        pchMessageStart[0] = 0xcd;
        pchMessageStart[1] = 0xf2;
        pchMessageStart[2] = 0xc0;
        pchMessageStart[3] = 0xef;
        bnProofOfWorkLimit = bnProofOfWorkLimitTestNet; // 16 bits PoW target limit for testnet
        nStakeMinAge = 1 * 60 * 60; // test net min age is 1 hour
        nCoinbaseMaturity = 10; // test maturity is 10 blocks
        nGrandfather = 196550;
        nNewIndex = 10;
        nNewIndex2 = 36500;
        bOPReturnEnabled = false;
        //1-24-2016
        MAX_OUTBOUND_CONNECTIONS = (int)GetArg("-maxoutboundconnections", 8);
    }


    std::string mode = fTestNet ? "TestNet" : "Prod";
    printf("Mode=%s\r\n",mode.c_str());


    //
    // Load block index
    //
    CTxDB txdb("cr+");
    if (!txdb.LoadBlockIndex())
        return false;

    //
    // Init with genesis block
    //
    if (mapBlockIndex.empty())
    {
        if (!fAllowNew)
            return false;

        // Genesis block - Genesis2
        // MainNet - Official New Genesis Block:
        ////////////////////////////////////////
        /*
     21:58:24 block.nTime = 1413149999
    10/12/14 21:58:24 block.nNonce = 1572771
    10/12/14 21:58:24 block.GetHash = 00000f762f698b5962aa81e38926c3a3f1f03e0b384850caed34cd9164b7f990
    10/12/14 21:58:24 CBlock(hash=00000f762f698b5962aa81e38926c3a3f1f03e0b384850caed34cd9164b7f990, ver=1,
    hashPrevBlock=0000000000000000000000000000000000000000000000000000000000000000,
    hashMerkleRoot=0bd65ac9501e8079a38b5c6f558a99aea0c1bcff478b8b3023d09451948fe841, nTime=1413149999, nBits=1e0fffff, nNonce=1572771, vtx=1, vchBlockSig=)
    10/12/14 21:58:24   Coinbase(hash=0bd65ac950, nTime=1413149999, ver=1, vin.size=1, vout.size=1, nLockTime=0)
    CTxIn(COutPoint(0000000000, 4294967295), coinbase 00012a4531302f31312f313420416e6472656120526f73736920496e647573747269616c20486561742076696e646963617465642077697468204c454e522076616c69646174696f6e)
    CTxOut(empty)
    vMerkleTree: 0bd65ac950

        */

        const char* pszTimestamp = "10/11/14 Andrea Rossi Industrial Heat vindicated with LENR validation";

        CTransaction txNew;
        //GENESIS TIME
        txNew.nTime = 1413033777;
        txNew.vin.resize(1);
        txNew.vout.resize(1);
        txNew.vin[0].scriptSig = CScript() << 0 << CBigNum(42) << vector<unsigned char>((const unsigned char*)pszTimestamp, (const unsigned char*)pszTimestamp + strlen(pszTimestamp));
        txNew.vout[0].SetEmpty();
        CBlock block;
        block.vtx.push_back(txNew);
        block.hashPrevBlock = 0;
        block.hashMerkleRoot = block.BuildMerkleTree();
        block.nVersion = 1;
        //R&D - Testers Wanted Thread:
        block.nTime    = !fTestNet ? 1413033777 : 1406674534;
        //Official Launch time:
        block.nBits    = bnProofOfWorkLimit.GetCompact();
        block.nNonce = !fTestNet ? 130208 : 22436;
        printf("starting Genesis Check...");
        // If genesis block hash does not match, then generate new genesis hash.
        if (block.GetHash() != hashGenesisBlock)
        {
            printf("Searching for genesis block...\n");
            // This will figure out a valid hash and Nonce if you're
            // creating a different genesis block: 00000000000000000000000000000000000000000000000000000000000000000000000000000000000000xFFF
            uint256 hashTarget = CBigNum().SetCompact(block.nBits).getuint256();
            uint256 thash;
            while (true)
            {
                thash = block.GetHash();
                if (thash <= hashTarget)
                    break;
                if ((block.nNonce & 0xFFF) == 0)
                {
                    printf("nonce %08X: hash = %s (target = %s)\n", block.nNonce, thash.ToString().c_str(), hashTarget.ToString().c_str());
                }
                ++block.nNonce;
                if (block.nNonce == 0)
                {
                    printf("NONCE WRAPPED, incrementing time\n");
                    ++block.nTime;
                }
            }
            printf("block.nTime = %u \n", block.nTime);
            printf("block.nNonce = %u \n", block.nNonce);
            printf("block.GetHash = %s\n", block.GetHash().ToString().c_str());
        }


        block.print();

        //// debug print

        //GENESIS3: Official Merkle Root
        uint256 merkle_root = uint256("0x5109d5782a26e6a5a5eb76c7867f3e8ddae2bff026632c36afec5dc32ed8ce9f");
        assert(block.hashMerkleRoot == merkle_root);
        assert(block.GetHash() == (!fTestNet ? hashGenesisBlock : hashGenesisBlockTestNet));
        assert(block.CheckBlock("LoadBlockIndex",1,10*COIN));

        // Start new block file
        unsigned int nFile;
        unsigned int nBlockPos;
        if (!block.WriteToDisk(nFile, nBlockPos))
            return error("LoadBlockIndex() : writing genesis block to disk failed");
        if (!block.AddToBlockIndex(nFile, nBlockPos, hashGenesisBlock))
            return error("LoadBlockIndex() : genesis block not accepted");
    }

    return true;
}

std::string ExtractXML(std::string XMLdata, std::string key, std::string key_end)
{

    std::string extraction = "";
    string::size_type loc = XMLdata.find( key, 0 );
    if( loc != string::npos )
    {
        string::size_type loc_end = XMLdata.find( key_end, loc+3);
        if (loc_end != string::npos )
        {
            extraction = XMLdata.substr(loc+(key.length()),loc_end-loc-(key.length()));

        }
    }
    return extraction;
}

std::string RetrieveMd5(std::string s1)
{
    try
    {
        const char* chIn = s1.c_str();
        unsigned char digest2[16];
        MD5((unsigned char*)chIn, strlen(chIn), (unsigned char*)&digest2);
        char mdString2[33];
        for(int i = 0; i < 16; i++) sprintf(&mdString2[i*2], "%02x", (unsigned int)digest2[i]);
        std::string xmd5(mdString2);
        return xmd5;
    }
    catch (std::exception &e)
    {
        printf("MD5 INVALID!");
        return "";
    }
}

int GetFilesize(FILE* file)
{
    int nSavePos = ftell(file);
    int nFilesize = -1;
    if (fseek(file, 0, SEEK_END) == 0)
        nFilesize = ftell(file);
    fseek(file, nSavePos, SEEK_SET);
    return nFilesize;
}

bool WriteKey(std::string sKey, std::string sValue)
{
    // Allows Gridcoin to store the key value in the config file.
    boost::filesystem::path pathConfigFile(GetArg("-conf", "gridcoinresearch.conf"));
    if (!pathConfigFile.is_complete()) pathConfigFile = GetDataDir(false) / pathConfigFile;
    if (!filesystem::exists(pathConfigFile))  return false; 
    boost::to_lower(sKey);
    std::string sLine = "";
    ifstream streamConfigFile;
    streamConfigFile.open(pathConfigFile.string().c_str());
    std::string sConfig = "";
    bool fWritten = false;
    if(streamConfigFile)
    {
       while(getline(streamConfigFile, sLine))
       {
            std::vector<std::string> vEntry = split(sLine,"=");
            if (vEntry.size() == 2)
            {
                std::string sSourceKey = vEntry[0];
                std::string sSourceValue = vEntry[1];
                boost::to_lower(sSourceKey);

                if (sSourceKey==sKey) 
                {
                    sSourceValue = sValue;
                    sLine = sSourceKey + "=" + sSourceValue;
                    fWritten=true;
                }
            }
            sLine = strReplace(sLine,"\r","");
            sLine = strReplace(sLine,"\n","");
            sLine += "\r\n";
            sConfig += sLine;
       }
    }
    if (!fWritten) 
    {
        sLine = sKey + "=" + sValue + "\r\n";
        sConfig += sLine;
    }
    
    streamConfigFile.close();

    FILE *outFile = fopen(pathConfigFile.string().c_str(),"w");
    fputs(sConfig.c_str(), outFile);
    fclose(outFile);

    ReadConfigFile(mapArgs, mapMultiArgs);
    return true;
}




std::string getfilecontents(std::string filename)
{
    std::string buffer;
    std::string line;
    ifstream myfile;
    if (fDebug10) printf("loading file to string %s",filename.c_str());

    filesystem::path path = filename;

    if (!filesystem::exists(path)) {
        printf("the file does not exist %s",path.string().c_str());
        return "-1";
    }

     FILE *file = fopen(filename.c_str(), "rb");
     CAutoFile filein = CAutoFile(file, SER_DISK, CLIENT_VERSION);
     int fileSize = GetFilesize(filein);
     filein.fclose();

     myfile.open(filename.c_str());

    buffer.reserve(fileSize);
    if (fDebug10) printf("opening file %s",filename.c_str());

    if(myfile)
    {
      while(getline(myfile, line))
      {
            buffer = buffer + line + "\r\n";
      }
    }
    myfile.close();
    return buffer;
}


bool IsCPIDValidv3(std::string cpidv2, bool allow_investor)
{
    // Used for checking the local cpid
    bool result=false;
    if (allow_investor) if (cpidv2 == "INVESTOR" || cpidv2=="investor") return true;
    if (cpidv2.length() < 34) return false;
    result = CPID_IsCPIDValid(cpidv2.substr(0,32),cpidv2,0);
    return result;
}

bool IsCPIDValidv2(MiningCPID& mc, int height)
{
    //09-25-2016: Transition to CPID Keypairs.
    if (height < nGrandfather) return true;
    bool result = false;
    int cpidV2CutOverHeight = fTestNet ? 0 : 97000;
    int cpidV3CutOverHeight = fTestNet ? 196300 : 725000;
    if (height < cpidV2CutOverHeight)
    {
        result = IsCPIDValid_Retired(mc.cpid,mc.enccpid);
    }
    else if (height >= cpidV2CutOverHeight && height <= cpidV3CutOverHeight)
    {
        if (!IsResearcher(mc.cpid)) return true;
        result = CPID_IsCPIDValid(mc.cpid, mc.cpidv2, (uint256)mc.lastblockhash);
    }
    else if (height >= cpidV3CutOverHeight)
    {
        if (mc.cpid.empty()) return false;
        if (!IsResearcher(mc.cpid)) return true;
        // V3 requires a beacon, a beacon public key and a valid block signature signed by the CPID's private key
        result = VerifyCPIDSignature(mc.cpid,mc.lastblockhash,mc.BoincSignature);
    }

    return result;
}


bool IsLocalCPIDValid(StructCPID& structcpid)
{

    bool new_result = IsCPIDValidv3(structcpid.cpidv2,true);
    return new_result;

}



bool IsCPIDValid_Retired(std::string cpid, std::string ENCboincpubkey)
{

    try
    {
            if(cpid=="" || cpid.length() < 5)
            {
                printf("CPID length empty.");
                return false;
            }
            if (!IsResearcher(cpid)) return true;
            if (ENCboincpubkey == "" || ENCboincpubkey.length() < 5)
            {
                    if (fDebug10) printf("ENCBpk length empty.");
                    return false;
            }
            std::string bpk = AdvancedDecrypt(ENCboincpubkey);
            std::string bpmd5 = RetrieveMd5(bpk);
            if (bpmd5==cpid) return true;
            if (fDebug10) printf("Md5<>cpid, md5 %s cpid %s  root bpk %s \r\n     ",bpmd5.c_str(), cpid.c_str(),bpk.c_str());

            return false;
    }
    catch (std::exception &e)
    {
                printf("Error while resolving CPID\r\n");
                return false;
    }
    catch(...)
    {
                printf("Error while Resolving CPID[2].\r\n");
                return false;
    }
    return false;

}


double GetTotalOwedAmount(std::string cpid)
{
    StructCPID o = GetInitializedStructCPID2(cpid,mvMagnitudes);
    return o.totalowed;
}

double GetOwedAmount(std::string cpid)
{
    if (mvMagnitudes.size() > 1)
    {
        StructCPID m = GetInitializedStructCPID2(cpid,mvMagnitudes);
        if (m.initialized) return m.owed;
        return 0;
    }
    return 0;
}


double GetOutstandingAmountOwed(StructCPID &mag, std::string cpid, int64_t locktime,
    double& total_owed, double block_magnitude)
{
    // Gridcoin Payment Magnitude Unit in RSA Owed calculation ensures rewards are capped at MaxBlockSubsidy*BLOCKS_PER_DAY
    // Payment date range is stored in HighLockTime-LowLockTime
    // If newbie has not participated for 14 days, use earliest payment in chain to assess payment window
    // (Important to prevent e-mail change attacks) - Calculate payment timespan window in days
    try
    {
        double payment_timespan = (GetAdjustedTime() - mag.EarliestPaymentTime)/38400;
        if (payment_timespan < 2) payment_timespan =  2;
        if (payment_timespan > 10) payment_timespan = 14;
        mag.PaymentTimespan = Round(payment_timespan,0);
        double research_magnitude = 0;
        // Get neural network magnitude:
        StructCPID stDPOR = GetInitializedStructCPID2(cpid,mvDPOR);
        research_magnitude = LederstrumpfMagnitude2(stDPOR.Magnitude,locktime);
        double owed_standard = payment_timespan * std::min(research_magnitude*GetMagnitudeMultiplier(locktime),
            GetMaximumBoincSubsidy(locktime)*5.0);
        double owed_network_cap = payment_timespan * GRCMagnitudeUnit(locktime) * research_magnitude;
        double owed = std::min(owed_standard, owed_network_cap);
        double paid = mag.payments;
        double outstanding = std::min(owed-paid, GetMaximumBoincSubsidy(locktime) * 5.0);
        total_owed = owed;
        //if (outstanding < 0) outstanding=0;
        return outstanding;
    }
    catch (std::exception &e)
    {
            printf("Error while Getting outstanding amount owed.");
            return 0;
    }
    catch(...)
    {
            printf("Error while Getting outstanding amount owed.");
            return 0;
    }
}

bool BlockNeedsChecked(int64_t BlockTime)
{
    if (IsLockTimeWithin14days(BlockTime))
    {
        if (fColdBoot) return false;
        bool fOut = OutOfSyncByAge();
        return !fOut;
    }
    else
    {
        return false;
    }
}

void AdjustTimestamps(StructCPID& strCPID, double timestamp, double subsidy)
{
        if (timestamp > strCPID.LastPaymentTime && subsidy > 0) strCPID.LastPaymentTime = timestamp;
        if (timestamp < strCPID.EarliestPaymentTime) strCPID.EarliestPaymentTime = timestamp;
}

void AddResearchMagnitude(CBlockIndex* pIndex)
{
    if (pIndex->nResearchSubsidy <= 0)
        return;
    
    try
    {
        StructCPID stMag = GetInitializedStructCPID2(pIndex->GetCPID(),mvMagnitudesCopy);
        stMag.cpid = pIndex->GetCPID();
        if (pIndex->nHeight > stMag.LastBlock)
        {
            stMag.LastBlock = pIndex->nHeight;
        }
        stMag.entries++;
        stMag.payments += pIndex->nResearchSubsidy;
        stMag.interestPayments += pIndex->nInterestSubsidy;
        
        AdjustTimestamps(stMag,pIndex->nTime, pIndex->nResearchSubsidy);
        stMag.Accuracy++;
        stMag.AverageRAC = stMag.rac / (stMag.entries+.01);
        double total_owed = 0;
        stMag.owed = GetOutstandingAmountOwed(stMag,
                                              pIndex->GetCPID(), pIndex->nTime, total_owed, pIndex->nMagnitude);
        
        stMag.totalowed = total_owed;
        mvMagnitudesCopy[pIndex->GetCPID()] = stMag;
    }
    catch (const std::bad_alloc& ba)
    {
        printf("\r\nBad Allocation in AddResearchMagnitude() \r\n");
    }
}


bool GetEarliestStakeTime(std::string grcaddress, std::string cpid)
{
    if (nBestHeight < 15)
    {
        // Write entries in the cache to get a timestamp.
        WriteCache("global", "nGRCTime", "", GetAdjustedTime());
        WriteCache("global", "nCPIDTime", "", GetAdjustedTime());
        return true;
    }

    int64_t nGRCTime = ReadCache("global", "nGRCTime").timestamp;
    int64_t nCPIDTime = ReadCache("global", "nCPIDTime").timestamp;
    if (IsLockTimeWithinMinutes(nLastGRCtallied,100) &&
        (nGRCTime > 0 || nCPIDTime > 0))
        return true;

    nLastGRCtallied = GetAdjustedTime();
    CBlock block;
    int64_t nStart = GetTimeMillis();
    LOCK(cs_main);
    {
            int nMaxDepth = nBestHeight;
            int nLookback = BLOCKS_PER_DAY*6*30;  //6 months back for performance
            int nMinDepth = nMaxDepth - nLookback;
            if (nMinDepth < 2) nMinDepth = 2;
            // Start at the earliest block index:
            CBlockIndex* pblockindex = blockFinder.FindByHeight(nMinDepth);
            while (pblockindex->nHeight < nMaxDepth-1)
            {
                        pblockindex = pblockindex->pnext;
                        if (pblockindex == pindexBest) break;
                        if (pblockindex == NULL || !pblockindex->IsInMainChain()) continue;
                        std::string myCPID = "";
                        if (pblockindex->nHeight < nNewIndex)
                        {
                            //Between block 1 and nNewIndex, unfortunately, we have to read from disk.
                            block.ReadFromDisk(pblockindex);
                            std::string hashboinc = "";
                            if (block.vtx.size() > 0) hashboinc = block.vtx[0].hashBoinc;
                            MiningCPID bb = DeserializeBoincBlock(hashboinc,block.nVersion);
                            myCPID = bb.cpid;
                        }
                        else
                        {
						    myCPID = pblockindex->GetCPID();
                        }
                        if (cpid == myCPID && nCPIDTime==0 && IsResearcher(myCPID))
                        {
                            nCPIDTime = pblockindex->nTime;
                            nGRCTime = pblockindex->nTime;
                            break;
                        }
            }
    }
    int64_t EarliestStakedWalletTx = GetEarliestWalletTransaction();
    if (EarliestStakedWalletTx > 0 && EarliestStakedWalletTx < nGRCTime) nGRCTime = EarliestStakedWalletTx;
    if (!IsResearcher(cpid) && EarliestStakedWalletTx > 0) nGRCTime = EarliestStakedWalletTx;
    if (fTestNet) nGRCTime -= (86400*30);
    if (nGRCTime <= 0)  nGRCTime = GetAdjustedTime();
    if (nCPIDTime <= 0) nCPIDTime = GetAdjustedTime();

    printf("Loaded staketime from index in %" PRId64, GetTimeMillis() - nStart);
    printf("CPIDTime %" PRId64 ", GRCTime %" PRId64 ", WalletTime %" PRId64, nCPIDTime, nGRCTime, EarliestStakedWalletTx);

    // Update caches with new timestamps.
    WriteCache("global", "nGRCTime", "", nGRCTime);
    WriteCache("global", "nCPIDTime", "", nCPIDTime);
    return true;
}

HashSet GetCPIDBlockHashes(const std::string& cpid)
{
    auto hashes = mvCPIDBlockHashes.find(cpid);
    return hashes != mvCPIDBlockHashes.end()
        ? hashes->second
        : HashSet();
}

void AddCPIDBlockHash(const std::string& cpid, const uint256& blockhash)
{
    // Add block hash to CPID hash set.
    mvCPIDBlockHashes[cpid].emplace(blockhash);
}

StructCPID GetLifetimeCPID(const std::string& cpid, const std::string& sCalledFrom)
{
    //Eliminates issues with reorgs, disconnects, double counting, etc.. 
    if (!IsResearcher(cpid))
        return GetInitializedStructCPID2("INVESTOR",mvResearchAge);
    
    if (fDebug10) printf("GetLifetimeCPID.BEGIN: %s %s",sCalledFrom.c_str(),cpid.c_str());

    const HashSet& hashes = GetCPIDBlockHashes(cpid);
    ZeroOutResearcherTotals(cpid);


    StructCPID stCPID = GetInitializedStructCPID2(cpid, mvResearchAge);
    for (HashSet::iterator it = hashes.begin(); it != hashes.end(); ++it)
    {
        const uint256& uHash = *it;
        if (fDebug10) printf("GetLifetimeCPID: trying %s\n",uHash.GetHex().c_str());

        // Ensure that we have this block.
        auto mapItem = mapBlockIndex.find(uHash);
        if (mapItem == mapBlockIndex.end())
           continue;
        
        // Ensure that the block is valid
        CBlockIndex* pblockindex = mapItem->second;
        if(pblockindex == NULL ||
           pblockindex->IsInMainChain() == false ||
           pblockindex->GetCPID() != cpid)
            continue;

        // Block located and verified.
        if (fDebug10)
            printf("GetLifetimeCPID: verified %s height= %d LastBlock= %d nResearchSubsidy= %.3f\n",
            uHash.GetHex().c_str(),pblockindex->nHeight,(int)stCPID.LastBlock,pblockindex->nResearchSubsidy);
        if (pblockindex->nHeight > stCPID.LastBlock && pblockindex->nResearchSubsidy > 0)
        {
            stCPID.LastBlock = pblockindex->nHeight;
            stCPID.BlockHash = pblockindex->GetBlockHash().GetHex();
            if (fDebug10) printf("GetLifetimeCPID: using it\n");
        }
        stCPID.InterestSubsidy += pblockindex->nInterestSubsidy;
        stCPID.ResearchSubsidy += pblockindex->nResearchSubsidy;
        stCPID.Accuracy++;
        if (pblockindex->nMagnitude > 0)
        {
            stCPID.TotalMagnitude += pblockindex->nMagnitude;
            stCPID.ResearchAverageMagnitude = stCPID.TotalMagnitude/(stCPID.Accuracy+.01);
        }

        if (pblockindex->nTime < stCPID.LowLockTime)  stCPID.LowLockTime  = pblockindex->nTime;
        if (pblockindex->nTime > stCPID.HighLockTime) stCPID.HighLockTime = pblockindex->nTime;
    }

    // Save updated CPID data holder.
    if (fDebug10) printf("GetLifetimeCPID.END: %s set {%s %d}\n",cpid.c_str(),stCPID.BlockHash.c_str(),(int)stCPID.LastBlock);
    mvResearchAge[cpid] = stCPID;
    return stCPID;
}

MiningCPID GetInitializedMiningCPID(std::string name,std::map<std::string, MiningCPID>& vRef)
{
   MiningCPID& cpid = vRef[name];
    if (!cpid.initialized)
    {
                cpid = GetMiningCPID();
                cpid.initialized=true;
                cpid.LastPaymentTime = 0;
    }

   return cpid;
}


StructCPID GetInitializedStructCPID2(const std::string& name, std::map<std::string, StructCPID>& vRef)
{
    try
    {
        StructCPID& cpid = vRef[name];
        if (!cpid.initialized)
        {
            cpid = GetStructCPID();
            cpid.initialized=true;
            cpid.LowLockTime = std::numeric_limits<unsigned int>::max();
            cpid.HighLockTime = 0;
            cpid.LastPaymentTime = 0;
            cpid.EarliestPaymentTime = 99999999999;
            cpid.Accuracy = 0;
        }

        return cpid;
    }
    catch (const std::bad_alloc& ba)
    {
        printf("Bad alloc caught in GetInitializedStructCpid2 for %s",name.c_str());
    }
    catch(...)
    {
        printf("Exception caught in GetInitializedStructCpid2 for %s",name.c_str());
    }

    // Error during map's heap allocation. Return an empty object.
    return GetStructCPID();
}


bool ComputeNeuralNetworkSupermajorityHashes()
{
    if (nBestHeight < 15)  return true;
    //Clear the neural network hash buffer
    if (mvNeuralNetworkHash.size() > 0)  mvNeuralNetworkHash.clear();
    if (mvNeuralVersion.size() > 0)  mvNeuralVersion.clear();
    if (mvCurrentNeuralNetworkHash.size() > 0) mvCurrentNeuralNetworkHash.clear();

    //Clear the votes
    /* ClearCache was no-op in previous version due to bug. Now it was fixed,
        but we have to emulate the old behaviour to prevent early forks. */
    if(pindexBest && pindexBest->nVersion>=9)
    {
        ClearCache("neuralsecurity");
    }
    WriteCache("neuralsecurity","pending","0",GetAdjustedTime());
    try
    {
        int nMaxDepth = nBestHeight;
        int nLookback = 100;
        int nMinDepth = (nMaxDepth - nLookback);
        if (nMinDepth < 2)   nMinDepth = 2;
        CBlock block;
        CBlockIndex* pblockindex = pindexBest;
        while (pblockindex->nHeight > nMinDepth)
        {
            if (!pblockindex || !pblockindex->pprev) return false;
            pblockindex = pblockindex->pprev;
            if (pblockindex == pindexGenesisBlock) return false;
            if (!pblockindex->IsInMainChain()) continue;
            block.ReadFromDisk(pblockindex);
            std::string hashboinc = "";
            if (block.vtx.size() > 0) hashboinc = block.vtx[0].hashBoinc;
            if (!hashboinc.empty())
            {
                MiningCPID bb = DeserializeBoincBlock(hashboinc,block.nVersion);
                //If block is pending: 7-25-2015
                if (bb.superblock.length() > 20)
                {
                    std::string superblock = UnpackBinarySuperblock(bb.superblock);
                    if (VerifySuperblock(superblock, pblockindex))
                    {
                        WriteCache("neuralsecurity","pending",ToString(pblockindex->nHeight),GetAdjustedTime());
                    }
                }

                IncrementVersionCount(bb.clientversion);
                //Increment Neural Network Hashes Supermajority (over the last N blocks)
                IncrementNeuralNetworkSupermajority(bb.NeuralHash,bb.GRCAddress,(nMaxDepth-pblockindex->nHeight)+10,pblockindex);
                IncrementCurrentNeuralNetworkSupermajority(bb.CurrentNeuralHash,bb.GRCAddress,(nMaxDepth-pblockindex->nHeight)+10);

            }
        }

        if (fDebug3) printf(".11.");
    }
    catch (std::exception &e)
    {
            printf("Neural Error while memorizing hashes.\r\n");
    }
    catch(...)
    {
        printf("Neural error While Memorizing Hashes! [1]\r\n");
    }
    return true;

}


bool TallyResearchAverages_retired(bool Forcefully)
{
    if(IsV9Enabled_Tally(nBestHeight))
        return error("TallyResearchAverages_retired: called while V9 tally enabled\n");

    //Iterate throught last 14 days, tally network averages
    if (nBestHeight < 15)
    {
        bNetAveragesLoaded = true;
        return true;
    }

    //8-27-2016
    int64_t nStart = GetTimeMillis();

    bNetAveragesLoaded = false;
    bool superblockloaded = false;
    double NetworkPayments = 0;
    double NetworkInterest = 0;
    
                        //Consensus Start/End block:
                        int nMaxDepth = (nBestHeight-CONSENSUS_LOOKBACK) - ( (nBestHeight-CONSENSUS_LOOKBACK) % BLOCK_GRANULARITY);
                        int nLookback = BLOCKS_PER_DAY * 14; //Daily block count * Lookback in days
                        int nMinDepth = (nMaxDepth - nLookback) - ( (nMaxDepth-nLookback) % BLOCK_GRANULARITY);
                        if (fDebug3) printf("START BLOCK %f, END BLOCK %f ",(double)nMaxDepth,(double)nMinDepth);
                        if (nMinDepth < 2)              nMinDepth = 2;
    if(fDebug) printf("TallyResearchAverages_retired: beginning start %d end %d\n",nMaxDepth,nMinDepth);
                        mvMagnitudesCopy.clear();
                        int iRow = 0;
                        //CBlock block;
                        CBlockIndex* pblockindex = pindexBest;
                        if (!pblockindex)
                        {
                                bTallyStarted_retired = false;
                                bNetAveragesLoaded = true;
                                return true;
                        }
                        while (pblockindex->nHeight > nMaxDepth)
                        {
                            if (!pblockindex || !pblockindex->pprev || pblockindex == pindexGenesisBlock) return false;
                            pblockindex = pblockindex->pprev;
                        }

                        if (fDebug3) printf("Max block %f, seektime %f",(double)pblockindex->nHeight,(double)GetTimeMillis()-nStart);
                        nStart=GetTimeMillis();


                        // Headless critical section ()
        try
        {
                        while (pblockindex->nHeight > nMinDepth)
                        {
                            if (!pblockindex || !pblockindex->pprev) return false;
                            pblockindex = pblockindex->pprev;
                            if (pblockindex == pindexGenesisBlock) return false;
                            if (!pblockindex->IsInMainChain()) continue;
                            NetworkPayments += pblockindex->nResearchSubsidy;
                            NetworkInterest += pblockindex->nInterestSubsidy;
                            AddResearchMagnitude(pblockindex);

                            iRow++;
                            if (IsSuperBlock(pblockindex) && !superblockloaded)
                            {
                                MiningCPID bb = GetBoincBlockByIndex(pblockindex);
                                if (bb.superblock.length() > 20)
                                {
                                        std::string superblock = UnpackBinarySuperblock(bb.superblock);
                                        if (VerifySuperblock(superblock, pblockindex))
                                        {
                                                LoadSuperblock(superblock,pblockindex->nTime,pblockindex->nHeight);
                                                superblockloaded=true;
                                                if (fDebug)
                                                   printf("TallyResearchAverages_retired: Superblock Loaded {%s %i}\n", pblockindex->GetBlockHash().GetHex().c_str(),pblockindex->nHeight);
                                        }
                                }
                            }

                        }
                        // End of critical section
                        if (fDebug3) printf("TNA loaded in %" PRId64, GetTimeMillis()-nStart);
                        nStart=GetTimeMillis();


                        if (pblockindex)
                        {
                            if (fDebug3)
                               printf("Min block %i, Rows %i", pblockindex->nHeight, iRow);

                            StructCPID network = GetInitializedStructCPID2("NETWORK",mvNetworkCopy);
                            network.projectname="NETWORK";
                            network.payments = NetworkPayments;
                            network.InterestSubsidy = NetworkInterest;
                            mvNetworkCopy["NETWORK"] = network;
                            if(fDebug3) printf(" TMIS1 ");
                            TallyMagnitudesInSuperblock();
                        }
                        // 11-19-2015 Copy dictionaries to live RAM
                        mvDPOR = mvDPORCopy;
                        mvMagnitudes = mvMagnitudesCopy;
                        mvNetwork = mvNetworkCopy;
                        bTallyStarted_retired = false;
                        bNetAveragesLoaded = true;
                        return true;
        }
        catch (bad_alloc ba)
        {
            printf("Bad Alloc while tallying network averages. [1]\r\n");
            bNetAveragesLoaded=true;
        }
        catch(...)
        {
            printf("Error while tallying network averages. [1]\r\n");
            bNetAveragesLoaded=true;
        }

        if (fDebug3) printf("NA loaded in %f",(double)GetTimeMillis()-nStart);

        bNetAveragesLoaded=true;
        return false;
}



bool TallyNetworkAverages_retired(bool Forcefully)
{
    if (IsResearchAgeEnabled(pindexBest->nHeight) && !IsV9Enabled_Tally(pindexBest->nHeight))
    {
        return TallyResearchAverages_retired(Forcefully);
    }

    return false;
}



bool TallyResearchAverages_v9()
{
    if(!IsV9Enabled_Tally(nBestHeight))
        return error("TallyResearchAverages_v9: called while V9 tally disabled\n");

    //Iterate throught last 14 days, tally network averages
    if (nBestHeight < 15)
    {
        bNetAveragesLoaded = true;
        return true;
    }

    //8-27-2016
    int64_t nStart = GetTimeMillis();

    if (fDebug) printf("Tallying Research Averages (begin) ");
    bNetAveragesLoaded = false;
    double NetworkPayments = 0;
    double NetworkInterest = 0;

    //Consensus Start/End block:
    int nMaxConensusDepth = nBestHeight - CONSENSUS_LOOKBACK;
    int nMaxDepth = nMaxConensusDepth - (nMaxConensusDepth % TALLY_GRANULARITY);
    int nLookback = BLOCKS_PER_DAY * 14; //Daily block count * Lookback in days
    int nMinDepth = nMaxDepth - nLookback;
    if (nMinDepth < 2)
        nMinDepth = 2;

    if(fDebug) printf("TallyResearchAverages: start %d end %d\n",nMaxDepth,nMinDepth);

    mvMagnitudesCopy.clear();
    CBlockIndex* pblockindex = pindexBest;
    if (!pblockindex)
    {
        bNetAveragesLoaded = true;
        return true;
    }

    // Seek to head of tally window.
    while (pblockindex->nHeight > nMaxDepth)
    {
        if (!pblockindex || !pblockindex->pprev || pblockindex == pindexGenesisBlock) return false;
        pblockindex = pblockindex->pprev;
    }

    if (fDebug3) printf("Max block %i, seektime %" PRId64, pblockindex->nHeight, GetTimeMillis()-nStart);
    nStart=GetTimeMillis();

    // Load newest superblock in tally window
    for(CBlockIndex* sbIndex = pblockindex;
        sbIndex != NULL;
        sbIndex = sbIndex->pprev)
    {
        if(!IsSuperBlock(sbIndex))
            continue;

        MiningCPID bb = GetBoincBlockByIndex(sbIndex);
        if(bb.superblock.length() <= 20)
            continue;

        const std::string& superblock = UnpackBinarySuperblock(bb.superblock);
        if(!VerifySuperblock(superblock, sbIndex))
            continue;

        LoadSuperblock(superblock, sbIndex->nTime, sbIndex->nHeight);
        if (fDebug)
            printf("TallyResearchAverages_v9: Superblock Loaded {%s %i}\n", sbIndex->GetBlockHash().GetHex().c_str(), sbIndex->nHeight);
        break;
    }

    // Headless critical section ()
    try
    {
        while (pblockindex->nHeight > nMinDepth)
        {
            if (!pblockindex || !pblockindex->pprev) return false;
            pblockindex = pblockindex->pprev;
            if (pblockindex == pindexGenesisBlock) return false;
            if (!pblockindex->IsInMainChain()) continue;
            NetworkPayments += pblockindex->nResearchSubsidy;
            NetworkInterest += pblockindex->nInterestSubsidy;
            AddResearchMagnitude(pblockindex);
        }
        // End of critical section
        if (fDebug3) printf("TNA loaded in %" PRId64, GetTimeMillis()-nStart);
        nStart=GetTimeMillis();


        if (pblockindex)
        {
            StructCPID network = GetInitializedStructCPID2("NETWORK",mvNetworkCopy);
            network.projectname="NETWORK";
            network.payments = NetworkPayments;
            network.InterestSubsidy = NetworkInterest;
            mvNetworkCopy["NETWORK"] = network;
            if(fDebug3) printf(" TMIS1 ");
            TallyMagnitudesInSuperblock();
        }
        // 11-19-2015 Copy dictionaries to live RAM
        mvDPOR = mvDPORCopy;
        mvMagnitudes = mvMagnitudesCopy;
        mvNetwork = mvNetworkCopy;
        bNetAveragesLoaded = true;
        return true;
    }
    catch (const std::bad_alloc& ba)
    {
        printf("Bad Alloc while tallying network averages. [1]\r\n");
        bNetAveragesLoaded=true;
    }

    if (fDebug3) printf("NA loaded in %" PRId64, GetTimeMillis() - nStart);

    bNetAveragesLoaded=true;
    return false;
}



bool TallyNetworkAverages_v9()
{
    if (IsResearchAgeEnabled(pindexBest->nHeight) && IsV9Enabled_Tally(pindexBest->nHeight))
    {
        return TallyResearchAverages_v9();
    }

    return false;
}





void PrintBlockTree()
{
    AssertLockHeld(cs_main);
    // pre-compute tree structure
    map<CBlockIndex*, vector<CBlockIndex*> > mapNext;
    for (BlockMap::iterator mi = mapBlockIndex.begin(); mi != mapBlockIndex.end(); ++mi)
    {
        CBlockIndex* pindex = (*mi).second;
        mapNext[pindex->pprev].push_back(pindex);
    }

    vector<pair<int, CBlockIndex*> > vStack;
    vStack.push_back(make_pair(0, pindexGenesisBlock));

    int nPrevCol = 0;
    while (!vStack.empty())
    {
        int nCol = vStack.back().first;
        CBlockIndex* pindex = vStack.back().second;
        vStack.pop_back();

        // print split or gap
        if (nCol > nPrevCol)
        {
            for (int i = 0; i < nCol-1; i++)
                printf("| ");
            printf("|\\\n");
        }
        else if (nCol < nPrevCol)
        {
            for (int i = 0; i < nCol; i++)
                printf("| ");
            printf("|\n");
       }
        nPrevCol = nCol;

        // print columns
        for (int i = 0; i < nCol; i++)
            printf("| ");

        // print item
        CBlock block;
        block.ReadFromDisk(pindex);
        printf("%d (%u,%u) %s  %08x  %s  mint %7s  tx %" PRIszu "",
            pindex->nHeight,
            pindex->nFile,
            pindex->nBlockPos,
            block.GetHash().ToString().c_str(),
            block.nBits,
            DateTimeStrFormat("%x %H:%M:%S", block.GetBlockTime()).c_str(),
            FormatMoney(pindex->nMint).c_str(),
            block.vtx.size());

        PrintWallets(block);

        // put the main time-chain first
        vector<CBlockIndex*>& vNext = mapNext[pindex];
        for (unsigned int i = 0; i < vNext.size(); i++)
        {
            if (vNext[i]->pnext)
            {
                swap(vNext[0], vNext[i]);
                break;
            }
        }

        // iterate children
        for (unsigned int i = 0; i < vNext.size(); i++)
            vStack.push_back(make_pair(nCol+i, vNext[i]));
    }
}

bool LoadExternalBlockFile(FILE* fileIn)
{
    int64_t nStart = GetTimeMillis();

    int nLoaded = 0;
    {
        LOCK(cs_main);
        try {
            CAutoFile blkdat(fileIn, SER_DISK, CLIENT_VERSION);
            unsigned int nPos = 0;
            while (nPos != (unsigned int)-1 && blkdat.good() && !fRequestShutdown)
            {
                unsigned char pchData[65536];
                do {
                    fseek(blkdat, nPos, SEEK_SET);
                    int nRead = fread(pchData, 1, sizeof(pchData), blkdat);
                    if (nRead <= 8)
                    {
                        nPos = (unsigned int)-1;
                        break;
                    }
                    void* nFind = memchr(pchData, pchMessageStart[0], nRead+1-sizeof(pchMessageStart));
                    if (nFind)
                    {
                        if (memcmp(nFind, pchMessageStart, sizeof(pchMessageStart))==0)
                        {
                            nPos += ((unsigned char*)nFind - pchData) + sizeof(pchMessageStart);
                            break;
                        }
                        nPos += ((unsigned char*)nFind - pchData) + 1;
                    }
                    else
                        nPos += sizeof(pchData) - sizeof(pchMessageStart) + 1;
                } while(!fRequestShutdown);
                if (nPos == (unsigned int)-1)
                    break;
                fseek(blkdat, nPos, SEEK_SET);
                unsigned int nSize;
                blkdat >> nSize;
                if (nSize > 0 && nSize <= MAX_BLOCK_SIZE)
                {
                    CBlock block;
                    blkdat >> block;
                    if (ProcessBlock(NULL,&block,false))
                    {
                        nLoaded++;
                        nPos += 4 + nSize;
                    }
                }
            }
        }
        catch (std::exception &e) {
            printf("%s() : Deserialize or I/O error caught during load\n",
                   __PRETTY_FUNCTION__);
        }
    }
    printf("Loaded %i blocks from external file in %" PRId64 "ms\n", nLoaded, GetTimeMillis() - nStart);
    return nLoaded > 0;
}

//////////////////////////////////////////////////////////////////////////////
//
// CAlert
//

extern map<uint256, CAlert> mapAlerts;
extern CCriticalSection cs_mapAlerts;

string GetWarnings(string strFor)
{
    int nPriority = 0;
    string strStatusBar;
    string strRPC;

    if (GetBoolArg("-testsafemode"))
        strRPC = "test";

    // Misc warnings like out of disk space and clock is wrong
    if (strMiscWarning != "")
    {
        nPriority = 1000;
        strStatusBar = strMiscWarning;
    }

    // Alerts
    {
        LOCK(cs_mapAlerts);
        for (auto const& item : mapAlerts)
        {
            const CAlert& alert = item.second;
            if (alert.AppliesToMe() && alert.nPriority > nPriority)
            {
                nPriority = alert.nPriority;
                strStatusBar = alert.strStatusBar;
                if (nPriority > 1000)
                    strRPC = strStatusBar;
            }
        }
    }

    if (strFor == "statusbar")
        return strStatusBar;
    else if (strFor == "rpc")
        return strRPC;
    assert(!"GetWarnings() : invalid parameter");
    return "error";
}








//////////////////////////////////////////////////////////////////////////////
//
// Messages
//


bool static AlreadyHave(CTxDB& txdb, const CInv& inv)
{
    switch (inv.type)
    {
    case MSG_TX:
        {
        bool txInMap = false;
        txInMap = mempool.exists(inv.hash);
        return txInMap ||
               mapOrphanTransactions.count(inv.hash) ||
               txdb.ContainsTx(inv.hash);
        }

    case MSG_BLOCK:
        return mapBlockIndex.count(inv.hash) ||
               mapOrphanBlocks.count(inv.hash);
    }
    // Don't know what it is, just say we already got one
    return true;
}


bool AcidTest(std::string precommand, std::string acid, CNode* pfrom)
{
    std::vector<std::string> vCommand = split(acid,",");
    if (vCommand.size() >= 6)
    {
        std::string sboinchashargs = DefaultOrgKey(12);  //Use 12 characters for inter-client communication
        std::string nonce =          vCommand[0];
        std::string command =        vCommand[1];
        std::string hash =           vCommand[2];
        std::string org =            vCommand[3];
        std::string pub_key_prefix = vCommand[4];
        std::string bhrn =           vCommand[5];
        std::string grid_pass =      vCommand[6];
        std::string grid_pass_decrypted = AdvancedDecryptWithSalt(grid_pass,sboinchashargs);

        if (grid_pass_decrypted != bhrn+nonce+org+pub_key_prefix)
        {
            if (fDebug10) printf("Decrypted gridpass != hashed message");
            nonce.clear();
            command.clear();
        }

        std::string pw1 = RetrieveMd5(nonce+","+command+","+org+","+pub_key_prefix+","+sboinchashargs);

        if (precommand=="aries")
        {
            //pfrom->securityversion = pw1;
        }
        if (fDebug10) printf(" Nonce %s,comm %s,hash %s,pw1 %s \r\n",nonce.c_str(),command.c_str(),hash.c_str(),pw1.c_str());
        if (false && hash != pw1)
        {
            //2/16 18:06:48 Acid test failed for 192.168.1.4:32749 1478973994,encrypt,1b089d19d23fbc911c6967b948dd8324,windows          if (fDebug) printf("Acid test failed for %s %s.",NodeAddress(pfrom).c_str(),acid.c_str());
            double punishment = GetArg("-punishment", 10);
            pfrom->Misbehaving(punishment);
            return false;
        }
        return true;
    }
    else
    {
        if (fDebug2) printf("Message corrupted. Node %s partially banned.",NodeAddress(pfrom).c_str());
        pfrom->Misbehaving(1);
        return false;
    }
    return true;
}




// The message start string is designed to be unlikely to occur in normal data.
// The characters are rarely used upper ASCII, not valid as UTF-8, and produce
// a large 4-byte int at any alignment.
unsigned char pchMessageStart[4] = { 0x70, 0x35, 0x22, 0x05 };


std::string NodeAddress(CNode* pfrom)
{
    std::string ip = pfrom->addr.ToString();
    return ip;
}

double ExtractMagnitudeFromExplainMagnitude()
{
        if (msNeuralResponse.empty()) return 0;
        try
        {
            std::vector<std::string> vMag = split(msNeuralResponse.c_str(),"<ROW>");
            for (unsigned int i = 0; i < vMag.size(); i++)
            {
                if (Contains(vMag[i],"Total Mag:"))
                {
                    std::vector<std::string> vMyMag = split(vMag[i].c_str(),":");
                    if (vMyMag.size() > 0)
                    {
                        std::string sSubMag = vMyMag[1];
                        sSubMag = strReplace(sSubMag," ","");
                        double dMag = RoundFromString("0"+sSubMag,0);
                        return dMag;
                    }
                }
            }
            return 0;
        }
        catch(...)
        {
            return 0;
        }
        return 0;
}

bool VerifyExplainMagnitudeResponse()
{
    if (msNeuralResponse.empty())
        return false;

            double dMag = ExtractMagnitudeFromExplainMagnitude();
            if (dMag==0)
        msNeuralResponse.clear();

    return dMag != 0;
            }

bool SecurityTest(CNode* pfrom, bool acid_test)
{
    if (pfrom->nStartingHeight > (nBestHeight*.5) && acid_test) return true;
    return false;
}

bool static ProcessMessage(CNode* pfrom, string strCommand, CDataStream& vRecv, int64_t nTimeReceived)
{
    RandAddSeedPerfmon();
    if (fDebug10)
        printf("received: %s (%" PRIszu " bytes)\n", strCommand.c_str(), vRecv.size());
    if (mapArgs.count("-dropmessagestest") && GetRand(atoi(mapArgs["-dropmessagestest"])) == 0)
    {
        printf("dropmessagestest DROPPING RECV MESSAGE\n");
        return true;
    }

    // Stay in Sync - 8-9-2016
    if (!IsLockTimeWithinMinutes(nBootup,15))
    {
        if ((!IsLockTimeWithinMinutes(nLastAskedForBlocks,5) && WalletOutOfSync()) || (WalletOutOfSync() && fTestNet))
        {
            if(fDebug) printf("\r\nBootup\r\n");
            AskForOutstandingBlocks(uint256(0));
        }
    }

    // Message Attacks ////////////////////////////////////////////////////////
    ///////////////////////////////////////////////////////////////////////////

    if (strCommand == "aries")
    {
        // Each connection can only send one version message
        if (pfrom->nVersion != 0)
        {
            pfrom->Misbehaving(10);
            return false;
        }

        int64_t nTime;
        CAddress addrMe;
        CAddress addrFrom;
        uint64_t nNonce = 1;
        std::string acid = "";
        vRecv >> pfrom->nVersion >> pfrom->boinchashnonce >> pfrom->boinchashpw >> pfrom->cpid >> pfrom->enccpid >> acid >> pfrom->nServices >> nTime >> addrMe;

        
        //Halford - 12-26-2014 - Thwart Hackers
        bool ver_valid = AcidTest(strCommand,acid,pfrom);
        if (fDebug10) printf("Ver Acid %s, Validity %s ",acid.c_str(),YesNo(ver_valid).c_str());
        if (!ver_valid)
        {
            pfrom->Misbehaving(100);
            pfrom->fDisconnect = true;
            return false;
        }

        bool unauthorized = false;
        double timedrift = std::abs(GetAdjustedTime() - nTime);

        if (true)
        {
            if (timedrift > (8*60))
            {
                if (fDebug10) printf("Disconnecting unauthorized peer with Network Time so far off by %f seconds!\r\n",(double)timedrift);
                unauthorized = true;
            }
        }
        else
        {
            if (timedrift > (10*60) && LessVerbose(500))
            {
                if (fDebug10) printf("Disconnecting authorized peer with Network Time so far off by %f seconds!\r\n",(double)timedrift);
                unauthorized = true;
            }
        }

        if (unauthorized)
        {
            if (fDebug10) printf("  Disconnected unauthorized peer.         ");
            pfrom->Misbehaving(100);
            pfrom->fDisconnect = true;
            return false;
        }


        // Ensure testnet users are running latest version as of 12-3-2015 (works in conjunction with block spamming)
        if (pfrom->nVersion < 180321 && fTestNet)
        {
            // disconnect from peers older than this proto version
            if (fDebug10) printf("Testnet partner %s using obsolete version %i; disconnecting\n", pfrom->addr.ToString().c_str(), pfrom->nVersion);
            pfrom->fDisconnect = true;
            return false;
        }

        if (pfrom->nVersion < MIN_PEER_PROTO_VERSION)
        {
            // disconnect from peers older than this proto version
            if (fDebug10) printf("partner %s using obsolete version %i; disconnecting\n", pfrom->addr.ToString().c_str(), pfrom->nVersion);
            pfrom->fDisconnect = true;
            return false;
        }

        if (pfrom->nVersion < 180323 && !fTestNet && pindexBest->nHeight > 860500)
        {
            // disconnect from peers older than this proto version - Enforce Beacon Age - 3-26-2017
            if (fDebug10) printf("partner %s using obsolete version %i (before enforcing beacon age); disconnecting\n", pfrom->addr.ToString().c_str(), pfrom->nVersion);
            pfrom->fDisconnect = true;
            return false;
        }

        if (!fTestNet && pfrom->nVersion < 180314 && IsResearchAgeEnabled(pindexBest->nHeight))
        {
            // disconnect from peers older than this proto version
            if (fDebug10) printf("ResearchAge: partner %s using obsolete version %i; disconnecting\n", pfrom->addr.ToString().c_str(), pfrom->nVersion);
            pfrom->fDisconnect = true;
            return false;
       }

        if (pfrom->nVersion == 10300)
            pfrom->nVersion = 300;
        if (!vRecv.empty())
            vRecv >> addrFrom >> nNonce;
        if (!vRecv.empty())
            vRecv >> pfrom->strSubVer;

        if (!vRecv.empty())
            vRecv >> pfrom->nStartingHeight;
        // 12-5-2015 - Append Trust fields
        pfrom->nTrust = 0;
        
        if (!vRecv.empty())         vRecv >> pfrom->sGRCAddress;
        
        
        // Allow newbies to connect easily with 0 blocks
        if (GetArgument("autoban","true") == "true")
        {
                
                // Note: Hacking attempts start in this area
                if (false && pfrom->nStartingHeight < (nBestHeight/2) && LessVerbose(1) && !fTestNet)
                {
                    if (fDebug3) printf("Node with low height");
                    pfrom->fDisconnect=true;
                    return false;
                }
                /*
                
                if (pfrom->nStartingHeight < 1 && LessVerbose(980) && !fTestNet)
                {
                    pfrom->Misbehaving(100);
                    if (fDebug3) printf("Disconnecting possible hacker node.  Banned for 24 hours.\r\n");
                    pfrom->fDisconnect=true;
                    return false;
                }
                */


                // End of critical Section

                if (pfrom->nStartingHeight < 1 && pfrom->nServices == 0 )
                {
                    pfrom->Misbehaving(100);
                    if (fDebug3) printf("Disconnecting possible hacker node with no services.  Banned for 24 hours.\r\n");
                    pfrom->fDisconnect=true;
                    return false;
                }
        }

    

        if (pfrom->fInbound && addrMe.IsRoutable())
        {
            pfrom->addrLocal = addrMe;
            SeenLocal(addrMe);
        }

        // Disconnect if we connected to ourself
        if (nNonce == nLocalHostNonce && nNonce > 1)
        {
            if (fDebug3) printf("connected to self at %s, disconnecting\n", pfrom->addr.ToString().c_str());
            pfrom->fDisconnect = true;
            return true;
        }

        // record my external IP reported by peer
        if (addrFrom.IsRoutable() && addrMe.IsRoutable())
            addrSeenByPeer = addrMe;

        // Be shy and don't send version until we hear
        if (pfrom->fInbound)
            pfrom->PushVersion();

        pfrom->fClient = !(pfrom->nServices & NODE_NETWORK);

        if (GetBoolArg("-synctime", true))
            AddTimeData(pfrom->addr, nTime);

        // Change version
        pfrom->PushMessage("verack");
        pfrom->ssSend.SetVersion(min(pfrom->nVersion, PROTOCOL_VERSION));

            
        if (!pfrom->fInbound)
        {
            // Advertise our address
            if (!fNoListen && !IsInitialBlockDownload())
            {
                CAddress addr = GetLocalAddress(&pfrom->addr);
                if (addr.IsRoutable())
                    pfrom->PushAddress(addr);
            }

            // Get recent addresses
            if (pfrom->fOneShot || pfrom->nVersion >= CADDR_TIME_VERSION || addrman.size() < 1000)
            {
                pfrom->PushMessage("getaddr");
                pfrom->fGetAddr = true;
            }
            addrman.Good(pfrom->addr);
        }
        else
        {
            if (((CNetAddr)pfrom->addr) == (CNetAddr)addrFrom)
            {
                if (SecurityTest(pfrom,ver_valid))
                {
                    //Dont store the peer unless it passes the test
                    addrman.Add(addrFrom, addrFrom);
                    addrman.Good(addrFrom);
                }
            }
        }

    
        // Ask the first connected node for block updates
        static int nAskedForBlocks = 0;
        if (!pfrom->fClient && !pfrom->fOneShot &&
            (pfrom->nStartingHeight > (nBestHeight - 144)) &&
            (pfrom->nVersion < NOBLKS_VERSION_START ||
             pfrom->nVersion >= NOBLKS_VERSION_END) &&
             (nAskedForBlocks < 1 || (vNodes.size() <= 1 && nAskedForBlocks < 1)))
        {
            nAskedForBlocks++;
            pfrom->PushGetBlocks(pindexBest, uint256(0), true);
            if (fDebug3) printf("\r\nAsked For blocks.\r\n");
        }

        // Relay alerts
        {
            LOCK(cs_mapAlerts);
            for (auto const& item : mapAlerts)
                item.second.RelayTo(pfrom);
        }

        pfrom->fSuccessfullyConnected = true;

        if (fDebug10) printf("receive version message: version %d, blocks=%d, us=%s, them=%s, peer=%s\n", pfrom->nVersion,
            pfrom->nStartingHeight, addrMe.ToString().c_str(), addrFrom.ToString().c_str(), pfrom->addr.ToString().c_str());

        cPeerBlockCounts.input(pfrom->nStartingHeight);
    }
    else if (pfrom->nVersion == 0)
    {
        // Must have a version message before anything else 1-10-2015 Halford
        printf("Hack attempt from %s - %s (banned) \r\n",pfrom->addrName.c_str(),NodeAddress(pfrom).c_str());
        pfrom->Misbehaving(100);
        pfrom->fDisconnect=true;
        return false;
    }
    else if (strCommand == "verack")
    {
        pfrom->SetRecvVersion(min(pfrom->nVersion, PROTOCOL_VERSION));
    }
    else if (strCommand == "gridaddr")
    {
        //addr->gridaddr
        vector<CAddress> vAddr;
        vRecv >> vAddr;

        // Don't want addr from older versions unless seeding
        if (pfrom->nVersion < CADDR_TIME_VERSION && addrman.size() > 1000)
            return true;
        if (vAddr.size() > 1000)
        {
            pfrom->Misbehaving(10);
            return error("message addr size() = %" PRIszu "", vAddr.size());
        }

        // Don't store the node address unless they have block height > 50%
        if (pfrom->nStartingHeight < (nBestHeight*.5) && LessVerbose(975)) return true;

        // Store the new addresses
        vector<CAddress> vAddrOk;
        int64_t nNow = GetAdjustedTime();
        int64_t nSince = nNow - 10 * 60;
        for (auto &addr : vAddr)
        {
            if (fShutdown)
                return true;
            if (addr.nTime <= 100000000 || addr.nTime > nNow + 10 * 60)
                addr.nTime = nNow - 5 * 24 * 60 * 60;
            pfrom->AddAddressKnown(addr);
            bool fReachable = IsReachable(addr);

            bool bad_node = (pfrom->nStartingHeight < 1 && LessVerbose(700));


            if (addr.nTime > nSince && !pfrom->fGetAddr && vAddr.size() <= 10 && addr.IsRoutable() && !bad_node)
            {
                // Relay to a limited number of other nodes
                {
                    LOCK(cs_vNodes);
                    // Use deterministic randomness to send to the same nodes for 24 hours
                    // at a time so the setAddrKnowns of the chosen nodes prevent repeats
                    static uint256 hashSalt;
                    if (hashSalt == 0)
                        hashSalt = GetRandHash();
                    uint64_t hashAddr = addr.GetHash();
                    uint256 hashRand = hashSalt ^ (hashAddr<<32) ^ (( GetAdjustedTime() +hashAddr)/(24*60*60));
                    hashRand = Hash(BEGIN(hashRand), END(hashRand));
                    multimap<uint256, CNode*> mapMix;
                    for (auto const& pnode : vNodes)
                    {
                        if (pnode->nVersion < CADDR_TIME_VERSION)
                            continue;
                        unsigned int nPointer;
                        memcpy(&nPointer, &pnode, sizeof(nPointer));
                        uint256 hashKey = hashRand ^ nPointer;
                        hashKey = Hash(BEGIN(hashKey), END(hashKey));
                        mapMix.insert(make_pair(hashKey, pnode));
                    }
                    int nRelayNodes = fReachable ? 2 : 1; // limited relaying of addresses outside our network(s)
                    for (multimap<uint256, CNode*>::iterator mi = mapMix.begin(); mi != mapMix.end() && nRelayNodes-- > 0; ++mi)
                        ((*mi).second)->PushAddress(addr);
                }
            }
            // Do not store addresses outside our network
            if (fReachable)
                vAddrOk.push_back(addr);
        }
        addrman.Add(vAddrOk, pfrom->addr, 2 * 60 * 60);
        if (vAddr.size() < 1000)
            pfrom->fGetAddr = false;
        if (pfrom->fOneShot)
            pfrom->fDisconnect = true;
    }

    else if (strCommand == "inv")
    {
        vector<CInv> vInv;
        vRecv >> vInv;
        if (vInv.size() > MAX_INV_SZ)
        {
            pfrom->Misbehaving(50);
            printf("\r\n **Hacker tried to send inventory > MAX_INV_SZ **\r\n");
            return error("message inv size() = %" PRIszu "", vInv.size());
        }

        // find last block in inv vector
        unsigned int nLastBlock = (unsigned int)(-1);
        for (unsigned int nInv = 0; nInv < vInv.size(); nInv++) {
            if (vInv[vInv.size() - 1 - nInv].type == MSG_BLOCK) {
                nLastBlock = vInv.size() - 1 - nInv;
                break;
            }
        }
        CTxDB txdb("r");
        for (unsigned int nInv = 0; nInv < vInv.size(); nInv++)
        {
            const CInv &inv = vInv[nInv];

            if (fShutdown)
                return true;
            pfrom->AddInventoryKnown(inv);

            bool fAlreadyHave = AlreadyHave(txdb, inv);
            if (fDebug10)
                printf("  got inventory: %s  %s\n", inv.ToString().c_str(), fAlreadyHave ? "have" : "new");

            if (!fAlreadyHave)
                pfrom->AskFor(inv);
            else if (inv.type == MSG_BLOCK && mapOrphanBlocks.count(inv.hash)) {
                pfrom->PushGetBlocks(pindexBest, GetOrphanRoot(mapOrphanBlocks[inv.hash]), true);
            } else if (nInv == nLastBlock) {
                // In case we are on a very long side-chain, it is possible that we already have
                // the last block in an inv bundle sent in response to getblocks. Try to detect
                // this situation and push another getblocks to continue.
                pfrom->PushGetBlocks(mapBlockIndex[inv.hash], uint256(0), true);
                if (fDebug10)
                    printf("force getblock request: %s\n", inv.ToString().c_str());
            }

            // Track requests for our stuff
            Inventory(inv.hash);
        }
    }


    else if (strCommand == "getdata")
    {
        vector<CInv> vInv;
        vRecv >> vInv;
        if (vInv.size() > MAX_INV_SZ)
        {
            pfrom->Misbehaving(10);
            return error("message getdata size() = %" PRIszu "", vInv.size());
        }

        if (fDebugNet || (vInv.size() != 1))
        {
            if (fDebug10)  printf("received getdata (%" PRIszu " invsz)\n", vInv.size());
        }

        for (auto const& inv : vInv)
        {
            if (fShutdown)
                return true;
            if (fDebugNet || (vInv.size() == 1))
            {
              if (fDebug10)   printf("received getdata for: %s\n", inv.ToString().c_str());
            }

            if (inv.type == MSG_BLOCK)
            {
                // Send block from disk
                BlockMap::iterator mi = mapBlockIndex.find(inv.hash);
                if (mi != mapBlockIndex.end())
                {
                    CBlock block;
                    block.ReadFromDisk((*mi).second);
                    //HALFORD 12-26-2014
                    std::string acid = GetCommandNonce("encrypt");
                    pfrom->PushMessage("encrypt", block, acid);

                    // Trigger them to send a getblocks request for the next batch of inventory
                    if (inv.hash == pfrom->hashContinue)
                    {
                        // Bypass PushInventory, this must send even if redundant,
                        // and we want it right after the last block so they don't
                        // wait for other stuff first.
                        vector<CInv> vInv;
                        vInv.push_back(CInv(MSG_BLOCK, hashBestChain));
                        pfrom->PushMessage("inv", vInv);
                        pfrom->hashContinue = 0;
                    }
                }
            }
             else if (inv.IsKnownType())
            {
                // Send stream from relay memory
                bool pushed = false;
                {
                    LOCK(cs_mapRelay);
                    map<CInv, CDataStream>::iterator mi = mapRelay.find(inv);
                    if (mi != mapRelay.end()) {
                        pfrom->PushMessage(inv.GetCommand(), (*mi).second);
                        pushed = true;
                    }
                }
                if (!pushed && inv.type == MSG_TX) {
                    CTransaction tx;
                    if (mempool.lookup(inv.hash, tx)) {
                        CDataStream ss(SER_NETWORK, PROTOCOL_VERSION);
                        ss.reserve(1000);
                        ss << tx;
                        pfrom->PushMessage("tx", ss);
                    }
                }
            }

            // Track requests for our stuff
            Inventory(inv.hash);
        }
    }

    else if (strCommand == "getblocks")
    {
        CBlockLocator locator;
        uint256 hashStop;
        vRecv >> locator >> hashStop;

        // Find the last block the caller has in the main chain
        CBlockIndex* pindex = locator.GetBlockIndex();

        // Send the rest of the chain
        if (pindex)
            pindex = pindex->pnext;
        int nLimit = 500;

        if (fDebug3) printf("\r\ngetblocks %d to %s limit %d\n", (pindex ? pindex->nHeight : -1), hashStop.ToString().substr(0,20).c_str(), nLimit);
        for (; pindex; pindex = pindex->pnext)
        {
            if (pindex->GetBlockHash() == hashStop)
            {
                if (fDebug3) printf("\r\n  getblocks stopping at %d %s\n", pindex->nHeight, pindex->GetBlockHash().ToString().substr(0,20).c_str());
                // ppcoin: tell downloading node about the latest block if it's
                // without risk being rejected due to stake connection check
                if (hashStop != hashBestChain && pindex->GetBlockTime() + nStakeMinAge > pindexBest->GetBlockTime())
                    pfrom->PushInventory(CInv(MSG_BLOCK, hashBestChain));
                break;
            }
            pfrom->PushInventory(CInv(MSG_BLOCK, pindex->GetBlockHash()));
            if (--nLimit <= 0)
            {
                // When this block is requested, we'll send an inv that'll make them
                // getblocks the next batch of inventory.
                if (fDebug3) printf("\r\n  getblocks stopping at limit %d %s\n", pindex->nHeight, pindex->GetBlockHash().ToString().substr(0,20).c_str());
                pfrom->hashContinue = pindex->GetBlockHash();
                break;
            }
        }
    }
    else if (strCommand == "getheaders")
    {
        CBlockLocator locator;
        uint256 hashStop;
        vRecv >> locator >> hashStop;

        CBlockIndex* pindex = NULL;
        if (locator.IsNull())
        {
            // If locator is null, return the hashStop block
            BlockMap::iterator mi = mapBlockIndex.find(hashStop);
            if (mi == mapBlockIndex.end())
                return true;
            pindex = (*mi).second;
        }
        else
        {
            // Find the last block the caller has in the main chain
            pindex = locator.GetBlockIndex();
            if (pindex)
                pindex = pindex->pnext;
        }

        vector<CBlock> vHeaders;
        int nLimit = 1000;
        printf("\r\ngetheaders %d to %s\n", (pindex ? pindex->nHeight : -1), hashStop.ToString().substr(0,20).c_str());
        for (; pindex; pindex = pindex->pnext)
        {
            vHeaders.push_back(pindex->GetBlockHeader());
            if (--nLimit <= 0 || pindex->GetBlockHash() == hashStop)
                break;
        }
        pfrom->PushMessage("headers", vHeaders);
    }
    else if (strCommand == "tx")
    {
        vector<uint256> vWorkQueue;
        vector<uint256> vEraseQueue;
        CTransaction tx;
        vRecv >> tx;

        CInv inv(MSG_TX, tx.GetHash());
        pfrom->AddInventoryKnown(inv);

        bool fMissingInputs = false;
        if (AcceptToMemoryPool(mempool, tx, &fMissingInputs))
        {
            RelayTransaction(tx, inv.hash);
            mapAlreadyAskedFor.erase(inv);
            vWorkQueue.push_back(inv.hash);
            vEraseQueue.push_back(inv.hash);
         
            // Recursively process any orphan transactions that depended on this one
            for (unsigned int i = 0; i < vWorkQueue.size(); i++)
            {
                uint256 hashPrev = vWorkQueue[i];
                for (set<uint256>::iterator mi = mapOrphanTransactionsByPrev[hashPrev].begin();
                     mi != mapOrphanTransactionsByPrev[hashPrev].end();
                     ++mi)
                {
                    const uint256& orphanTxHash = *mi;
                    CTransaction& orphanTx = mapOrphanTransactions[orphanTxHash];
                    bool fMissingInputs2 = false;

                    if (AcceptToMemoryPool(mempool, orphanTx, &fMissingInputs2))
                    {
                        printf("   accepted orphan tx %s\n", orphanTxHash.ToString().substr(0,10).c_str());
                        RelayTransaction(orphanTx, orphanTxHash);
                        mapAlreadyAskedFor.erase(CInv(MSG_TX, orphanTxHash));
                        vWorkQueue.push_back(orphanTxHash);
                        vEraseQueue.push_back(orphanTxHash);
                        pfrom->nTrust++;
                    }
                    else if (!fMissingInputs2)
                    {
                        // invalid orphan
                        vEraseQueue.push_back(orphanTxHash);
                        printf("   removed invalid orphan tx %s\n", orphanTxHash.ToString().substr(0,10).c_str());
                    }
                }
            }

            for (auto const& hash : vEraseQueue)
                EraseOrphanTx(hash);
        }
        else if (fMissingInputs)
        {
            AddOrphanTx(tx);

            // DoS prevention: do not allow mapOrphanTransactions to grow unbounded
            unsigned int nEvicted = LimitOrphanTxSize(MAX_ORPHAN_TRANSACTIONS);
            if (nEvicted > 0)
                printf("mapOrphan overflow, removed %u tx\n", nEvicted);
        }
        if (tx.nDoS) pfrom->Misbehaving(tx.nDoS);
    }


    else if (strCommand == "encrypt")
    {
        //Response from getblocks, message = block

        CBlock block;
        std::string acid = "";
        vRecv >> block >> acid;
        uint256 hashBlock = block.GetHash();

        bool block_valid = AcidTest(strCommand,acid,pfrom);
        if (!block_valid) 
        {   
            printf("\r\n Acid test failed for block %s \r\n",hashBlock.ToString().c_str());
            return false;
        }

        if (fDebug10) printf("Acid %s, Validity %s ",acid.c_str(),YesNo(block_valid).c_str());

        printf(" Received block %s; ", hashBlock.ToString().c_str());
        if (fDebug10) block.print();

        CInv inv(MSG_BLOCK, hashBlock);
        pfrom->AddInventoryKnown(inv);

        if (ProcessBlock(pfrom, &block, false))
        {
            mapAlreadyAskedFor.erase(inv);
            pfrom->nTrust++;
        }
        if (block.nDoS) 
        {
                pfrom->Misbehaving(block.nDoS);
                pfrom->nTrust--;
        }

    }


    else if (strCommand == "getaddr")
    {
        // Don't return addresses older than nCutOff timestamp
        int64_t nCutOff =  GetAdjustedTime() - (nNodeLifespan * 24 * 60 * 60);
        pfrom->vAddrToSend.clear();
        vector<CAddress> vAddr = addrman.GetAddr();
        for (auto const&addr : vAddr)
            if(addr.nTime > nCutOff)
                pfrom->PushAddress(addr);
    }


    else if (strCommand == "mempool")
    {
        std::vector<uint256> vtxid;
        mempool.queryHashes(vtxid);
        vector<CInv> vInv;
        for (unsigned int i = 0; i < vtxid.size(); i++) {
            CInv inv(MSG_TX, vtxid[i]);
            vInv.push_back(inv);
            if (i == (MAX_INV_SZ - 1))
                    break;
        }
        if (vInv.size() > 0)
            pfrom->PushMessage("inv", vInv);
    }

    else if (strCommand == "reply")
    {
        uint256 hashReply;
        vRecv >> hashReply;

        CRequestTracker tracker;
        {
            LOCK(pfrom->cs_mapRequests);
            map<uint256, CRequestTracker>::iterator mi = pfrom->mapRequests.find(hashReply);
            if (mi != pfrom->mapRequests.end())
            {
                tracker = (*mi).second;
                pfrom->mapRequests.erase(mi);
            }
        }
        if (!tracker.IsNull())
            tracker.fn(tracker.param1, vRecv);
    }
    else if (strCommand == "neural")
    {
            std::string neural_request = "";
            std::string neural_request_id = "";
            vRecv >> neural_request >> neural_request_id;  // foreign node issued neural request with request ID:
            std::string neural_response = "generic_response";

            if (neural_request=="neural_data")
            {
            neural_response = NN::ExecuteDotNetStringFunction("ExplainMag",neural_request_id);
            pfrom->PushMessage("expmag_nresp", neural_response);
                }
            else if (neural_request=="neural_hash")
            {
            pfrom->PushMessage("hash_nresp", NN::GetNeuralHash());
            }
            else if (neural_request=="explainmag")
            {
            neural_response = NN::ExecuteDotNetStringFunction("ExplainMag",neural_request_id);
            pfrom->PushMessage("expmag_nresp", neural_response);   pfrom->PushMessage("expmag_nresp", neural_response);
                }
            else if (neural_request=="quorum")
            {
            // 7-12-2015 Resolve discrepencies in w nodes to speak to each other
                std::string contract = "";
            NN::SetTestnetFlag(fTestNet);
            pfrom->PushMessage("quorum_nresp", NN::GetNeuralContract());
            }
    }
    else if (strCommand == "ping")
    {
        std::string acid = "";
        if (pfrom->nVersion > BIP0031_VERSION)
        {
            uint64_t nonce = 0;
            vRecv >> nonce >> acid;
            bool pong_valid = AcidTest(strCommand,acid,pfrom);
            if (!pong_valid) return false;
            //if (fDebug10) printf("pong valid %s",YesNo(pong_valid).c_str());

            // Echo the message back with the nonce. This allows for two useful features:
            //
            // 1) A remote node can quickly check if the connection is operational
            // 2) Remote nodes can measure the latency of the network thread. If this node
            //    is overloaded it won't respond to pings quickly and the remote node can
            //    avoid sending us more work, like chain download requests.
            //
            // The nonce stops the remote getting confused between different pings: without
            // it, if the remote node sends a ping once per second and this node takes 5
            // seconds to respond to each, the 5th ping the remote sends would appear to
            // return very quickly.
            pfrom->PushMessage("pong", nonce);
        }
    }
    else if (strCommand == "pong")
    {
        int64_t pingUsecEnd = GetTimeMicros();
        uint64_t nonce = 0;
        size_t nAvail = vRecv.in_avail();
        bool bPingFinished = false;
        std::string sProblem;

        if (nAvail >= sizeof(nonce)) {
            vRecv >> nonce;

            // Only process pong message if there is an outstanding ping (old ping without nonce should never pong)
            if (pfrom->nPingNonceSent != 0) 
            {
                if (nonce == pfrom->nPingNonceSent) 
                {
                    // Matching pong received, this ping is no longer outstanding
                    bPingFinished = true;
                    int64_t pingUsecTime = pingUsecEnd - pfrom->nPingUsecStart;
                    if (pingUsecTime > 0) {
                        // Successful ping time measurement, replace previous
                        pfrom->nPingUsecTime = pingUsecTime;
                    } else {
                        // This should never happen
                        sProblem = "Timing mishap";
                    }
                } else {
                    // Nonce mismatches are normal when pings are overlapping
                    sProblem = "Nonce mismatch";
                    if (nonce == 0) {
                        // This is most likely a bug in another implementation somewhere, cancel this ping
                        bPingFinished = true;
                        sProblem = "Nonce zero";
                    }
                }
            } else {
                sProblem = "Unsolicited pong without ping";
            }
        } else {
            // This is most likely a bug in another implementation somewhere, cancel this ping
            bPingFinished = true;
            sProblem = "Short payload";
        }

        if (!(sProblem.empty())) {
            printf("pong %s %s: %s, %" PRIx64 " expected, %" PRIx64 " received, %f bytes\n"
                , pfrom->addr.ToString().c_str()
                , pfrom->strSubVer.c_str()
                , sProblem.c_str()                , pfrom->nPingNonceSent                , nonce                , (double)nAvail);
        }
        if (bPingFinished) {
            pfrom->nPingNonceSent = 0;
        }
    }
    else if (strCommand == "hash_nresp")
    {
            std::string neural_response = "";
            vRecv >> neural_response;
            // if (pfrom->nNeuralRequestSent != 0)
            // nNeuralNonce must match request ID
            pfrom->NeuralHash = neural_response;
            if (fDebug10) printf("hash_Neural Response %s \r\n",neural_response.c_str());
    }
    else if (strCommand == "expmag_nresp")
    {
            std::string neural_response = "";
            vRecv >> neural_response;
            if (neural_response.length() > 10)
            {
                msNeuralResponse=neural_response;
                //If invalid, try again 10-20-2015
                VerifyExplainMagnitudeResponse();
            }
            if (fDebug10) printf("expmag_Neural Response %s \r\n",neural_response.c_str());
    }
    else if (strCommand == "quorum_nresp")
    {
            std::string neural_contract = "";
            vRecv >> neural_contract;
            if (fDebug && neural_contract.length() > 100) printf("Quorum contract received %s",neural_contract.substr(0,80).c_str());
            if (neural_contract.length() > 10)
            {
                 std::string results = "";
                 //Resolve discrepancies
                NN::SetTestnetFlag(fTestNet);
                results = NN::ExecuteDotNetStringFunction("ResolveDiscrepancies",neural_contract);
                 if (fDebug && !results.empty()) printf("Quorum Resolution: %s \r\n",results.c_str());
            }
    }
    else if (strCommand == "ndata_nresp")
    {
            std::string neural_contract = "";
            vRecv >> neural_contract;
            if (fDebug3 && neural_contract.length() > 100) printf("Quorum contract received %s",neural_contract.substr(0,80).c_str());
            if (neural_contract.length() > 10)
            {
                 std::string results = "";
                 //Resolve discrepancies
                NN::SetTestnetFlag(fTestNet);
                    printf("\r\n** Sync neural network data from supermajority **\r\n");
                results = NN::ExecuteDotNetStringFunction("ResolveCurrentDiscrepancies",neural_contract);
                 if (fDebug && !results.empty()) printf("Quorum Resolution: %s \r\n",results.c_str());
                 // Resume the full DPOR sync at this point now that we have the supermajority data
                 if (results=="SUCCESS")  FullSyncWithDPORNodes();
            }
    }
    else if (strCommand == "alert")
    {
        CAlert alert;
        vRecv >> alert;

        uint256 alertHash = alert.GetHash();
        if (pfrom->setKnown.count(alertHash) == 0)
        {
            if (alert.ProcessAlert())
            {
                // Relay
                pfrom->setKnown.insert(alertHash);
                {
                    LOCK(cs_vNodes);
                    for (auto const& pnode : vNodes)
                        alert.RelayTo(pnode);
                }
            }
            else {
                // Small DoS penalty so peers that send us lots of
                // duplicate/expired/invalid-signature/whatever alerts
                // eventually get banned.
                // This isn't a Misbehaving(100) (immediate ban) because the
                // peer might be an older or different implementation with
                // a different signature key, etc.
                pfrom->Misbehaving(10);
            }
        }
    }


    else
    {
        // Ignore unknown commands for extensibility
        // Let the peer know that we didn't find what it asked for, so it doesn't
        // have to wait around forever. Currently only SPV clients actually care
        // about this message: it's needed when they are recursively walking the
        // dependencies of relevant unconfirmed transactions. SPV clients want to
        // do that because they want to know about (and store and rebroadcast and
        // risk analyze) the dependencies of transactions relevant to them, without
        // having to download the entire memory pool.


    }

    // Update the last seen time for this node's address
    if (pfrom->fNetworkNode)
        if (strCommand == "aries" || strCommand == "gridaddr" || strCommand == "inv" || strCommand == "getdata" || strCommand == "ping")
            AddressCurrentlyConnected(pfrom->addr);

    return true;
}

// requires LOCK(cs_vRecvMsg)
bool ProcessMessages(CNode* pfrom)
{    
    LOCK(cs_main);

    TRY_LOCK(pfrom->cs_vRecvMsg, lockRecv);
    if (!lockRecv)
        return true;

    //
    // Message format
    //  (4) message start
    //  (12) command
    //  (4) size
    //  (4) checksum
    //  (x) data
    //
    bool fOk = true;

    std::deque<CNetMessage>::iterator it = pfrom->vRecvMsg.begin();
    while (!pfrom->fDisconnect && it != pfrom->vRecvMsg.end()) {
        // Don't bother if send buffer is too full to respond anyway
        if (pfrom->nSendSize >= SendBufferSize())
            break;

        // get next message
        CNetMessage& msg = *it;

        //if (fDebug10)
        //    printf("ProcessMessages(message %u msgsz, %zu bytes, complete:%s)\n",
        //            msg.hdr.nMessageSize, msg.vRecv.size(),
        //            msg.complete() ? "Y" : "N");

        // end, if an incomplete message is found
        if (!msg.complete())
            break;

        // at this point, any failure means we can delete the current message
        it++;

        // Scan for message start
        if (memcmp(msg.hdr.pchMessageStart, pchMessageStart, sizeof(pchMessageStart)) != 0) {
            if (fDebug10) printf("\n\nPROCESSMESSAGE: INVALID MESSAGESTART\n\n");
            fOk = false;
            break;
        }

        // Read header
        CMessageHeader& hdr = msg.hdr;
        if (!hdr.IsValid())
        {
            printf("\n\nPROCESSMESSAGE: ERRORS IN HEADER %s\n\n\n", hdr.GetCommand().c_str());
            continue;
        }
        string strCommand = hdr.GetCommand();


        // Message size
        unsigned int nMessageSize = hdr.nMessageSize;

        // Checksum
        CDataStream& vRecv = msg.vRecv;
        uint256 hash = Hash(vRecv.begin(), vRecv.begin() + nMessageSize);
        unsigned int nChecksum = 0;
        memcpy(&nChecksum, &hash, sizeof(nChecksum));
        if (nChecksum != hdr.nChecksum)
        {
            printf("ProcessMessages(%s, %u bytes) : CHECKSUM ERROR nChecksum=%08x hdr.nChecksum=%08x\n",
               strCommand.c_str(), nMessageSize, nChecksum, hdr.nChecksum);
            continue;
        }

        // Process message
        bool fRet = false;
        try
        {
           fRet = ProcessMessage(pfrom, strCommand, vRecv, msg.nTime);
            if (fShutdown)
                break;
        }
        catch (std::ios_base::failure& e)
        {
            if (strstr(e.what(), "end of data"))
            {
                // Allow exceptions from under-length message on vRecv
                printf("ProcessMessages(%s, %u bytes) : Exception '%s' caught, normally caused by a message being shorter than its stated length\n", strCommand.c_str(), nMessageSize, e.what());
            }
            else if (strstr(e.what(), "size too large"))
            {
                // Allow exceptions from over-long size
                printf("ProcessMessages(%s, %u bytes) : Exception '%s' caught\n", strCommand.c_str(), nMessageSize, e.what());
            }
            else
            {
                PrintExceptionContinue(&e, "ProcessMessages()");
            }
        }
        catch (std::exception& e) {
            PrintExceptionContinue(&e, "ProcessMessages()");
        } catch (...) {
            PrintExceptionContinue(NULL, "ProcessMessages()");
        }

        if (!fRet)
        {
           if (fDebug10)   printf("ProcessMessage(%s, %u bytes) FAILED\n", strCommand.c_str(), nMessageSize);
        }
    }

    // In case the connection got shut down, its receive buffer was wiped
    if (!pfrom->fDisconnect)
        pfrom->vRecvMsg.erase(pfrom->vRecvMsg.begin(), it);

    return fOk;
}

double LederstrumpfMagnitude2(double Magnitude, int64_t locktime)
{
    //2-1-2015 - Halford - The MagCap is 2000
    double MagCap = 2000;
    double out_mag = Magnitude;
    if (Magnitude >= MagCap*.90 && Magnitude <= MagCap*1.0) out_mag = MagCap*.90;
    if (Magnitude >= MagCap*1.0 && Magnitude <= MagCap*1.1) out_mag = MagCap*.91;
    if (Magnitude >= MagCap*1.1 && Magnitude <= MagCap*1.2) out_mag = MagCap*.92;
    if (Magnitude >= MagCap*1.2 && Magnitude <= MagCap*1.3) out_mag = MagCap*.93;
    if (Magnitude >= MagCap*1.3 && Magnitude <= MagCap*1.4) out_mag = MagCap*.94;
    if (Magnitude >= MagCap*1.4 && Magnitude <= MagCap*1.5) out_mag = MagCap*.95;
    if (Magnitude >= MagCap*1.5 && Magnitude <= MagCap*1.6) out_mag = MagCap*.96;
    if (Magnitude >= MagCap*1.6 && Magnitude <= MagCap*1.7) out_mag = MagCap*.97;
    if (Magnitude >= MagCap*1.7 && Magnitude <= MagCap*1.8) out_mag = MagCap*.98;
    if (Magnitude >= MagCap*1.8 && Magnitude <= MagCap*1.9) out_mag = MagCap*.99;
    if (Magnitude >= MagCap*1.9)                            out_mag = MagCap*1.0;
    return out_mag;
}

std::string GetLastPORBlockHash(std::string cpid)
{
    StructCPID stCPID = GetInitializedStructCPID2(cpid,mvResearchAge);
    return stCPID.BlockHash;
}

std::string SerializeBoincBlock(MiningCPID mcpid, int BlockVersion)
{
    std::string delim = "<|>";
    std::string version = FormatFullVersion();
    int subsidy_places= BlockVersion<8 ? 2 : 8;
    if (!IsResearchAgeEnabled(pindexBest->nHeight))
    {
        mcpid.Organization = DefaultOrg();
        mcpid.OrganizationKey = DefaultBlockKey(8); //Only reveal 8 characters
    }
    else
    {
        mcpid.projectname = "";
        mcpid.rac = 0;
        mcpid.NetworkRAC = 0;
    }


    mcpid.LastPORBlockHash = GetLastPORBlockHash(mcpid.cpid);

    if (mcpid.lastblockhash.empty()) mcpid.lastblockhash = "0";
    if (mcpid.LastPORBlockHash.empty()) mcpid.LastPORBlockHash="0";

    if (IsResearcher(mcpid.cpid) && mcpid.lastblockhash != "0")
    {
        mcpid.BoincPublicKey = GetBeaconPublicKey(mcpid.cpid, false);
    }

    std::string bb = mcpid.cpid + delim + mcpid.projectname + delim + mcpid.aesskein + delim + RoundToString(mcpid.rac,0)
                    + delim + RoundToString(mcpid.pobdifficulty,5) + delim + RoundToString((double)mcpid.diffbytes,0)
                    + delim + mcpid.enccpid
                    + delim + mcpid.encaes + delim + RoundToString(mcpid.nonce,0) + delim + RoundToString(mcpid.NetworkRAC,0)
                    + delim + version
                    + delim + RoundToString(mcpid.ResearchSubsidy,subsidy_places)
                    + delim + RoundToString(mcpid.LastPaymentTime,0)
                    + delim + RoundToString(mcpid.RSAWeight,0)
                    + delim + mcpid.cpidv2
                    + delim + RoundToString(mcpid.Magnitude,0)
                    + delim + mcpid.GRCAddress + delim + mcpid.lastblockhash
                    + delim + RoundToString(mcpid.InterestSubsidy,subsidy_places) + delim + mcpid.Organization
                    + delim + mcpid.OrganizationKey + delim + mcpid.NeuralHash + delim + mcpid.superblock
                    + delim + RoundToString(mcpid.ResearchSubsidy2,2) + delim + RoundToString(mcpid.ResearchAge,6)
                    + delim + RoundToString(mcpid.ResearchMagnitudeUnit,6) + delim + RoundToString(mcpid.ResearchAverageMagnitude,2)
                    + delim + mcpid.LastPORBlockHash + delim + mcpid.CurrentNeuralHash + delim + mcpid.BoincPublicKey + delim + mcpid.BoincSignature;
    return bb;
}



MiningCPID DeserializeBoincBlock(std::string block, int BlockVersion)
{
    MiningCPID surrogate = GetMiningCPID();
    int subsidy_places= BlockVersion<8 ? 2 : 8;
    try
    {

    std::vector<std::string> s = split(block,"<|>");
    if (s.size() > 7)
    {
        surrogate.cpid = s[0];
        surrogate.projectname = s[1];
        boost::to_lower(surrogate.projectname);
        surrogate.aesskein = s[2];
        surrogate.rac = RoundFromString(s[3],0);
        surrogate.pobdifficulty = RoundFromString(s[4],6);
        surrogate.diffbytes = (unsigned int)RoundFromString(s[5],0);
        surrogate.enccpid = s[6];
        surrogate.encboincpublickey = s[6];
        surrogate.encaes = s[7];
        surrogate.nonce = RoundFromString(s[8],0);
        if (s.size() > 9)
        {
            surrogate.NetworkRAC = RoundFromString(s[9],0);
        }
        if (s.size() > 10)
        {
            surrogate.clientversion = s[10];
        }
        if (s.size() > 11)
        {
            surrogate.ResearchSubsidy = RoundFromString(s[11],2);
        }
        if (s.size() > 12)
        {
            surrogate.LastPaymentTime = RoundFromString(s[12],0);
        }
        if (s.size() > 13)
        {
            surrogate.RSAWeight = RoundFromString(s[13],0);
        }
        if (s.size() > 14)
        {
            surrogate.cpidv2 = s[14];
        }
        if (s.size() > 15)
        {
            surrogate.Magnitude = RoundFromString(s[15],0);
        }
        if (s.size() > 16)
        {
            surrogate.GRCAddress = s[16];
        }
        if (s.size() > 17)
        {
            surrogate.lastblockhash = s[17];
        }
        if (s.size() > 18)
        {
            surrogate.InterestSubsidy = RoundFromString(s[18],subsidy_places);
        }
        if (s.size() > 19)
        {
            surrogate.Organization = s[19];
        }
        if (s.size() > 20)
        {
            surrogate.OrganizationKey = s[20];
        }
        if (s.size() > 21)
        {
            surrogate.NeuralHash = s[21];
        }
        if (s.size() > 22)
        {
            surrogate.superblock = s[22];
        }
        if (s.size() > 23)
        {
            surrogate.ResearchSubsidy2 = RoundFromString(s[23],subsidy_places);
        }
        if (s.size() > 24)
        {
            surrogate.ResearchAge = RoundFromString(s[24],6);
        }
        if (s.size() > 25)
        {
            surrogate.ResearchMagnitudeUnit = RoundFromString(s[25],6);
        }
        if (s.size() > 26)
        {
            surrogate.ResearchAverageMagnitude = RoundFromString(s[26],2);
        }
        if (s.size() > 27)
        {
            surrogate.LastPORBlockHash = s[27];
        }
        if (s.size() > 28)
        {
            surrogate.CurrentNeuralHash = s[28];
        }
        if (s.size() > 29)
        {
            surrogate.BoincPublicKey = s[29];
        }
        if (s.size() > 30)
        {
            surrogate.BoincSignature = s[30];
        }

    }
    }
    catch (...)
    {
            printf("Deserialize ended with an error (06182014) \r\n");
    }
    return surrogate;
}


void InitializeProjectStruct(StructCPID& project)
{
    std::string email = GetArgument("email", "NA");
    boost::to_lower(email);

    project.email = email;
    std::string cpid_non = project.cpidhash+email;
    project.boincruntimepublickey = project.cpidhash;
    project.cpid = CPID(cpid_non).hexdigest();
    std::string ENCbpk = AdvancedCrypt(cpid_non);
    project.boincpublickey = ENCbpk;
    project.cpidv2 = ComputeCPIDv2(email, project.cpidhash, 0);
    // (Old netsoft link) project.link = "http://boinc.netsoft-online.com/get_user.php?cpid=" + project.cpid;
    project.link = "http://boinc.netsoft-online.com/e107_plugins/boinc/get_user.php?cpid=" + project.cpid;
    //Local CPID with struct
    //Must contain cpidv2, cpid, boincpublickey
    project.Iscpidvalid = IsLocalCPIDValid(project);
    if (fDebug10) printf("Memorizing local project %s, CPID Valid: %s;    ",project.projectname.c_str(),YesNo(project.Iscpidvalid).c_str());

}

bool ProjectIsValid(std::string sProject)
{
    if (sProject.empty())
        return false;

    boost::to_lower(sProject);

    for (const auto& item : ReadCacheSection("project"))
    {
        const AppCacheEntry& entry = item.second;
        std::string sProjectName = ToOfficialName(entry.value);

        if (sProjectName == sProject)
            return true;
    }

    return false;
}

std::string strReplace(std::string& str, const std::string& oldStr, const std::string& newStr)
{
  size_t pos = 0;
  while((pos = str.find(oldStr, pos)) != std::string::npos){
     str.replace(pos, oldStr.length(), newStr);
     pos += newStr.length();
  }
  return str;
}

std::string LowerUnderscore(std::string data)
{
    boost::to_lower(data);
    data = strReplace(data,"_"," ");
    return data;
}

std::string ToOfficialName(std::string proj)
{
        proj = LowerUnderscore(proj);
        //Convert local XML project name [On the Left] to official [Netsoft] projectname:
    for(const auto& item : ReadCacheSection("projectmapping"))
        {
        const std::string& key = item.first;
        const AppCacheEntry& entry = item.second;

        std::string project_boinc   = key;
        std::string project_netsoft = entry.value;
                                proj=LowerUnderscore(proj);
                                project_boinc=LowerUnderscore(project_boinc);
                                project_netsoft=LowerUnderscore(project_netsoft);
                                if (proj==project_boinc) proj=project_netsoft;
                            }

        return proj;
}

void HarvestCPIDs(bool cleardata)
{

    if (fDebug10) printf("loading BOINC cpids ...\r\n");

    //Remote Boinc Feature - R Halford
    std::string sBoincKey = GetArgument("boinckey","");

    if (!sBoincKey.empty())
    {
        //Deserialize key into Global CPU Mining CPID 2-6-2015
        printf("Using key %s \r\n",sBoincKey.c_str());

        std::string sDec=DecodeBase64(sBoincKey);
        printf("Using key %s \r\n",sDec.c_str());

        if (sDec.empty()) printf("Error while deserializing boinc key!  Please use execute genboinckey to generate a boinc key from the host with boinc installed.\r\n");
        //Version not needed for keys for now
        GlobalCPUMiningCPID = DeserializeBoincBlock(sDec,7);

        GlobalCPUMiningCPID.initialized = true;

        if (GlobalCPUMiningCPID.cpid.empty())
        {
                 printf("Error while deserializing boinc key!  Please use execute genboinckey to generate a boinc key from the host with boinc installed.\r\n");
        }
        else
        {
            printf("CPUMiningCPID Initialized.\r\n");
        }

            GlobalCPUMiningCPID.email = GlobalCPUMiningCPID.aesskein;
            printf("Using Serialized Boinc CPID %s with orig email of %s and bpk of %s with cpidhash of %s \r\n",GlobalCPUMiningCPID.cpid.c_str(), GlobalCPUMiningCPID.email.c_str(), GlobalCPUMiningCPID.boincruntimepublickey.c_str(),GlobalCPUMiningCPID.cpidhash.c_str());
            GlobalCPUMiningCPID.cpidhash = GlobalCPUMiningCPID.boincruntimepublickey;
            printf("Using Serialized Boinc CPID %s with orig email of %s and bpk of %s with cpidhash of %s \r\n",GlobalCPUMiningCPID.cpid.c_str(), GlobalCPUMiningCPID.email.c_str(), GlobalCPUMiningCPID.boincruntimepublickey.c_str(),GlobalCPUMiningCPID.cpidhash.c_str());
            StructCPID structcpid = GetStructCPID();
            structcpid.initialized = true;
            structcpid.cpidhash = GlobalCPUMiningCPID.cpidhash;
            structcpid.projectname = GlobalCPUMiningCPID.projectname;
            structcpid.team = "gridcoin"; //Will be verified later during Netsoft Call
            structcpid.verifiedteam = "gridcoin";
            structcpid.rac = GlobalCPUMiningCPID.rac;
            structcpid.cpid = GlobalCPUMiningCPID.cpid;
            structcpid.boincpublickey = GlobalCPUMiningCPID.encboincpublickey;
            structcpid.boincruntimepublickey = structcpid.cpidhash;
            structcpid.NetworkRAC = GlobalCPUMiningCPID.NetworkRAC;
            structcpid.email = GlobalCPUMiningCPID.email;
            // 2-6-2015 R Halford - Ensure CPIDv2 Is populated After deserializing GenBoincKey
            printf("GenBoincKey using email %s and cpidhash %s key %s \r\n",structcpid.email.c_str(),structcpid.cpidhash.c_str(),sDec.c_str());
            structcpid.cpidv2 = ComputeCPIDv2(structcpid.email, structcpid.cpidhash, 0);
            // Old link: structcpid.link = "http://boinc.netsoft-online.com/get_user.php?cpid=" + structcpid.cpid;
            structcpid.link = "http://boinc.netsoft-online.com/e107_plugins/boinc/get_user.php?cpid=" + structcpid.cpid;
            structcpid.Iscpidvalid = true;
            mvCPIDs.insert(map<string,StructCPID>::value_type(structcpid.projectname,structcpid));
            // CreditCheck(structcpid.cpid,false);
            GetNextProject(false);
            if (fDebug10) printf("GCMCPI %s",GlobalCPUMiningCPID.cpid.c_str());
            if (fDebug10)           printf("Finished getting first remote boinc project\r\n");
        return;
  }

 try
 {
    std::string sourcefile = GetBoincDataDir() + "client_state.xml";
    std::string sout = "";
    sout = getfilecontents(sourcefile);
    if (sout == "-1")
    {
        printf("Unable to obtain Boinc CPIDs \r\n");

        if (mapArgs.count("-boincdatadir") && mapArgs["-boincdatadir"].length() > 0)
        {
            printf("Boinc data directory set in gridcoinresearch.conf has been incorrectly specified \r\n");
        }

        else printf("Boinc data directory is not in the operating system's default location \r\nPlease move it there or specify its current location in gridcoinresearch.conf \r\n");

        return;
    }

    if (cleardata)
    {
        mvCPIDs.clear();
    }
    std::string email = GetArgument("email","");
    boost::to_lower(email);

    int iRow = 0;
    std::vector<std::string> vCPID = split(sout.c_str(),"<project>");
    std::string investor = GetArgument("investor","false");

    if (investor=="true")
    {
            msPrimaryCPID="INVESTOR";
    }
    else
    {

            if (vCPID.size() > 0)
            {
                for (unsigned int i = 0; i < vCPID.size(); i++)
                {
                    std::string email_hash = ExtractXML(vCPID[i],"<email_hash>","</email_hash>");
                    std::string cpidhash = ExtractXML(vCPID[i],"<cross_project_id>","</cross_project_id>");
                    std::string externalcpid = ExtractXML(vCPID[i],"<external_cpid>","</external_cpid>");
                    std::string utc=ExtractXML(vCPID[i],"<user_total_credit>","</user_total_credit>");
                    std::string rac=ExtractXML(vCPID[i],"<user_expavg_credit>","</user_expavg_credit>");
                    std::string proj=ExtractXML(vCPID[i],"<project_name>","</project_name>");
                    std::string team=ExtractXML(vCPID[i],"<team_name>","</team_name>");
                    std::string rectime = ExtractXML(vCPID[i],"<rec_time>","</rec_time>");

                    boost::to_lower(proj);
                    proj = ToOfficialName(proj);
                    ProjectIsValid(proj);
                    int64_t nStart = GetTimeMillis();
                    if (cpidhash.length() > 5 && proj.length() > 3)
                    {
                        std::string cpid_non = cpidhash+email;
                        to_lower(cpid_non);
                        StructCPID structcpid = GetInitializedStructCPID2(proj,mvCPIDs);
                        iRow++;
                        structcpid.cpidhash = cpidhash;
                        structcpid.projectname = proj;
                        boost::to_lower(team);
                        structcpid.team = team;
                        InitializeProjectStruct(structcpid);
                        int64_t elapsed = GetTimeMillis()-nStart;
                        if (fDebug3) printf("Enumerating boinc local project %s cpid %s valid %s, elapsed %f ",structcpid.projectname.c_str(),structcpid.cpid.c_str(),YesNo(structcpid.Iscpidvalid).c_str(),(double)elapsed);
                        structcpid.rac = RoundFromString(rac,0);
                        structcpid.verifiedrac = RoundFromString(rac,0);
                        std::string sLocalClientEmailHash = RetrieveMd5(email);

                        if (email_hash != sLocalClientEmailHash)
                        {
                            structcpid.errors = "Gridcoin Email setting does not match project Email.  Check Gridcoin e-mail address setting or boinc project e-mail setting.";
                            structcpid.Iscpidvalid=false;
                        }


                        if (!structcpid.Iscpidvalid)
                        {
                            structcpid.errors = "CPID calculation invalid.  Check e-mail address and try resetting the boinc project.";
                        }

                        structcpid.utc = RoundFromString(utc,0);
                        structcpid.rectime = RoundFromString(rectime,0);
                        double currenttime =  GetAdjustedTime();
                        double nActualTimespan = currenttime - structcpid.rectime;
                        structcpid.age = nActualTimespan;
                        std::string sKey = structcpid.cpid + ":" + proj;
                        mvCPIDs[proj] = structcpid;
                
                        if (!structcpid.Iscpidvalid)
                        {
                            structcpid.errors = "CPID invalid.  Check E-mail address.";
                        }
            
                        if (structcpid.team != "gridcoin")
                        {
                            structcpid.Iscpidvalid = false;
                            structcpid.errors = "Team invalid";
                        }
                        bool bTestExternal = true;
                        bool bTestInternal = true;

                        if (!externalcpid.empty())
                        {
                            printf("\r\n** External CPID not empty %s **\r\n",externalcpid.c_str());

                            bTestExternal = CPIDAcidTest2(cpidhash,externalcpid);
                            bTestInternal = CPIDAcidTest2(cpidhash,structcpid.cpid);
                            if (bTestExternal)
                            {
                                structcpid.cpid = externalcpid;
                                printf(" Setting CPID to %s ",structcpid.cpid.c_str());
                            }
                            else
                            {
                                printf("External test failed.");
                            }


                            if (!bTestExternal && !bTestInternal)
                            {
                                structcpid.Iscpidvalid = false;
                                structcpid.errors = "CPID corrupted Internal: %s, External: %s" + structcpid.cpid + "," + externalcpid.c_str();
                                printf("CPID corrupted Internal: %s, External: %s \r\n",structcpid.cpid.c_str(),externalcpid.c_str());
                            }
                            mvCPIDs[proj] = structcpid;
                        }

                        if (structcpid.Iscpidvalid)
                        {
                                // Verify the CPID is a valid researcher:
                                if (IsResearcher(structcpid.cpid))
                                {
                                    GlobalCPUMiningCPID.cpidhash = cpidhash;
                                    GlobalCPUMiningCPID.email = email;
                                    GlobalCPUMiningCPID.boincruntimepublickey = cpidhash;
                                    printf("\r\nSetting bpk to %s\r\n",cpidhash.c_str());

                                    if (structcpid.team=="gridcoin")
                                    {
                                        msPrimaryCPID = structcpid.cpid;
                                            //Let the Neural Network know what your CPID is so it can be charted:
                                            std::string sXML = "<KEY>PrimaryCPID</KEY><VALUE>" + msPrimaryCPID + "</VALUE>";
                                        std::string sData = NN::ExecuteDotNetStringFunction("WriteKey",sXML);
                                        //Try to get a neural RAC report
                                        AsyncNeuralRequest("explainmag",msPrimaryCPID,5);
                                    }
                                }
                        }

                        mvCPIDs[proj] = structcpid;
                        if (fDebug10) printf("Adding Local Project %s \r\n",structcpid.cpid.c_str());

                    }

                }

            }
            // If no valid boinc projects were found:
            if (msPrimaryCPID.empty()) msPrimaryCPID="INVESTOR";

        }
    }
    catch (std::exception &e)
    {
             printf("Error while harvesting CPIDs.\r\n");
    }
    catch(...)
    {
             printf("Error while harvesting CPIDs 2.\r\n");
    }
}

void LoadCPIDs()
{
    printf("Load CPID");
    HarvestCPIDs(true);
    printf("Getting first project");
    GetNextProject(false);
    printf("Finished getting first project");
}

StructCPID GetStructCPID()
{
    StructCPID c;
    c.initialized=false;
    c.rac = 0;
    c.utc=0;
    c.rectime=0;
    c.age = 0;
    c.verifiedutc=0;
    c.verifiedrectime=0;
    c.verifiedage=0;
    c.entries=0;
    c.AverageRAC=0;
    c.NetworkProjects=0;
    c.Iscpidvalid=false;
    c.NetworkRAC=0;
    c.TotalRAC=0;
    c.Magnitude=0;
    c.PaymentMagnitude=0;
    c.owed=0;
    c.payments=0;
    c.verifiedTotalRAC=0;
    c.verifiedMagnitude=0;
    c.TotalMagnitude=0;
    c.LowLockTime=0;
    c.HighLockTime=0;
    c.Accuracy=0;
    c.totalowed=0;
    c.LastPaymentTime=0;
    c.EarliestPaymentTime=0;
    c.PaymentTimespan=0;
    c.ResearchSubsidy = 0;
    c.InterestSubsidy = 0;
    c.ResearchAverageMagnitude = 0;
    c.interestPayments = 0;
    c.payments = 0;
    c.LastBlock = 0;
    c.NetworkMagnitude=0;
    c.NetworkAvgMagnitude=0;

    return c;

}

MiningCPID GetMiningCPID()
{
    MiningCPID mc;
    mc.rac = 0;
    mc.pobdifficulty = 0;
    mc.diffbytes = 0;
    mc.initialized = false;
    mc.nonce = 0;
    mc.NetworkRAC=0;
    mc.lastblockhash = "0";
    mc.Magnitude = 0;
    mc.RSAWeight = 0;
    mc.LastPaymentTime=0;
    mc.ResearchSubsidy = 0;
    mc.InterestSubsidy = 0;
    mc.ResearchSubsidy2 = 0;
    mc.ResearchAge = 0;
    mc.ResearchMagnitudeUnit = 0;
    mc.ResearchAverageMagnitude = 0;
    return mc;
}

bool SendMessages(CNode* pto, bool fSendTrickle)
{
    // Treat lock failures as send successes in case the caller disconnects
    // the node based on the return value.
    TRY_LOCK(cs_main, lockMain);
    if(!lockMain)
        return true;

    TRY_LOCK(pto->cs_vSend, lockSend);
    if (!lockSend)
        return true;

    // Don't send anything until we get their version message
    if (pto->nVersion == 0)
        return true;

    //
    // Message: ping
    //
    bool pingSend = false;
    if (pto->fPingQueued)
    {
        // RPC ping request by user
        pingSend = true;
    }
    if (pto->nPingNonceSent == 0 && pto->nPingUsecStart + PING_INTERVAL * 1000000 < GetTimeMicros())
    {
        // Ping automatically sent as a latency probe & keepalive.
        pingSend = true;
    }
    if (pingSend)
    {
        uint64_t nonce = 0;
        while (nonce == 0) {
            RAND_bytes((unsigned char*)&nonce, sizeof(nonce));
        }
        pto->fPingQueued = false;
        pto->nPingUsecStart = GetTimeMicros();
        if (pto->nVersion > BIP0031_VERSION)
        {
            pto->nPingNonceSent = nonce;
            std::string acid = GetCommandNonce("ping");
            pto->PushMessage("ping", nonce, acid);
        } else
        {
            // Peer is too old to support ping command with nonce, pong will never arrive.
            pto->nPingNonceSent = 0;
            pto->PushMessage("ping");
        }
    }

    // Resend wallet transactions that haven't gotten in a block yet
    ResendWalletTransactions();

    // Address refresh broadcast
    static int64_t nLastRebroadcast;
    if (!IsInitialBlockDownload() && ( GetAdjustedTime() - nLastRebroadcast > 24 * 60 * 60))
    {
        {
            LOCK(cs_vNodes);
            for (auto const& pnode : vNodes)
            {
                // Periodically clear setAddrKnown to allow refresh broadcasts
                if (nLastRebroadcast)
                    pnode->setAddrKnown.clear();

                // Rebroadcast our address
                if (!fNoListen)
                {
                    CAddress addr = GetLocalAddress(&pnode->addr);
                    if (addr.IsRoutable())
                        pnode->PushAddress(addr);
                }
            }
        }
        nLastRebroadcast =  GetAdjustedTime();
    }

    //
    // Message: addr
    //
    if (fSendTrickle)
    {
        vector<CAddress> vAddr;
        vAddr.reserve(pto->vAddrToSend.size());
        for (auto const& addr : pto->vAddrToSend)
        {
            // returns true if wasn't already contained in the set
            if (pto->setAddrKnown.insert(addr).second)
            {
                vAddr.push_back(addr);
                // receiver rejects addr messages larger than 1000
                if (vAddr.size() >= 1000)
                {
                    pto->PushMessage("gridaddr", vAddr);
                    vAddr.clear();
                }
            }
        }
        pto->vAddrToSend.clear();
        if (!vAddr.empty())
            pto->PushMessage("gridaddr", vAddr);
    }


    //
    // Message: inventory
    //
    vector<CInv> vInv;
    vector<CInv> vInvWait;
    {
        LOCK(pto->cs_inventory);
        vInv.reserve(pto->vInventoryToSend.size());
        vInvWait.reserve(pto->vInventoryToSend.size());
        for (auto const& inv : pto->vInventoryToSend)
        {
            if (pto->setInventoryKnown.count(inv))
                continue;

            // trickle out tx inv to protect privacy
            if (inv.type == MSG_TX && !fSendTrickle)
            {
                // 1/4 of tx invs blast to all immediately
                static uint256 hashSalt;
                if (hashSalt == 0)
                    hashSalt = GetRandHash();
                uint256 hashRand = inv.hash ^ hashSalt;
                hashRand = Hash(BEGIN(hashRand), END(hashRand));
                bool fTrickleWait = ((hashRand & 3) != 0);

                // always trickle our own transactions
                if (!fTrickleWait)
                {
                    CWalletTx wtx;
                    if (GetTransaction(inv.hash, wtx))
                        if (wtx.fFromMe)
                            fTrickleWait = true;
                }

                if (fTrickleWait)
                {
                    vInvWait.push_back(inv);
                    continue;
                }
            }

            // returns true if wasn't already contained in the set
            if (pto->setInventoryKnown.insert(inv).second)
            {
                vInv.push_back(inv);
                if (vInv.size() >= 1000)
                {
                    pto->PushMessage("inv", vInv);
                    vInv.clear();
                }
            }
        }
        pto->vInventoryToSend = vInvWait;
    }
    if (!vInv.empty())
        pto->PushMessage("inv", vInv);


    //
    // Message: getdata
    //
    vector<CInv> vGetData;
    int64_t nNow =  GetAdjustedTime() * 1000000;
    CTxDB txdb("r");
    while (!pto->mapAskFor.empty() && (*pto->mapAskFor.begin()).first <= nNow)
    {
        const CInv& inv = (*pto->mapAskFor.begin()).second;
        if (!AlreadyHave(txdb, inv))
        {
            if (fDebugNet)        printf("sending getdata: %s\n", inv.ToString().c_str());
            vGetData.push_back(inv);
            if (vGetData.size() >= 1000)
            {
                pto->PushMessage("getdata", vGetData);
                vGetData.clear();
            }
            mapAlreadyAskedFor[inv] = nNow;
        }
        pto->mapAskFor.erase(pto->mapAskFor.begin());
    }
    if (!vGetData.empty())
        pto->PushMessage("getdata", vGetData);

    return true;
}

void IncrementCurrentNeuralNetworkSupermajority(std::string NeuralHash, std::string GRCAddress, double distance)
{
    if (NeuralHash.length() < 5) return;
    double temp_hashcount = 0;
    if (mvCurrentNeuralNetworkHash.size() > 0)
    {
            temp_hashcount = mvCurrentNeuralNetworkHash[NeuralHash];
    }
    // 6-13-2015 ONLY Count Each Neural Hash Once per GRC address / CPID (1 VOTE PER RESEARCHER)
    std::string Security = ReadCache("currentneuralsecurity",GRCAddress).value;
    if (Security == NeuralHash)
    {
        //This node has already voted, throw away the vote
        return;
    }
    WriteCache("currentneuralsecurity",GRCAddress,NeuralHash,GetAdjustedTime());
    if (temp_hashcount == 0)
    {
        mvCurrentNeuralNetworkHash.insert(map<std::string,double>::value_type(NeuralHash,0));
    }
    double multiplier = 200;
    if (distance < 40) multiplier = 400;
    double votes = (1/distance)*multiplier;
    temp_hashcount += votes;
    mvCurrentNeuralNetworkHash[NeuralHash] = temp_hashcount;
}



void IncrementNeuralNetworkSupermajority(const std::string& NeuralHash, const std::string& GRCAddress, double distance, const CBlockIndex* pblockindex)
{
    if (NeuralHash.length() < 5) return;
    if (pblockindex->nVersion >= 8)
    {
        try
        {
            CBitcoinAddress address(GRCAddress);
            bool validaddresstovote = address.IsValid();
            if (!validaddresstovote)
            {
                printf("INNS : Vote found in block with invalid GRC address. HASH: %s GRC: %s\n", NeuralHash.c_str(), GRCAddress.c_str());
                return;
            }
            if (!IsNeuralNodeParticipant(GRCAddress, pblockindex->nTime))
            {
                printf("INNS : Vote found in block from ineligible neural node participant. HASH: %s GRC: %s\n", NeuralHash.c_str(), GRCAddress.c_str());
                return;
            }
        }
        catch (const bignum_error& innse)
        {
            printf("INNS : Exception: %s\n", innse.what());
            return;
        }
    }
    double temp_hashcount = 0;
    if (mvNeuralNetworkHash.size() > 0)
    {
            temp_hashcount = mvNeuralNetworkHash[NeuralHash];
    }
    // 6-13-2015 ONLY Count Each Neural Hash Once per GRC address / CPID (1 VOTE PER RESEARCHER)
    std::string Security = ReadCache("neuralsecurity",GRCAddress).value;
    if (Security == NeuralHash)
    {
        //This node has already voted, throw away the vote
        return;
    }
    WriteCache("neuralsecurity",GRCAddress,NeuralHash,GetAdjustedTime());
    if (temp_hashcount == 0)
    {
        mvNeuralNetworkHash.insert(map<std::string,double>::value_type(NeuralHash,0));
    }
    double multiplier = 200;
    if (distance < 40) multiplier = 400;
    double votes = (1/distance)*multiplier;
    temp_hashcount += votes;
    mvNeuralNetworkHash[NeuralHash] = temp_hashcount;
}


void IncrementVersionCount(const std::string& Version)
{
    if(!Version.empty())
        mvNeuralVersion[Version]++;
}



std::string GetNeuralNetworkSupermajorityHash(double& out_popularity)
{
    double highest_popularity = -1;
    std::string neural_hash;
    
    for(const auto& network_hash : mvNeuralNetworkHash)
    {
        const std::string& hash = network_hash.first;
        double popularity       = network_hash.second;
        
        // d41d8 is the hash of an empty magnitude contract - don't count it
        if (popularity > 0 &&
            popularity > highest_popularity &&
            hash != "d41d8cd98f00b204e9800998ecf8427e" &&
            hash != "TOTAL_VOTES")
        {
            highest_popularity = popularity;
            neural_hash = hash;
        }
    }
    
    out_popularity = highest_popularity;
    return neural_hash;
}


std::string GetCurrentNeuralNetworkSupermajorityHash(double& out_popularity)
{
    double highest_popularity = -1;
    std::string neural_hash = "";
    for(map<std::string,double>::iterator ii=mvCurrentNeuralNetworkHash.begin(); ii!=mvCurrentNeuralNetworkHash.end(); ++ii)
    {
                double popularity = mvCurrentNeuralNetworkHash[(*ii).first];
                // d41d8 is the hash of an empty magnitude contract - don't count it
                if ( ((*ii).first != "d41d8cd98f00b204e9800998ecf8427e") && popularity > 0 && popularity > highest_popularity && (*ii).first != "TOTAL_VOTES")
                {
                    highest_popularity = popularity;
                    neural_hash = (*ii).first;
                }
    }
    out_popularity = highest_popularity;
    return neural_hash;
}






std::string GetNeuralNetworkReport()
{
    //Returns a report of the networks neural hashes in order of popularity
    std::string neural_hash = "";
    std::string report = "Neural_hash, Popularity\r\n";
    std::string row = "";
    for(map<std::string,double>::iterator ii=mvNeuralNetworkHash.begin(); ii!=mvNeuralNetworkHash.end(); ++ii)
    {
                double popularity = mvNeuralNetworkHash[(*ii).first];
                neural_hash = (*ii).first;
                row = neural_hash+ "," + RoundToString(popularity,0);
                report += row + "\r\n";
    }

    return report;
}

std::string GetOrgSymbolFromFeedKey(std::string feedkey)
{
    std::string Symbol = ExtractValue(feedkey,"-",0);
    return Symbol;

}



bool MemorizeMessage(const CTransaction &tx, double dAmount, std::string sRecipient)
{
    const std::string &msg = tx.hashBoinc;
    const int64_t &nTime = tx.nTime;
          if (msg.empty()) return false;
          bool fMessageLoaded = false;

          if (Contains(msg,"<MT>"))
          {
              std::string sMessageType      = ExtractXML(msg,"<MT>","</MT>");
              std::string sMessageKey       = ExtractXML(msg,"<MK>","</MK>");
              std::string sMessageValue     = ExtractXML(msg,"<MV>","</MV>");
              std::string sMessageAction    = ExtractXML(msg,"<MA>","</MA>");
              std::string sSignature        = ExtractXML(msg,"<MS>","</MS>");
              std::string sMessagePublicKey = ExtractXML(msg,"<MPK>","</MPK>");
              if (sMessageType=="beacon" && Contains(sMessageValue,"INVESTOR"))
              {
                    sMessageValue="";
              }

              if (sMessageType=="beacon" && sMessageAction=="A")
              {
                  // If the Beacon Public Key is Not Empty - do not overwrite with a new beacon value unless the public key is the same
                  std::string sBPK = GetBeaconPublicKey(sMessageKey,false);
                  if (!sBPK.empty())
                  {
                      std::string out_cpid = "";
                      std::string out_address = "";
                      std::string out_publickey = "";
                      GetBeaconElements(sMessageValue, out_cpid, out_address, out_publickey);
                      if (fDebug10 && LessVerbose(50)) 
                      {
                          printf("\r\n**Beacon Debug Message : beaconpubkey %s, message key %s, cpid %s, addr %s, base64 pub key %s \r\n ",sBPK.c_str(),
                                 sMessageKey.c_str(),out_cpid.c_str(),out_address.c_str(), out_publickey.c_str());
                      }
                      if (sBPK == out_publickey)
                      {
                          // allow key to be reloaded in since this is a refreshed beacon
                          if (fDebug10) printf("\r\n**Beacon Being Overwritten %s \r\n %s : %s\r\n",sBPK.c_str(),sMessageKey.c_str(),sBPK.c_str());
                      }
                      else
                      {
                          // In this case, the current Beacon is not empty and the keys are different - Do not overwrite this beacon
                          sMessageValue="";
                          if (fDebug10) printf("\r\n**Beacon Public Key Not Empty %s : %s\r\n",sMessageKey.c_str(),sBPK.c_str());
                      }
                  }
              }

              if (sMessageType=="superblock")
              {
                  // Deny access to superblock processing runtime data
                  sMessageValue="";
              }

              if (!sMessageType.empty() && !sMessageKey.empty() && !sMessageValue.empty() && !sMessageAction.empty() && !sSignature.empty())
              {
                  //Verify sig first
                  bool Verified = CheckMessageSignature(sMessageAction,sMessageType,sMessageType+sMessageKey+sMessageValue,
                      sSignature,sMessagePublicKey);

                  if (Verified)
                  {

                        if (sMessageAction=="A")
                        {
                                // Ensure we have the TXID of the contract in memory
                                if (!(sMessageType=="project" || sMessageType=="projectmapping" || sMessageType=="beacon" ))
                                {
                                    WriteCache(sMessageType,sMessageKey+";Recipient",sRecipient,nTime);
                                    WriteCache(sMessageType,sMessageKey+";BurnAmount",RoundToString(dAmount,2),nTime);
                                }
                                WriteCache(sMessageType,sMessageKey,sMessageValue,nTime);
                                if(fDebug && sMessageType=="beacon" ){
                                    printf("BEACON add %s %s %s\r\n",sMessageKey.c_str(),DecodeBase64(sMessageValue).c_str(),TimestampToHRDate(nTime).c_str());
                                }
                                fMessageLoaded = true;
                                if (sMessageType=="poll")
                                {
                                        if (Contains(sMessageKey,"[Foundation"))
                                        {
                                                msPoll = "Foundation Poll: " + sMessageKey;

                                        }
                                        else
                                        {
                                                msPoll = "Poll: " + sMessageKey;
                                        }
                                }

                        }
                        else if(sMessageAction=="D")
                        {
                                if (fDebug10) printf("Deleting key type %s Key %s Value %s\r\n",sMessageType.c_str(),sMessageKey.c_str(),sMessageValue.c_str());
                                if(fDebug && sMessageType=="beacon" ){
                                    printf("BEACON DEL %s - %s\r\n",sMessageKey.c_str(),TimestampToHRDate(nTime).c_str());
                                }
                                DeleteCache(sMessageType,sMessageKey);
                                fMessageLoaded = true;
                        }
                        // If this is a boinc project, load the projects into the coin:
                        if (sMessageType=="project" || sMessageType=="projectmapping")
                        {
                            //Reserved
                            fMessageLoaded = true;
                        }

                        if(fDebug)
                            WriteCache("TrxID;"+sMessageType,sMessageKey,tx.GetHash().GetHex(),nTime);

                  }

                }

    }
   return fMessageLoaded;
}







bool UnusualActivityReport()
{

    map<uint256, CTxIndex> mapQueuedChanges;
    CTxDB txdb("r");
    int nMaxDepth = nBestHeight;
    CBlock block;
    int nMinDepth = fTestNet ? 1 : 1;
    if (nMaxDepth < nMinDepth || nMaxDepth < 10) return false;
    nMinDepth = 50000;
    nMaxDepth = nBestHeight;
    int ii = 0;
            for (ii = nMinDepth; ii <= nMaxDepth; ii++)
            {
                CBlockIndex* pblockindex = blockFinder.FindByHeight(ii);
                if (block.ReadFromDisk(pblockindex))
                {
                    int64_t nFees = 0;
                    int64_t nValueIn = 0;
                    int64_t nValueOut = 0;
                    int64_t nStakeReward = 0;
                    //unsigned int nSigOps = 0;
                    double DPOR_Paid = 0;
                    bool bIsDPOR = false;
                    std::string MainRecipient = "";
                    double max_subsidy = GetMaximumBoincSubsidy(block.nTime)+50; //allow for
                    for (auto &tx : block.vtx)
                    {

                            MapPrevTx mapInputs;
                            if (tx.IsCoinBase())
                                    nValueOut += tx.GetValueOut();
                            else
                            {
                                     bool fInvalid;
                                     bool TxOK = tx.FetchInputs(txdb, mapQueuedChanges, true, false, mapInputs, fInvalid);
                                     if (!TxOK) continue;
                                     int64_t nTxValueIn = tx.GetValueIn(mapInputs);
                                     int64_t nTxValueOut = tx.GetValueOut();
                                     nValueIn += nTxValueIn;
                                     nValueOut += nTxValueOut;
                                     if (!tx.IsCoinStake())             nFees += nTxValueIn - nTxValueOut;
                                     if (tx.IsCoinStake())
                                     {
                                            nStakeReward = nTxValueOut - nTxValueIn;
                                            if (tx.vout.size() > 2) bIsDPOR = true;
                                            //DPOR Verification of each recipient (Recipients start at output position 2 (0=Coinstake flag, 1=coinstake)
                                            if (tx.vout.size() > 2)
                                            {
                                                MainRecipient = PubKeyToAddress(tx.vout[2].scriptPubKey);
                                            }
                                            int iStart = 3;
                                            if (ii > 267500) iStart=2;
                                            if (bIsDPOR)
                                            {
                                                    for (unsigned int i = iStart; i < tx.vout.size(); i++)
                                                    {
                                                        std::string Recipient = PubKeyToAddress(tx.vout[i].scriptPubKey);
                                                        double      Amount    = CoinToDouble(tx.vout[i].nValue);
                                                        if (Amount > GetMaximumBoincSubsidy(GetAdjustedTime()))
                                                        {
                                                        }

                                                        if (Amount > max_subsidy)
                                                        {
                                                            printf("Block #%f:%f, Recipient %s, Paid %f\r\n",(double)ii,(double)i,Recipient.c_str(),Amount);
                                                        }
                                                        DPOR_Paid += Amount;

                                                    }

                                           }
                                     }

                                //if (!tx.ConnectInputs(txdb, mapInputs, mapQueuedChanges, posThisTx, pindex, true, false))                return false;
                            }

                    }

                    int64_t TotalMint = nValueOut - nValueIn + nFees;
                    double subsidy = CoinToDouble(TotalMint);
                    if (subsidy > max_subsidy)
                    {
                        std::string hb = block.vtx[0].hashBoinc;
                        MiningCPID bb = DeserializeBoincBlock(hb,block.nVersion);
                        if (IsResearcher(bb.cpid))
                        {
                                printf("Block #%f:%f, Recipient %s, CPID %s, Paid %f, StakeReward %f \r\n",(double)ii,(double)0,
                                    bb.GRCAddress.c_str(), bb.cpid.c_str(), subsidy,(double)nStakeReward);
                        }
                }

            }
        }


    return true;
}


double GRCMagnitudeUnit(int64_t locktime)
{
    //7-12-2015 - Calculate GRCMagnitudeUnit (Amount paid per magnitude per day)
    StructCPID network = GetInitializedStructCPID2("NETWORK",mvNetwork);
    double TotalNetworkMagnitude = network.NetworkMagnitude;
    if (TotalNetworkMagnitude < 1000) TotalNetworkMagnitude=1000;
    double MaximumEmission = BLOCKS_PER_DAY*GetMaximumBoincSubsidy(locktime);
    double Kitty = MaximumEmission - (network.payments/14);
    if (Kitty < 1) Kitty = 1;
    double MagnitudeUnit = 0;
    if (AreBinarySuperblocksEnabled(nBestHeight))
    {
        MagnitudeUnit = (Kitty/TotalNetworkMagnitude)*1.25;
    }
    else
    {
        MagnitudeUnit = Kitty/TotalNetworkMagnitude;
    }
    if (MagnitudeUnit > 5) MagnitudeUnit = 5; //Just in case we lose a superblock or something strange happens.
    MagnitudeUnit = SnapToGrid(MagnitudeUnit); //Snaps the value into .025 increments
    return MagnitudeUnit;
}


int64_t ComputeResearchAccrual(int64_t nTime, std::string cpid, std::string operation, CBlockIndex* pindexLast, bool bVerifyingBlock, int iVerificationPhase, double& dAccrualAge, double& dMagnitudeUnit, double& AvgMagnitude)
{
    double dCurrentMagnitude = CalculatedMagnitude2(cpid, nTime, false);
    if(fDebug && !bVerifyingBlock) printf("ComputeResearchAccrual.CRE.Begin: cpid=%s {%s %d} (best %d)\n",cpid.c_str(),pindexLast->GetBlockHash().GetHex().c_str(),pindexLast->nHeight,pindexBest->nHeight);
    if(pindexLast->nVersion>=9)
    {
        // Bugfix for newbie rewards always being around 1 GRC
        dMagnitudeUnit = GRCMagnitudeUnit(nTime);
    }
    if(fDebug && !bVerifyingBlock) printf("CRE: dCurrentMagnitude= %.1f in.dMagnitudeUnit= %f\n",dCurrentMagnitude,dMagnitudeUnit);
    CBlockIndex* pHistorical = GetHistoricalMagnitude(cpid);
    if(fDebug && !bVerifyingBlock) printf("CRE: pHistorical {%s %d} hasNext= %d nMagnitude= %.1f\n",pHistorical->GetBlockHash().GetHex().c_str(),pHistorical->nHeight,!!pHistorical->pnext,pHistorical->nMagnitude);
    bool bIsNewbie = (pHistorical->nHeight <= nNewIndex || pHistorical->nTime==0);
    if(pindexLast->nVersion<9)
    {
        // Bugfix for zero mag stakes being mistaken for newbie stake
        bIsNewbie |= pHistorical->nMagnitude==0;
    }
    if (bIsNewbie)
    {
        //No prior block exists... Newbies get .01 age to bootstrap the CPID (otherwise they will not have any prior block to refer to, thus cannot get started):
        if(fDebug && !bVerifyingBlock) printf("CRE: No prior block exists...\n");
        if (!AreBinarySuperblocksEnabled(pindexLast->nHeight))
        {
                if(fDebug && !bVerifyingBlock) printf("CRE: Newbie Stake, Binary SB not enabled, "
                    "dCurrentMagnitude= %.1f\n", dCurrentMagnitude);
                return dCurrentMagnitude > 0 ? ((dCurrentMagnitude/100)*COIN) : 0;
        }
        else
        {
            // New rules - 12-4-2015 - Pay newbie from the moment beacon was sent as long as it is within 6 months old and NN mag > 0 and newbie is in the superblock and their lifetime paid is zero
            // Note: If Magnitude is zero, or researcher is not in superblock, or lifetimepaid > 0, this function returns zero
            int64_t iBeaconTimestamp = BeaconTimeStamp(cpid, true);
            if (IsLockTimeWithinMinutes(iBeaconTimestamp, 60*24*30*6))
            {
                double dNewbieAccrualAge = ((double)nTime - (double)iBeaconTimestamp) / 86400;
                int64_t iAccrual = (int64_t)((dNewbieAccrualAge*dCurrentMagnitude*dMagnitudeUnit*COIN) + (1*COIN));
                if ((dNewbieAccrualAge*dCurrentMagnitude*dMagnitudeUnit) > 500)
                {
                    printf("ComputeResearchAccrual: Newbie special stake too high, reward=500GRC");
                    return (500*COIN);
                }
                if (fDebug3) printf("\r\n ComputeResearchAccrual: Newbie Special First Stake for CPID %s, Age %f, Accrual %f \r\n",cpid.c_str(),dNewbieAccrualAge,(double)iAccrual);
                if(fDebug && !bVerifyingBlock) printf("CRE: Newbie Stake, "
                    "dNewbieAccrualAge= %f dCurrentMagnitude= %.1f dMagnitudeUnit= %f Accrual= %f\n",
                    dNewbieAccrualAge, dCurrentMagnitude, dMagnitudeUnit, iAccrual/(double)COIN);
                return iAccrual;
            }
            else
            {
                if(fDebug && !bVerifyingBlock) printf("CRE: Invalid Beacon, Using 0.01 age bootstrap\n");
                return dCurrentMagnitude > 0 ? (((dCurrentMagnitude/100)*COIN) + (1*COIN)): 0;
            }
        }
    }
    // To prevent reorgs and checkblock errors, ensure the research age is > 10 blocks wide:
    int iRABlockSpan = pindexLast->nHeight - pHistorical->nHeight;
    StructCPID stCPID = GetInitializedStructCPID2(cpid,mvResearchAge);
    double dAvgMag = stCPID.ResearchAverageMagnitude;
    if(fDebug && !bVerifyingBlock) printf("CRE: iRABlockSpan= %d  ResearchAverageMagnitude= %.1f\n",iRABlockSpan,dAvgMag);
    // ResearchAge: If the accrual age is > 20 days, add in the midpoint lifetime average magnitude to ensure the overall avg magnitude accurate:
    if (iRABlockSpan > (int)(BLOCKS_PER_DAY*20))
    {
            AvgMagnitude = (pHistorical->nMagnitude + dAvgMag + dCurrentMagnitude) / 3;
    }
    else
    {
            AvgMagnitude = (pHistorical->nMagnitude + dCurrentMagnitude) / 2;
    }
    if (AvgMagnitude > 20000) AvgMagnitude = 20000;
    if(fDebug && !bVerifyingBlock) printf("CRE: AvgMagnitude= %.3f\n",AvgMagnitude);

    dAccrualAge = ((double)nTime - (double)pHistorical->nTime) / 86400;
    if (dAccrualAge < 0) dAccrualAge=0;
    if(fDebug && !bVerifyingBlock) printf("CRE: dAccrualAge= %.8f\n",dAccrualAge);
    dMagnitudeUnit = GRCMagnitudeUnit(nTime);
    if(fDebug && !bVerifyingBlock) printf("CRE: new.dMagnitudeUnit= %f\n",dMagnitudeUnit);

    int64_t Accrual = (int64_t)(dAccrualAge*AvgMagnitude*dMagnitudeUnit*COIN);
    if(fDebug && !bVerifyingBlock) printf("CRE: Accrual= %f\n",Accrual/(double)COIN);
    // Double check researcher lifetime paid
    double days = (nTime - stCPID.LowLockTime) / 86400.0;
    double PPD = stCPID.ResearchSubsidy/(days+.01);
    double ReferencePPD = dMagnitudeUnit*dAvgMag;
    if(fDebug && !bVerifyingBlock) printf("CRE: RSA$ "
        "LowLockTime= %u days= %f stCPID.ResearchSubsidy= %f PPD= %f ReferencePPD= %f\n",
        stCPID.LowLockTime,days,   stCPID.ResearchSubsidy,    PPD,    ReferencePPD );
    if ((PPD > ReferencePPD*5))
    {
            printf("ComputeResearchAccrual: Researcher PPD %f > Reference PPD %f for CPID %s with Lifetime Avg Mag of %f, Days %f, MagUnit %f",
                   PPD,ReferencePPD,cpid.c_str(),dAvgMag,days, dMagnitudeUnit);
            Accrual = 0; //Since this condition can occur when a user ramps up computing power, lets return 0 so as to not shortchange the researcher, but instead, owed will continue to accrue and will be paid later when PPD falls below 5
    }
    // Note that if the RA Block Span < 10, we want to return 0 for the Accrual Amount so the CPID can still receive an accurate accrual in the future
    if (iRABlockSpan < 10 && iVerificationPhase != 2) Accrual = 0;

    double verbosity = (operation == "createnewblock" || operation == "createcoinstake") ? 10 : 1000;
    if ((fDebug && LessVerbose(verbosity)) || (fDebug3 && iVerificationPhase==2)) printf(" Operation %s, ComputedAccrual %f, StakeHeight %f, RABlockSpan %f, HistoryHeight%f, AccrualAge %f, AvgMag %f, MagUnit %f, PPD %f, Reference PPD %f  \r\n",
        operation.c_str(),CoinToDouble(Accrual),(double)pindexLast->nHeight,(double)iRABlockSpan,
        (double)pHistorical->nHeight,   dAccrualAge,AvgMagnitude,dMagnitudeUnit, PPD, ReferencePPD);
    if(fDebug && !bVerifyingBlock) printf("CRE.End: Accrual= %f\n",Accrual/(double)COIN);
    return Accrual;
}



CBlockIndex* GetHistoricalMagnitude(std::string cpid)
{
    if (!IsResearcher(cpid)) return pindexGenesisBlock;

    // Starting at the block prior to StartHeight, find the last instance of the CPID in the chain:
    // Limit lookback to 6 months
    int nMinIndex = pindexBest->nHeight-(6*30*BLOCKS_PER_DAY);
    if (nMinIndex < 2) nMinIndex=2;
    // Last block Hash paid to researcher
    StructCPID stCPID = GetInitializedStructCPID2(cpid,mvResearchAge);
    if (!stCPID.BlockHash.empty())
    {
        uint256 hash(stCPID.BlockHash);

        auto mapItem = mapBlockIndex.find(hash);
        if (mapItem == mapBlockIndex.end())
            return pindexGenesisBlock;

        CBlockIndex* pblockindex = mapItem->second;
        if(!pblockindex->pnext && pblockindex!=pindexBest)
            printf("WARNING GetHistoricalMagnitude: index {%s %d} for cpid %s, "
            "is not in the main chain\n",pblockindex->GetBlockHash().GetHex().c_str(),
            pblockindex->nHeight,cpid.c_str());
        if (pblockindex->nHeight < nMinIndex)
        {
            // In this case, the last staked block was Found, but it is over 6 months old....
            printf("GetHistoricalMagnitude: Last staked block found at height %d, but cannot verify magnitude older than 6 months (min %d)!\n",pblockindex->nHeight,nMinIndex);
            return pindexGenesisBlock;
        }

        return pblockindex;
    }
    else
    {
        return pindexGenesisBlock;
    }
}

void ZeroOutResearcherTotals(std::string cpid)
{
    if (!cpid.empty())
    {
                StructCPID stCPID = GetInitializedStructCPID2(cpid,mvResearchAge);
                stCPID.LastBlock = 0;
                stCPID.BlockHash = "";
                stCPID.InterestSubsidy = 0;
                stCPID.ResearchSubsidy = 0;
                stCPID.Accuracy = 0;
                stCPID.LowLockTime = std::numeric_limits<unsigned int>::max();
                stCPID.HighLockTime = 0;
                stCPID.TotalMagnitude = 0;
                stCPID.ResearchAverageMagnitude = 0;

                mvResearchAge[cpid]=stCPID;
    }
}


bool LoadAdminMessages(bool bFullTableScan, std::string& out_errors)
{
    int nMaxDepth = nBestHeight;
    int nMinDepth = fTestNet ? 1 : 164618;
    nMinDepth = pindexBest->nHeight - (BLOCKS_PER_DAY*30*6);
    if (nMinDepth < 2) nMinDepth=2;
    if (!bFullTableScan) nMinDepth = nMaxDepth-6;
    if (nMaxDepth < nMinDepth) return false;
    CBlockIndex* pindex = blockFinder.FindByHeight(nMinDepth);
    // These are memorized consecutively in order from oldest to newest

    while (pindex->nHeight < nMaxDepth)
    {
        if (!pindex || !pindex->pnext) return false;
        pindex = pindex->pnext;
        if (pindex==NULL) continue;
        if (!pindex || !pindex->IsInMainChain()) continue;
        if (IsContract(pindex))
        {
            CBlock block;
            if (!block.ReadFromDisk(pindex)) continue;
            int iPos = 0;
            for (auto const &tx : block.vtx)
            {
                  if (iPos > 0)
                  {
                      // Retrieve the Burn Amount for Contracts
                      double dAmount = 0;
                      std::string sRecipient = "";
                      for (unsigned int i = 1; i < tx.vout.size(); i++)
                      {
                            sRecipient = PubKeyToAddress(tx.vout[i].scriptPubKey);
                            dAmount += CoinToDouble(tx.vout[i].nValue);
                      }
                      MemorizeMessage(tx,dAmount,sRecipient);
                  }
                  iPos++;
            }
        }
    }
    
    return true;
}




MiningCPID GetBoincBlockByIndex(CBlockIndex* pblockindex)
{
    CBlock block;
    MiningCPID bb;
    bb.initialized=false;
    if (!pblockindex || !pblockindex->IsInMainChain()) return bb;
    if (block.ReadFromDisk(pblockindex))
    {
        std::string hashboinc = "";
        if (block.vtx.size() > 0) hashboinc = block.vtx[0].hashBoinc;
        bb = DeserializeBoincBlock(hashboinc,block.nVersion);
        bb.initialized=true;
        return bb;
    }
    return bb;
}

std::string CPIDHash(double dMagIn, std::string sCPID)
{
    std::string sMag = RoundToString(dMagIn,0);
    double dMagLength = (double)sMag.length();
    double dExponent = pow(dMagLength,5);
    std::string sMagComponent1 = RoundToString(dMagIn/(dExponent+.01),0);
    std::string sSuffix = RoundToString(dMagLength * dExponent, 0);
    std::string sHash = sCPID + sMagComponent1 + sSuffix;
    //  printf("%s, %s, %f, %f, %s\r\n",sCPID.c_str(), sMagComponent1.c_str(),dMagLength,dExponent,sSuffix.c_str());
    return sHash;
}

std::string GetQuorumHash(const std::string& data)
{
    //Data includes the Magnitudes, and the Projects:
    std::string sMags = ExtractXML(data,"<MAGNITUDES>","</MAGNITUDES>");
    std::vector<std::string> vMags = split(sMags.c_str(),";");
    std::string sHashIn = "";
    for (unsigned int x = 0; x < vMags.size(); x++)
    {
        std::vector<std::string> vRow = split(vMags[x].c_str(),",");

        // Each row should consist of two fields, CPID and magnitude.
        if(vRow.size() < 2)
            continue;

        // First row (CPID) must be exactly 32 bytes.
        const std::string& sCPID = vRow[0];
        if(sCPID.size() != 32)
            continue;

        double dMag = RoundFromString(vRow[1],0);
        sHashIn += CPIDHash(dMag, sCPID) + "<COL>";
    }

    return RetrieveMd5(sHashIn);
}


std::string getHardwareID()
{
    std::string ele1 = "?";
    /*#ifdef QT_GUI
        ele1 = getMacAddress();
    #endif*/
    ele1 += ":" + getCpuHash();
    ele1 += ":" + getHardDriveSerial();

    std::string hwid = RetrieveMd5(ele1);
    return hwid;
}

#ifdef WIN32
static void getCpuid( unsigned int* p, unsigned int ax )
 {
    __asm __volatile
    (   "movl %%ebx, %%esi\n\t"
        "cpuid\n\t"
        "xchgl %%ebx, %%esi"
        : "=a" (p[0]), "=S" (p[1]),
          "=c" (p[2]), "=d" (p[3])
        : "0" (ax)
    );
 }
#endif

 std::string getCpuHash()
 {
    std::string n = boost::asio::ip::host_name();
    #ifdef WIN32
        unsigned int cpuinfo[4] = { 0, 0, 0, 0 };
        getCpuid( cpuinfo, 0 );
        unsigned short hash = 0;
        unsigned int* ptr = (&cpuinfo[0]);
        for ( unsigned int i = 0; i < 4; i++ )
            hash += (ptr[i] & 0xFFFF) + ( ptr[i] >> 16 );
        double dHash = (double)hash;
        return n + ";" + RoundToString(dHash,0);
    #else
        return n;
    #endif
 }



std::string SystemCommand(const char* cmd)
{
    FILE* pipe = popen(cmd, "r");
    if (!pipe) return "ERROR";
    char buffer[128];
    std::string result = "";
    while(!feof(pipe))
    {
        if(fgets(buffer, 128, pipe) != NULL)
            result += buffer;
    }
    pclose(pipe);
    return result;
}


std::string getHardDriveSerial()
{
    if (!msHDDSerial.empty()) return msHDDSerial;
    std::string cmd1 = "";
    #ifdef WIN32
        cmd1 = "wmic path win32_physicalmedia get SerialNumber";
    #else
        cmd1 = "ls /dev/disk/by-uuid";
    #endif
    std::string result = SystemCommand(cmd1.c_str());
    //if (fDebug3) printf("result %s",result.c_str());
    msHDDSerial = result;
    return result;
}

bool IsContract(CBlockIndex* pIndex)
{
    return pIndex->nIsContract==1 ? true : false;
}

bool IsSuperBlock(CBlockIndex* pIndex)
{
    return pIndex->nIsSuperBlock==1 ? true : false;
}


double SnapToGrid(double d)
{
    double dDither = .04;
    double dOut = RoundFromString(RoundToString(d*dDither,3),3) / dDither;
    return dOut;
}

bool IsNeuralNodeParticipant(const std::string& addr, int64_t locktime)
{
    //Calculate the neural network nodes abililty to particiapte by GRC_Address_Day
    int address_day = GetDayOfYear(locktime);
    std::string address_tohash = addr + "_" + ToString(address_day);
    std::string address_day_hash = RetrieveMd5(address_tohash);
    // For now, let's call for a 25% participation rate (approx. 125 nodes):
    // When RA is enabled, 25% of the neural network nodes will work on a quorum at any given time to alleviate stress on the project sites:
    uint256 uRef;
    if (IsResearchAgeEnabled(pindexBest->nHeight))
    {
        uRef = fTestNet ? uint256("0x00000000000000000000000000000000ed182f81388f317df738fd9994e7020b") : uint256("0x000000000000000000000000000000004d182f81388f317df738fd9994e7020b"); //This hash is approx 25% of the md5 range (90% for testnet)
    }
    else
    {
        uRef = fTestNet ? uint256("0x00000000000000000000000000000000ed182f81388f317df738fd9994e7020b") : uint256("0x00000000000000000000000000000000fd182f81388f317df738fd9994e7020b"); //This hash is approx 25% of the md5 range (90% for testnet)
    }
    uint256 uADH = uint256("0x" + address_day_hash);
    //printf("%s < %s : %s",uADH.GetHex().c_str() ,uRef.GetHex().c_str(), YesNo(uADH  < uRef).c_str());
    //printf("%s < %s : %s",uTest.GetHex().c_str(),uRef.GetHex().c_str(), YesNo(uTest < uRef).c_str());
    return (uADH < uRef);
}


bool StrLessThanReferenceHash(std::string rh)
{
    int address_day = GetDayOfYear(GetAdjustedTime());
    std::string address_tohash = rh + "_" + ToString(address_day);
    std::string address_day_hash = RetrieveMd5(address_tohash);
    uint256 uRef = fTestNet ? uint256("0x000000000000000000000000000000004d182f81388f317df738fd9994e7020b") : uint256("0x000000000000000000000000000000004d182f81388f317df738fd9994e7020b"); //This hash is approx 25% of the md5 range (90% for testnet)
    uint256 uADH = uint256("0x" + address_day_hash);
    return (uADH < uRef);
}

bool IsResearcher(const std::string& cpid)
{
    return cpid.length() == 32;
}<|MERGE_RESOLUTION|>--- conflicted
+++ resolved
@@ -242,11 +242,6 @@
 
 extern double LederstrumpfMagnitude2(double Magnitude, int64_t locktime);
 
-<<<<<<< HEAD
-extern void LoadCPIDsInBackground();
-=======
-extern void WriteAppCache(std::string key, std::string value);
->>>>>>> 8a6432e5
 
 extern void ThreadCPIDs();
 extern void GetGlobalStatus();
@@ -626,9 +621,9 @@
 
     if (IsInitialBlockDownload() && !bForce)
     {
-        if (LessVerbose(100))           printf("CPUMiner: Gridcoin is downloading blocks Or CPIDs are not yet loaded...");
-        MilliSleep(1);
-        return GlobalCPUMiningCPID;
+            if (LessVerbose(100))           printf("CPUMiner: Gridcoin is downloading blocks Or CPIDs are not yet loaded...");
+            MilliSleep(1);
+            return GlobalCPUMiningCPID;
     }
 
     try
@@ -6054,7 +6049,7 @@
         msNeuralResponse.clear();
 
     return dMag != 0;
-            }
+                    }
 
 bool SecurityTest(CNode* pfrom, bool acid_test)
 {
@@ -6760,7 +6755,7 @@
             {
             neural_response = NN::ExecuteDotNetStringFunction("ExplainMag",neural_request_id);
             pfrom->PushMessage("expmag_nresp", neural_response);
-                }
+            }
             else if (neural_request=="neural_hash")
             {
             pfrom->PushMessage("hash_nresp", NN::GetNeuralHash());
