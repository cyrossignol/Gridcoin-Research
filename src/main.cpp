// Copyright (c) 2009-2010 Satoshi Nakamoto
// Copyright (c) 2009-2012 The Bitcoin developers
// Distributed under the MIT/X11 software license, see the accompanying
// file COPYING or http://www.opensource.org/licenses/mit-license.php.

#include "util.h"
#include "net.h"
#include "alert.h"
#include "checkpoints.h"
#include "db.h"
#include "txdb.h"
#include "init.h"
#include "ui_interface.h"
#include "kernel.h"
#include "block.h"
#include "scrypt.h"
#include "global_objects_noui.hpp"
#include "cpid.h"
#include "rpcserver.h"
#include "rpcclient.h"
#include "boinc.h"
#include "beacon.h"
#include "miner.h"
#include "neuralnet/neuralnet.h"
#include "backup.h"
#include "appcache.h"
#include "tally.h"
#include "contract/contract.h"
#include "contract/superblock.h"
#include "scraper_net.h"

#include <boost/filesystem.hpp>
#include <boost/filesystem/fstream.hpp>
#include <boost/algorithm/string/replace.hpp>
#include <boost/algorithm/string/case_conv.hpp> // for to_lower()
#include <boost/algorithm/string/predicate.hpp> // for startswith() and endswith()
#include <boost/algorithm/string/join.hpp>
#include <boost/thread.hpp>
#include <boost/asio.hpp>
#include <boost/range/adaptor/reversed.hpp>
#include <openssl/md5.h>
#include <ctime>
#include <math.h>

extern std::string NodeAddress(CNode* pfrom);
extern bool WalletOutOfSync();
bool AdvertiseBeacon(std::string &sOutPrivKey, std::string &sOutPubKey, std::string &sError, std::string &sMessage);
bool ImportBeaconKeysFromConfig();
extern void CleanInboundConnections(bool bClearAll);
bool RequestSupermajorityNeuralData();
extern bool AskForOutstandingBlocks(uint256 hashStart);
extern void ResetTimerMain(std::string timer_name);
bool TallyResearchAverages(CBlockIndex* index);
bool TallyResearchAverages_retired(CBlockIndex* index);
bool TallyResearchAverages_v9(CBlockIndex* index);
extern void IncrementCurrentNeuralNetworkSupermajority(std::string NeuralHash, std::string GRCAddress, double distance);
extern MiningCPID GetInitializedMiningCPID(std::string name, std::map<std::string, MiningCPID>& vRef);
extern std::string getHardDriveSerial();
extern double ExtractMagnitudeFromExplainMagnitude();
extern void GridcoinServices();
extern double SnapToGrid(double d);
extern bool StrLessThanReferenceHash(std::string rh);
extern bool IsContract(CBlockIndex* pIndex);
std::string ExtractValue(std::string data, std::string delimiter, int pos);
UniValue MagnitudeReport(std::string cpid);
void RemoveCPIDBlockHash(const std::string& cpid, const CBlockIndex* pindex);
void ZeroOutResearcherTotals(StructCPID& stCpid);
extern std::string getCpuHash();
bool CPIDAcidTest2(std::string bpk, std::string externalcpid);
extern bool BlockNeedsChecked(int64_t BlockTime);
int64_t GetEarliestWalletTransaction();
extern void IncrementVersionCount(const std::string& Version);
double GetSuperblockAvgMag(std::string data,double& out_beacon_count,double& out_participant_count,double& out_avg,bool bIgnoreBeacons, int nHeight);
extern bool LoadAdminMessages(bool bFullTableScan,std::string& out_errors);
extern std::string GetCurrentNeuralNetworkSupermajorityHash(double& out_popularity);
extern double CalculatedMagnitude2(std::string cpid, int64_t locktime,bool bUseLederstrumpf);

bool AsyncNeuralRequest(std::string command_name,std::string cpid,int NodeLimit);
extern bool FullSyncWithDPORNodes();

extern bool GetEarliestStakeTime(std::string grcaddress, std::string cpid);
extern double GetTotalBalance();
extern std::string PubKeyToAddress(const CScript& scriptPubKey);
extern void IncrementNeuralNetworkSupermajority(const std::string& NeuralHash, const std::string& GRCAddress, double distance, const CBlockIndex* pblockindex);

extern CBlockIndex* GetHistoricalMagnitude(std::string cpid);

extern double GetOutstandingAmountOwed(StructCPID &mag, std::string cpid, int64_t locktime, double& total_owed, double block_magnitude);

extern double GetOwedAmount(std::string cpid);
bool TallyMagnitudesInSuperblock();
extern std::string GetNeuralNetworkReport();
std::string GetCommandNonce(std::string command);

extern double GRCMagnitudeUnit(int64_t locktime);
unsigned int nNodeLifespan;

using namespace std;
using namespace boost;

//
// Global state
//

CCriticalSection cs_setpwalletRegistered;
set<CWallet*> setpwalletRegistered;

CCriticalSection cs_main;

extern std::string NodeAddress(CNode* pfrom);

CTxMemPool mempool;
int64_t nLastAskedForBlocks = 0;
int64_t nBootup = 0;
int64_t nLastGRCtallied = 0;
int64_t nLastCleaned = 0;

extern bool IsCPIDValidv3(std::string cpidv2, bool allow_investor);

double GetLastPaymentTimeByCPID(std::string cpid);
extern double CoinToDouble(double surrogate);
int64_t GetRSAWeightByCPID(std::string cpid);
extern MiningCPID GetMiningCPID();
extern StructCPID GetStructCPID();

int64_t nLastBlockSolved = 0;  //Future timestamp

///////////////////////MINOR VERSION////////////////////////////////
std::string msMasterProjectPublicKey  = "049ac003b3318d9fe28b2830f6a95a2624ce2a69fb0c0c7ac0b513efcc1e93a6a6e8eba84481155dd82f2f1104e0ff62c69d662b0094639b7106abc5d84f948c0a";
// The Private Key is revealed by design, for public messages only:
std::string msMasterMessagePrivateKey = "308201130201010420fbd45ffb02ff05a3322c0d77e1e7aea264866c24e81e5ab6a8e150666b4dc6d8a081a53081a2020101302c06072a8648ce3d0101022100fffffffffffffffffffffffffffffffffffffffffffffffffffffffefffffc2f300604010004010704410479be667ef9dcbbac55a06295ce870b07029bfcdb2dce28d959f2815b16f81798483ada7726a3c4655da4fbfc0e1108a8fd17b448a68554199c47d08ffb10d4b8022100fffffffffffffffffffffffffffffffebaaedce6af48a03bbfd25e8cd0364141020101a144034200044b2938fbc38071f24bede21e838a0758a52a0085f2e034e7f971df445436a252467f692ec9c5ba7e5eaa898ab99cbd9949496f7e3cafbf56304b1cc2e5bdf06e";
std::string msMasterMessagePublicKey  = "044b2938fbc38071f24bede21e838a0758a52a0085f2e034e7f971df445436a252467f692ec9c5ba7e5eaa898ab99cbd9949496f7e3cafbf56304b1cc2e5bdf06e";

std::string YesNo(bool bin);

int64_t GetMaximumBoincSubsidy(int64_t nTime);
extern double CalculatedMagnitude(int64_t locktime,bool bUseLederstrumpf);
extern int64_t GetCoinYearReward(int64_t nTime);

BlockMap mapBlockIndex;
set<pair<COutPoint, unsigned int> > setStakeSeen;

CBigNum bnProofOfWorkLimit(~uint256(0) >> 20); // "standard" scrypt target limit for proof of work, results with 0,000244140625 proof-of-work difficulty
CBigNum bnProofOfStakeLimit(~uint256(0) >> 20);
CBigNum bnProofOfStakeLimitV2(~uint256(0) >> 20);
CBigNum bnProofOfWorkLimitTestNet(~uint256(0) >> 16);

//Gridcoin Minimum Stake Age (16 Hours)
unsigned int nStakeMinAge = 16 * 60 * 60; // 16 hours
unsigned int nStakeMaxAge = -1; // unlimited
unsigned int nModifierInterval = 10 * 60; // time to elapse before new modifier is computed

// Gridcoin:
int nCoinbaseMaturity = 100;
CBlockIndex* pindexGenesisBlock = NULL;
int nBestHeight = -1;

uint256 nBestChainTrust = 0;
uint256 nBestInvalidTrust = 0;
uint256 hashBestChain = 0;
CBlockIndex* pindexBest = NULL;
int64_t nTimeBestReceived = 0;
CMedianFilter<int> cPeerBlockCounts(5, 0); // Amount of blocks that other nodes claim to have




map<uint256, CBlock*> mapOrphanBlocks;
multimap<uint256, CBlock*> mapOrphanBlocksByPrev;
set<pair<COutPoint, unsigned int> > setStakeSeenOrphan;

map<uint256, CTransaction> mapOrphanTransactions;
map<uint256, set<uint256> > mapOrphanTransactionsByPrev;

// Constant stuff for coinbase transactions we create:
CScript COINBASE_FLAGS;
const string strMessageMagic = "Gridcoin Signed Message:\n";

// Settings
int64_t nTransactionFee = MIN_TX_FEE;
int64_t nReserveBalance = 0;
int64_t nMinimumInputValue = 0;

std::unordered_map<std::string, double> mvNeuralNetworkHash;
std::unordered_map<std::string, double> mvCurrentNeuralNetworkHash;
std::unordered_map<std::string, double> mvNeuralVersion;

std::map<std::string, StructCPID> mvDPOR;
std::map<std::string, StructCPID> mvDPORCopy;

std::map<std::string, StructCPID> mvResearchAge;

BlockFinder blockFinder;

// Gridcoin - Rob Halford

extern std::string RetrieveMd5(std::string s1);

bool bNetAveragesLoaded = false;
bool bForceUpdate = false;
bool fQtActive = false;
bool bGridcoinGUILoaded = false;

extern double LederstrumpfMagnitude2(double Magnitude, int64_t locktime);
extern void GetGlobalStatus();

double GetNetworkAvgByProject(std::string projectname);
extern bool IsCPIDValid_Retired(std::string cpid, std::string ENCboincpubkey);
extern bool IsCPIDValidv2(MiningCPID& mc, int height);
extern std::string getfilecontents(std::string filename);
extern bool LessVerbose(int iMax1000);
extern MiningCPID GetNextProject(bool bForce);
extern void HarvestCPIDs(bool cleardata);

///////////////////////////////
// Standard Boinc Projects ////
///////////////////////////////

//Global variables to display current mined project in various places:
std::string    msMiningProject;
std::string    msMiningCPID;
std::string    msPrimaryCPID;
double         mdPORNonce = 0;
double         mdMachineTimerLast = 0;
// Mining status variables
std::string    msHashBoinc;
std::string    msMiningErrors;
std::string    msPoll;
std::string    msMiningErrors5;
std::string    msMiningErrors6;
std::string    msMiningErrors7;
std::string    msMiningErrors8;
std::string    msMiningErrorsIncluded;
std::string    msMiningErrorsExcluded;
std::string    msNeuralResponse;
std::string    msHDDSerial;
//When syncing, we grandfather block rejection rules up to this block, as rules became stricter over time and fields changed

int nGrandfather = 1034700;
int nNewIndex = 271625;
int nNewIndex2 = 364500;

int64_t nGenesisSupply = 340569880;

// Stats for Main Screen:
globalStatusType GlobalStatusStruct;

bool fColdBoot = true;
bool fEnforceCanonical = true;
bool fUseFastIndex = false;

// Gridcoin status    *************
MiningCPID GlobalCPUMiningCPID = GetMiningCPID();
std::string sRegVer;

std::map<std::string, StructCPID> mvCPIDs;        //Contains the project stats at the user level
std::map<std::string, StructCPID> mvNetwork;      //Contains the project stats at the network level
std::map<std::string, StructCPID> mvNetworkCopy;      //Contains the project stats at the network level
std::map<std::string, StructCPID> mvMagnitudes; // Contains Magnitudes by CPID & Outstanding Payments Owed per CPID
std::map<std::string, StructCPID> mvMagnitudesCopy; // Contains Magnitudes by CPID & Outstanding Payments Owed per CPID

std::map<std::string, int> mvTimers; // Contains event timers that reset after max ms duration iterator is exceeded

// End of Gridcoin Global vars

//////////////////////////////////////////////////////////////////////////////
//
// dispatching functions
//
void ResetTimerMain(std::string timer_name)
{
    mvTimers[timer_name] = 0;
}


bool TimerMain(std::string timer_name, int max_ms)
{
    mvTimers[timer_name] = mvTimers[timer_name] + 1;
    if (mvTimers[timer_name] > max_ms)
    {
        mvTimers[timer_name]=0;
        return true;
    }
    return false;
}

bool FullSyncWithDPORNodes()
{
    if(!NN::GetInstance()->IsEnabled())
        return false;
    // 3-30-2016 : First try to get the master database from another neural network node if these conditions occur:
    // The foreign node is fully synced.  The foreign nodes quorum hash matches the supermajority hash.  My hash != supermajority hash.
    double dCurrentPopularity = 0;
    std::string sCurrentNeuralSupermajorityHash = GetCurrentNeuralNetworkSupermajorityHash(dCurrentPopularity);
    std::string sMyNeuralHash = NN::GetInstance()->GetNeuralHash();
    if (!sMyNeuralHash.empty() && sMyNeuralHash != sCurrentNeuralSupermajorityHash)
    {
        bool bNodeOnline = RequestSupermajorityNeuralData();
        if (bNodeOnline)
            return false;  // Async call to another node will continue after the node responds.
    }

    std::string errors1;
    LoadAdminMessages(false,errors1);
    NN::GetInstance()->SynchronizeDPOR(GetConsensusBeaconList());
    return true;
}

double GetEstimatedNetworkWeight(unsigned int nPoSInterval)
{
    // The number of stakes to include in the average has been reduced to 40 (default) from 72. 72 stakes represented 1.8 hours at
    // standard spacing. This is too long. 40 blocks is nominally 1 hour.
    double result;

    // The constant below comes from (MaxHash / StandardDifficultyTarget) * 16 sec / 90 sec. If you divide it by 80 to convert to GRC you
    // get the familiar 9544517.40667
    result = 763561392.533 * GetAverageDifficulty(nPoSInterval);
    if (fDebug10) LogPrintf("GetEstimatedNetworkWeight debug: Network Weight = %f", result);
    if (fDebug10) LogPrintf("GetEstimatedNetworkWeight debug: Network Weight in GRC = %f", result / 80.0);

    return result;
}

double GetAverageDifficulty(unsigned int nPoSInterval)
{
    /*
     * Diff is inversely related to Target (without the coinweight multiplier), but proportional to the
     * effective number of coins on the network. This is tricky, if you want to get the average target value
     * used over an interval you should use a harmonic average, since target is inversely related to diff. If
     * on the other hand, you want to average diff in a way to also determine the average coins active in
     * the network, you should simply use an arithmetic average. See the relation between diff and estimated
     * network weight above. We do not need to take into account the actual spacing of the blocks, because this
     * already handled by the retargeting in GetNextTargetRequiredV2, and in fact, given the random distribution
     * of block spacing, it would be harmful to use a spacing correction for small nPoSInterval sizes.
     *
     * Also... The number of stakes to include in the average has been reduced to 40 (default) from 72.
     * 72 stakes represented 1.8 hours at standard spacing. This is too long. 40 blocks is nominally 1 hour.
     */

    double dDiff = 1.0;
    double dDiffSum = 0.0;
    unsigned int nStakesHandled = 0;
    double result;

    CBlockIndex* pindex = pindexBest;

    while (pindex && nStakesHandled < nPoSInterval)
    {
        if (pindex->IsProofOfStake())
        {
            dDiff = GetDifficulty(pindex);
            // dDiff should never be zero, but just in case, skip the block and move to the next one.
            if (dDiff)
            {
                dDiffSum += dDiff;
                nStakesHandled++;
                if (fDebug10) LogPrintf("GetAverageDifficulty debug: dDiff = %f", dDiff);
                if (fDebug10) LogPrintf("GetAverageDifficulty debug: nStakesHandled = %u", nStakesHandled);
            }
        }

        pindex = pindex->pprev;
    }

    result = nStakesHandled ? dDiffSum / nStakesHandled : 0;
    if (fDebug10) LogPrintf("GetAverageDifficulty debug: Average dDiff = %f", result);

    return result;
}

double GetEstimatedTimetoStake(double dDiff, double dConfidence)
{
    /*
     * The algorithm below is an attempt to come up with a more accurate way of estimating Time to Stake (ETTS) based on
     * the actual situation of the miner and UTXO's. A simple equation will not provide good results, because in mainnet,
     * the cooldown period is 16 hours, and depending on how many UTXO's and where they are with respect to getting out of
     * cooldown has a lot to do with the expected time to stake.
     *
     * The way to conceptualize the approach below is to think of the UTXO's as bars on a Gantt Chart. It is a negative Gantt
     * chart, meaning that each UTXO bar is cooldown period long, and while the current time is in that bar, the staking probability
     * for the UTXO is zero, and UnitStakingProbability elsewhere. A timestamp mask of 16x the normal mask is used to reduce
     * the work in the nested loop, so that a 16 hour interval will have a maximum of 225 events, and most likely far less.
     * This is important, because the inner loop will be the number of UTXO's. A future improvement to this algorithm would
     * also be to quantize (group) the UTXO's themselves (the Gantt bars) so that the work would be further reduced.
     * You will see that once the UTXO's are sorted in ascending order based on the time of the end of each of their cooldowns, this
     * becomes a manageable algorithm to piece the probabilities together.
     *
     * You will note that the compound Poisson (geometric) recursive probability relation is used, since you cannot simply add
     * the probabilities due to consideration of high confidence (CDF) values of 80% or more.
     *
     * Thin local data structures are used to hold the UTXO information. This minimizes the amount of time
     * that locks on the wallet need to be held at the expense of a little memory consumption.
     */

    double result = 0.0;

    // dDiff must be >= 0 and dConfidence must lie on the interval [0,1) otherwise this is an error.
    assert(dDiff >= 0 && dConfidence >= 0 && dConfidence < 1);

    // if dConfidence = 0, then the result must be 0.
    if (!dConfidence)
    {
        if (fDebug10) LogPrintf("GetEstimatedTimetoStake debug: Confidence of 0 specified: ETTS = %f", result);
        return result;
    }

    bool staking = MinerStatus.nLastCoinStakeSearchInterval && MinerStatus.WeightSum;
    // Get out early if not staking and set return value of 0.
    if (!staking)
    {
        if (fDebug10) LogPrintf("GetEstimatedTimetoStake debug: Not staking: ETTS = %f", result);
        return result;
    }

    int64_t nValue = 0;
    int64_t nCurrentTime = GetAdjustedTime();
    if (fDebug10) LogPrintf("GetEstimatedTimetoStake debug: nCurrentTime = %i", nCurrentTime);

    CTxDB txdb("r");

    // Here I am defining a time mask 16 times as long as the normal stake time mask. This is to quantize the UTXO's into a maximum of
    // 16 hours * 3600 / 256 = 225 time bins for evaluation. Otherwise for a large number of UTXO's, this algorithm could become
    // really expensive.
    const int ETTS_TIMESTAMP_MASK = (16 * (STAKE_TIMESTAMP_MASK + 1)) - 1;
    if (fDebug10) LogPrintf("GetEstimatedTimetoStake debug: ETTS_TIMESTAMP_MASK = %x", ETTS_TIMESTAMP_MASK);

    int64_t BalanceAvailForStaking = 0;
    vector<COutput> vCoins;

    {
        LOCK2(cs_main, pwalletMain->cs_wallet);

        BalanceAvailForStaking = pwalletMain->GetBalance() - nReserveBalance;

        if (fDebug10) LogPrintf("GetEstimatedTimetoStake debug: BalanceAvailForStaking = %u", BalanceAvailForStaking);

        // Get out early if no balance available and set return value of 0. This should already have happened above, because with no
        // balance left after reserve, staking should be disabled; however, just to be safe...
        if (BalanceAvailForStaking <= 0)
        {
            if (fDebug10) LogPrintf("GetEstimatedTimetoStake debug: No balance available: ETTS = %f", result);
            return result;
        }

        //reminder... void AvailableCoins(std::vector<COutput>& vCoins, bool fOnlyConfirmed=true, const CCoinControl *coinControl=NULL, bool fIncludeStakingCoins=false) const;
        pwalletMain->AvailableCoins(vCoins, true, NULL, true);
    }


    // An efficient local structure to store the UTXO's with the bare minimum info we need.
    typedef vector< std::pair<int64_t, int64_t> > vCoinsExt;
    vCoinsExt vUTXO;
    // A local ordered set to store the unique "bins" corresponding to the UTXO transaction times. We are going to use this
    // for the outer loop.
    std::set<int64_t> UniqueUTXOTimes;
    // We want the first "event" to be the CurrentTime. This does not have to be quantized.
    UniqueUTXOTimes.insert(nCurrentTime);

    // Debug output cooldown...
    if (fDebug10) LogPrintf("GetEstimatedTimetoStake debug: nStakeMinAge = %i", nStakeMinAge);

    // If dDiff = 0 from supplied argument (which is also the default), then derive a smoothed difficulty over the default PoSInterval of 40 blocks by calling
    // GetAverageDifficulty(40), otherwise let supplied argument dDiff stand.
    if (!dDiff) dDiff = GetAverageDifficulty(40);
    if (fDebug10) LogPrintf("GetEstimatedTimetoStake debug: dDiff = %f", dDiff);

    // The stake probability per "throw" of 1 weight unit = target value at diff of 1.0 / (maxhash * diff). This happens effectively every STAKE_TIMESTAMP_MASK+1 sec.
    double dUnitStakeProbability = 1 / (4295032833.0 * dDiff);
    if (fDebug10) LogPrintf("GetEstimatedTimetoStake debug: dUnitStakeProbability = %e", dUnitStakeProbability);


    int64_t nTime = 0;
    for (const auto& out : vCoins)
    {
        CTxIndex txindex;
        CBlock CoinBlock; //Block which contains CoinTx
        if (!txdb.ReadTxIndex(out.tx->GetHash(), txindex))
            continue; //error?

        if (!CoinBlock.ReadFromDisk(txindex.pos.nFile, txindex.pos.nBlockPos, false))
            continue;

        // We are going to store as an event the time that the UTXO matures (is available for staking again.)
        nTime = (CoinBlock.GetBlockTime() & ~ETTS_TIMESTAMP_MASK) + nStakeMinAge;

        nValue = out.tx->vout[out.i].nValue;

        // Only consider UTXO's that are actually stakeable - which means that each one must be less than the available balance
        // subtracting the reserve. Each UTXO also has to be greater than 1/80 GRC to result in a weight greater than zero in the CreateCoinStake loop,
        // so eliminate UTXO's with less than 0.0125 GRC balances right here. The test with Satoshi units for that is
        // nValue >= 1250000.
        if(BalanceAvailForStaking >= nValue && nValue >= 1250000)
        {
        vUTXO.push_back(std::pair<int64_t, int64_t>( nTime, nValue));
        if (fDebug10) LogPrintf("GetEstimatedTimetoStake debug: pair (relative to current time: <%i, %i>", nTime - nCurrentTime, nValue);

        // Only record a time below if it is after nCurrentTime, because UTXO's that have matured already are already stakeable and can be grouped (will be found)
        // by the nCurrentTime record that was already injected above.
        if(nTime > nCurrentTime) UniqueUTXOTimes.insert(nTime);
        }
    }


    int64_t nTimePrev = nCurrentTime;
    int64_t nDeltaTime = 0;
    int64_t nThrows = 0;
    int64_t nCoinWeight = 0;
    double dProbAccumulator = 0;
    double dCumulativeProbability = 0;
    // Note: Even though this is a compound Poisson process leading to a compound geometric distribution, and the individual probabilities are
    // small, we are mounting to high CDFs. This means to be reasonably accurate, we cannot just add the probabilities, because the intersections
    // become significant. The CDF of a compound geometric distribution as you do tosses with different probabilities follows the
    // recursion relation... CDF.i = 1 - (1 - CDF.i-1)(1 - p.i). If all probabilities are the same, this reduces to the familiar
    // CDF.k = 1 - (1 - p)^k where ^ is exponentiation.
    for(const auto& itertime : UniqueUTXOTimes)
    {

        nTime = itertime;
        dProbAccumulator = 0;

        for( auto& iterUTXO : vUTXO)
        {

            if (fDebug10) LogPrintf("GetEstimatedTimetoStake debug: Unique UTXO Time: %u, vector pair <%u, %u>", nTime, iterUTXO.first, iterUTXO.second);

            // If the "negative Gantt chart bar" is ending or has ended for a UTXO, it now accumulates probability. (I.e. the event time being checked
            // is greater than or equal to the cooldown expiration of the UTXO.)
            // accumulation for that UTXO.
            if(nTime >= iterUTXO.first)
            {
                // The below weight calculation is just like the CalculateStakeWeightV8 in kernel.cpp.
                nCoinWeight = iterUTXO.second / 1250000;

                dProbAccumulator = 1 - ((1 - dProbAccumulator) * (1 - (dUnitStakeProbability * nCoinWeight)));
                if (fDebug10) LogPrintf("GetEstimatedTimetoStake debug: dProbAccumulator = %e", dProbAccumulator);
            }

        }
        nDeltaTime = nTime - nTimePrev;
        nThrows = nDeltaTime / (STAKE_TIMESTAMP_MASK + 1);
        if (fDebug10) LogPrintf("GetEstimatedTimetoStake debug: nThrows = %i", nThrows);
        dCumulativeProbability = 1 - ((1 - dCumulativeProbability) * pow((1 - dProbAccumulator), nThrows));
        if (fDebug10) LogPrintf("GetEstimatedTimetoStake debug: dCumulativeProbability = %e", dCumulativeProbability);

        if(dCumulativeProbability >= dConfidence)
            break;

        nTimePrev = nTime;
    }

    // If (dConfidence - dCumulativeProbability) > 0, it means we exited the negative Gantt chart area and the desired confidence level
    // has not been reached. All of the eligible UTXO's are contributing probability, and this is the final dProbAccumulator value.
    // If the loop above is degenerate (i.e. only the current time pass through), then dCumulativeProbability will be zero.
    // If it was not degenerate and the positive reqions in the Gantt chart area contributed some probability, then dCumulativeProbability will
    // be greater than zero. We must compute the amount of time beyond nTime that is required to bridge the gap between
    // dCumulativeProbability and dConfidence. If (dConfidence - dCumulativeProbability) <= 0 then we overshot during the Gantt chart area,
    // and we will back off by nThrows amount, which will now be negative.
    if (fDebug10) LogPrintf("GetEstimatedTimetoStake debug: dProbAccumulator = %e", dProbAccumulator);

    // Shouldn't happen because if we are down here, we are staking, and there have to be eligible UTXO's, but just in case...
    if (dProbAccumulator == 0.0)
    {
        if (fDebug10) LogPrintf("GetEstimatedTimetoStake debug: ERROR in dProbAccumulator calculations");
        return result;
    }

    if (fDebug10) LogPrintf("GetEstimatedTimetoStake debug: dConfidence = %f", dConfidence);
    // If nThrows is negative, this just means we overshot in the Gantt chart loop and have to backtrack by nThrows.
    nThrows = (int64_t)((log(1 - dConfidence) - log(1 - dCumulativeProbability)) / log(1 - dProbAccumulator));
    if (fDebug10) LogPrintf("GetEstimatedTimetoStake debug: nThrows = %i", nThrows);

    nDeltaTime = nThrows * (STAKE_TIMESTAMP_MASK + 1);
    if (fDebug10) LogPrintf("GetEstimatedTimetoStake debug: nDeltaTime = %i", nDeltaTime);

    // Because we are looking at the delta time required past nTime, which is where we exited the Gantt chart loop.
    result = nDeltaTime + nTime - nCurrentTime;
    if (fDebug10) LogPrintf("GetEstimatedTimetoStake debug: ETTS at %d confidence = %i", dConfidence, result);

    // The old calculation for comparative purposes, only done if fDebug10 set. Note that this is the "fixed" old
    // calculation, because the old network weight calculation was wrong too...
    if (fDebug10)
    {
        double oldETTS = 0;

        oldETTS = GetTargetSpacing(nBestHeight) * GetEstimatedNetworkWeight(40) / MinerStatus.WeightSum;
        LogPrintf("GetEstimatedTimetoStake debug: oldETTS = %f", oldETTS);
    }

    return result;
}


void GetGlobalStatus()
{
    //Populate overview

    try
    {
        double boincmagnitude = CalculatedMagnitude(GetAdjustedTime(),false);
        uint64_t nWeight = 0;
        pwalletMain->GetStakeWeight(nWeight);
        double weight = nWeight/COIN;
        double PORDiff = GetDifficulty(GetLastBlockIndex(pindexBest, true));
        std::string sWeight = RoundToString((double)weight,0);

        //9-6-2015 Add RSA fields to overview
        if ((double)weight > 100000000000000)
        {
            sWeight = sWeight.substr(0,13) + "E" + RoundToString((double)sWeight.length()-13,0);
        }

        // It is necessary to assign a local variable for ETTS to avoid an occasional deadlock between the lock below,
        // the lock on cs_main in GetEstimateTimetoStake(), and the corresponding lock in the stakeminer.
        double dETTS = GetEstimatedTimetoStake()/86400.0;
        LOCK(GlobalStatusStruct.lock);
        { LOCK(MinerStatus.lock);
        GlobalStatusStruct.blocks = ToString(nBestHeight);
        GlobalStatusStruct.difficulty = RoundToString(PORDiff,3);
        GlobalStatusStruct.netWeight = RoundToString(GetEstimatedNetworkWeight() / 80.0,2);
        //todo: use the real weight from miner status (requires scaling)
        GlobalStatusStruct.coinWeight = sWeight;
        GlobalStatusStruct.magnitude = RoundToString(boincmagnitude,2);
        GlobalStatusStruct.ETTS = RoundToString(dETTS,3);
        GlobalStatusStruct.ERRperday = RoundToString(boincmagnitude * GRCMagnitudeUnit(GetAdjustedTime()),2);
        GlobalStatusStruct.project = msMiningProject;
        GlobalStatusStruct.cpid = GlobalCPUMiningCPID.cpid;
        try
        {
            GlobalStatusStruct.poll = GetCurrentOverviewTabPoll();
        }
        catch (std::exception &e)
        {
            GlobalStatusStruct.poll = _("No current polls");
            LogPrintf("Error obtaining last poll: %s", e.what());
        }

        GlobalStatusStruct.status.clear();

        if(MinerStatus.WeightSum)
            GlobalStatusStruct.coinWeight = RoundToString(MinerStatus.WeightSum / 80.0,2);

        GlobalStatusStruct.errors.clear();
        std::string Alerts = GetWarnings("statusbar");
        if(!Alerts.empty())
            GlobalStatusStruct.errors += _("Alert: ") + Alerts + "; ";

        if (PORDiff < 0.1)
            GlobalStatusStruct.errors +=  _("Low difficulty!; ");

        if(!MinerStatus.ReasonNotStaking.empty())
            GlobalStatusStruct.errors +=  _("Miner: ") + MinerStatus.ReasonNotStaking;

        unsigned long stk_dropped = MinerStatus.KernelsFound - MinerStatus.AcceptedCnt;
        if(stk_dropped)
            GlobalStatusStruct.errors += "Rejected " + ToString(stk_dropped) + " stakes;";

        if(!msMiningErrors6.empty())
            GlobalStatusStruct.errors +=msMiningErrors6 + "; ";
        if(!msMiningErrors7.empty())
            GlobalStatusStruct.errors += msMiningErrors7 + "; ";
        if(!msMiningErrors8.empty())
            GlobalStatusStruct.errors += msMiningErrors8 + "; ";

        }
        return;
    }
    catch (std::exception& e)
    {
        msMiningErrors = _("Error obtaining status.");

        LogPrintf("Error obtaining status");
        return;
    }
}

std::string GetCurrentOverviewTabPoll()
{
    std::string poll = "";
    std::string sMessageKey = ExtractXML(msPoll, "<MK>", "</MK>");
    std::string sPollExpiration = ExtractXML(msPoll, "<EXPIRATION>", "</EXPIRATION>");
    uint64_t uPollExpiration = 0;
    // Alerts are displayed as polls but do not have an expiration
    if(sPollExpiration.empty())
    {
        uPollExpiration = pindexBest->nTime;
    }
    else
    {
        try
        {
            uPollExpiration = stoll(sPollExpiration);
        }
        catch(std::exception &e)
        {
            // Malformed poll expiration, don't display
            uPollExpiration = 0;
        }
    }
    if (uPollExpiration >= pindexBest->nTime)
    {
        poll = sMessageKey.substr(0,80);
    }
    else
    {
        poll = _("No current polls");
    }
    return poll;
}

bool Timer_Main(std::string timer_name, int max_ms)
{
    mvTimers[timer_name] = mvTimers[timer_name] + 1;
    if (mvTimers[timer_name] > max_ms)
    {
        mvTimers[timer_name]=0;
        return true;
    }
    return false;
}

void RegisterWallet(CWallet* pwalletIn)
{
    {
        LOCK(cs_setpwalletRegistered);
        setpwalletRegistered.insert(pwalletIn);
    }
}

void UnregisterWallet(CWallet* pwalletIn)
{
    {
        LOCK(cs_setpwalletRegistered);
        setpwalletRegistered.erase(pwalletIn);
    }
}


MiningCPID GetInitializedGlobalCPUMiningCPID(std::string cpid)
{

    MiningCPID mc = GetMiningCPID();
    mc.initialized = true;
    mc.cpid=cpid;
    mc.projectname = cpid;
    mc.cpidv2=cpid;
    mc.cpidhash = "";
    mc.email = cpid;
    mc.boincruntimepublickey = cpid;
    mc.rac=0;
    mc.encboincpublickey = "";
    mc.enccpid = "";
    mc.NetworkRAC = 0;
    mc.Magnitude = 0;
    mc.clientversion = "";
    mc.RSAWeight = GetRSAWeightByCPID(cpid);
    mc.LastPaymentTime = nLastBlockSolved;
    mc.diffbytes = 0;
    mc.lastblockhash = "0";
    // Reuse for debugging
    mc.Organization = GetArg("-org", "");
    return mc;
}


MiningCPID GetNextProject(bool bForce)
{



    if (GlobalCPUMiningCPID.projectname.length() > 3   &&  GlobalCPUMiningCPID.projectname != "INVESTOR"  && GlobalCPUMiningCPID.Magnitude >= 1)
    {
                if (!Timer_Main("globalcpuminingcpid",10))
                {
                    //Prevent Thrashing
                    return GlobalCPUMiningCPID;
                }
    }


    std::string sBoincKey = GetArgument("boinckey","");
    if (!sBoincKey.empty())
    {
        if (fDebug3 && LessVerbose(50)) LogPrintf("Using cached boinckey for project %s",GlobalCPUMiningCPID.projectname);
                    msMiningProject = GlobalCPUMiningCPID.projectname;
                    msMiningCPID = GlobalCPUMiningCPID.cpid;
                    if (LessVerbose(5)) LogPrintf("BoincKey - Mining project %s     RAC(%f)",  GlobalCPUMiningCPID.projectname, GlobalCPUMiningCPID.rac);
                    double ProjectRAC = GetNetworkAvgByProject(GlobalCPUMiningCPID.projectname);
                    GlobalCPUMiningCPID.NetworkRAC = ProjectRAC;
                    GlobalCPUMiningCPID.Magnitude = CalculatedMagnitude(GetAdjustedTime(),false);
                    if (fDebug3) LogPrintf("(boinckey) For CPID %s Verified Magnitude = %f",GlobalCPUMiningCPID.cpid,GlobalCPUMiningCPID.Magnitude);
                    msMiningErrors = (msMiningCPID == "INVESTOR" || msPrimaryCPID=="INVESTOR" || msMiningCPID.empty()) ? _("Staking Interest") : _("Mining");
                    GlobalCPUMiningCPID.RSAWeight = GetRSAWeightByCPID(GlobalCPUMiningCPID.cpid);
                    GlobalCPUMiningCPID.LastPaymentTime = GetLastPaymentTimeByCPID(GlobalCPUMiningCPID.cpid);
                    return GlobalCPUMiningCPID;
    }


    msMiningProject = "";
    msMiningCPID = "";
    GlobalCPUMiningCPID = GetInitializedGlobalCPUMiningCPID("");

    std::string email = GetArgument("email", "NA");
    boost::to_lower(email);



    if (IsInitialBlockDownload() && !bForce)
    {
        if (LessVerbose(100)) LogPrintf("CPUMiner: Gridcoin is downloading blocks Or CPIDs are not yet loaded...");
        MilliSleep(1);
        return GlobalCPUMiningCPID;
    }

    try
    {

        if (mvCPIDs.size() < 1)
        {
            if (fDebug && LessVerbose(10)) LogPrintf("Gridcoin has no CPIDs...");
            //Let control reach the investor area
        }

        int iValidProjects=0;
        //Count valid projects:
        for(map<string,StructCPID>::iterator ii=mvCPIDs.begin(); ii!=mvCPIDs.end(); ++ii)
        {
                StructCPID structcpid = mvCPIDs[(*ii).first];
                if (        msPrimaryCPID == structcpid.cpid &&
                    structcpid.initialized && structcpid.Iscpidvalid)           iValidProjects++;
        }

        // Find next available CPU project:
        int iDistributedProject = 0;
        int iRow = 0;

        if (email=="" || email=="NA") iValidProjects = 0;  //Let control reach investor area


        if (iValidProjects > 0)
        {
        for (int i = 0; i <= 4;i++)
        {
            iRow=0;
            iDistributedProject = (rand() % iValidProjects)+1;

            for(map<string,StructCPID>::iterator ii=mvCPIDs.begin(); ii!=mvCPIDs.end(); ++ii)
            {
                StructCPID structcpid = mvCPIDs[(*ii).first];

                if (structcpid.initialized)
                {
                    if (msPrimaryCPID == structcpid.cpid &&
                        structcpid.Iscpidvalid && structcpid.projectname.length() > 1)
                    {
                            iRow++;
                            if (i==4 || iDistributedProject == iRow)
                            {
                                if (true)
                                {
                                    GlobalCPUMiningCPID.enccpid = structcpid.boincpublickey;
                                    bool checkcpid = IsCPIDValid_Retired(structcpid.cpid,GlobalCPUMiningCPID.enccpid);
                                    if (!checkcpid)
                                    {
                                        LogPrintf("CPID invalid %s  1.  ",structcpid.cpid);
                                        continue;
                                    }

                                    if (checkcpid)
                                    {

                                        GlobalCPUMiningCPID.email = email;

                                        if (LessVerbose(1) || fDebug || fDebug3) LogPrintf("Ready to CPU Mine project %s with CPID %s, RAC(%f) ",
                                            structcpid.projectname.c_str(),structcpid.cpid.c_str(),
                                            structcpid.rac);
                                        //Required for project to be mined in a block:
                                        GlobalCPUMiningCPID.cpid=structcpid.cpid;
                                        GlobalCPUMiningCPID.projectname = structcpid.projectname;
                                        GlobalCPUMiningCPID.rac=structcpid.rac;
                                        GlobalCPUMiningCPID.encboincpublickey = structcpid.boincpublickey;
                                        GlobalCPUMiningCPID.encaes = structcpid.boincpublickey;


                                        GlobalCPUMiningCPID.boincruntimepublickey = structcpid.cpidhash;
                                        if(fDebug) LogPrintf("GNP: Setting bpk to %s",structcpid.cpidhash);

                                        uint256 pbh = 1;
                                        GlobalCPUMiningCPID.cpidv2 = ComputeCPIDv2(GlobalCPUMiningCPID.email,GlobalCPUMiningCPID.boincruntimepublickey, pbh);
                                        GlobalCPUMiningCPID.lastblockhash = "0";
                                        // Sign the block
                                        GlobalCPUMiningCPID.BoincPublicKey = GetBeaconPublicKey(structcpid.cpid, false);
                                        std::string sSignature;
                                        std::string sError;
                                        bool bResult = SignBlockWithCPID(GlobalCPUMiningCPID.cpid, GlobalCPUMiningCPID.lastblockhash, sSignature, sError, true);
#                                       if 0
                                        if (!bResult)
                                        {
                                            LogPrintf("GetNextProject: failed to sign block with cpid -> %s", sError);
                                            continue;
                                        }
                                        GlobalCPUMiningCPID.BoincSignature = sSignature;
                                        if (!IsCPIDValidv2(GlobalCPUMiningCPID,1))
                                        {
                                            LogPrintf("CPID INVALID (GetNextProject) %s, %s  ",GlobalCPUMiningCPID.cpid,GlobalCPUMiningCPID.cpidv2);
                                            continue;
                                        }
#                                       else
                                        (void)bResult;
#                                       endif


                                        //Only used for global status:
                                        msMiningProject = structcpid.projectname;
                                        msMiningCPID = structcpid.cpid;

                                        double ProjectRAC = GetNetworkAvgByProject(GlobalCPUMiningCPID.projectname);
                                        GlobalCPUMiningCPID.NetworkRAC = ProjectRAC;
                                        GlobalCPUMiningCPID.Magnitude = CalculatedMagnitude(GetAdjustedTime(),false);
                                        if (fDebug && LessVerbose(2)) LogPrintf("For CPID %s Verified Magnitude = %f",GlobalCPUMiningCPID.cpid, GlobalCPUMiningCPID.Magnitude);
                                        //Reserved for GRC Speech Synthesis
                                        msMiningErrors = (msMiningCPID == "INVESTOR" || !IsResearcher(msPrimaryCPID) || msMiningCPID.empty()) ? _("Staking Interest") : _("Boinc Mining");
                                        GlobalCPUMiningCPID.RSAWeight = GetRSAWeightByCPID(GlobalCPUMiningCPID.cpid);
                                        GlobalCPUMiningCPID.LastPaymentTime = GetLastPaymentTimeByCPID(GlobalCPUMiningCPID.cpid);
                                        return GlobalCPUMiningCPID;
                                    }
                                }
                            }

                    }

                }
            }

        }
        }

        msMiningErrors = (IsResearcher(msPrimaryCPID)) ? _("All BOINC projects exhausted.") : "";
        msMiningProject = "INVESTOR";
        msMiningCPID = "INVESTOR";
        GlobalCPUMiningCPID = GetInitializedGlobalCPUMiningCPID("INVESTOR");
        if (fDebug10) LogPrintf("-Investor mode-");

        }
        catch (std::exception& e)
        {
            msMiningErrors = _("Error obtaining next project.  Error 16172014.");

            LogPrintf("Error obtaining next project");
        }
        catch(...)
        {
            msMiningErrors = _("Error obtaining next project.  Error 06172014.");
            LogPrintf("Error obtaining next project 2.");
        }
        return GlobalCPUMiningCPID;

}



// check whether the passed transaction is from us
bool static IsFromMe(CTransaction& tx)
{
    for (auto const& pwallet : setpwalletRegistered)
        if (pwallet->IsFromMe(tx))
            return true;
    return false;
}

// get the wallet transaction with the given hash (if it exists)
bool static GetTransaction(const uint256& hashTx, CWalletTx& wtx)
{
    for (auto const& pwallet : setpwalletRegistered)
        if (pwallet->GetTransaction(hashTx,wtx))
            return true;
    return false;
}

// erases transaction with the given hash from all wallets
void static EraseFromWallets(uint256 hash)
{
    for (auto const& pwallet : setpwalletRegistered)
        pwallet->EraseFromWallet(hash);
}

// make sure all wallets know about the given transaction, in the given block
void SyncWithWallets(const CTransaction& tx, const CBlock* pblock, bool fUpdate, bool fConnect)
{
    if (!fConnect)
    {
        // ppcoin: wallets need to refund inputs when disconnecting coinstake
        if (tx.IsCoinStake())
        {
            for (auto const& pwallet : setpwalletRegistered)
                if (pwallet->IsFromMe(tx))
                    pwallet->DisableTransaction(tx);
        }
        return;
    }

    for (auto const& pwallet : setpwalletRegistered)
        pwallet->AddToWalletIfInvolvingMe(tx, pblock, fUpdate);
}

// notify wallets about a new best chain
void static SetBestChain(const CBlockLocator& loc)
{
    for (auto const& pwallet : setpwalletRegistered)
        pwallet->SetBestChain(loc);
}

// notify wallets about an updated transaction
void static UpdatedTransaction(const uint256& hashTx)
{
    for (auto const& pwallet : setpwalletRegistered)
        pwallet->UpdatedTransaction(hashTx);
}

// dump all wallets
void static PrintWallets(const CBlock& block)
{
    for (auto const& pwallet : setpwalletRegistered)
        pwallet->PrintWallet(block);
}

// notify wallets about an incoming inventory (for request counts)
void static Inventory(const uint256& hash)
{
    for (auto const& pwallet : setpwalletRegistered)
        pwallet->Inventory(hash);
}

// ask wallets to resend their transactions
void ResendWalletTransactions(bool fForce)
{
    for (auto const& pwallet : setpwalletRegistered)
        pwallet->ResendWalletTransactions(fForce);
}


double CoinToDouble(double surrogate)
{
    //Converts satoshis to a human double amount
    double coin = (double)surrogate/(double)COIN;
    return coin;
}

double GetTotalBalance()
{
    double total = 0;
    for (auto const& pwallet : setpwalletRegistered)
    {
        total = total + pwallet->GetBalance();
        total = total + pwallet->GetStake();
    }
    return total/COIN;
}
//////////////////////////////////////////////////////////////////////////////
//
// mapOrphanTransactions
//

bool AddOrphanTx(const CTransaction& tx)
{
    uint256 hash = tx.GetHash();
    if (mapOrphanTransactions.count(hash))
        return false;

    // Ignore big transactions, to avoid a
    // send-big-orphans memory exhaustion attack. If a peer has a legitimate
    // large transaction with a missing parent then we assume
    // it will rebroadcast it later, after the parent transaction(s)
    // have been mined or received.
    // 10,000 orphans, each of which is at most 5,000 bytes big is
    // at most 500 megabytes of orphans:

    size_t nSize = tx.GetSerializeSize(SER_NETWORK, CTransaction::CURRENT_VERSION);

    if (nSize > 5000)
    {
        LogPrint("mempool", "ignoring large orphan tx (size: %" PRIszu ", hash: %s)", nSize, hash.ToString().substr(0,10));
        return false;
    }

    mapOrphanTransactions[hash] = tx;
    for (auto const& txin : tx.vin)
        mapOrphanTransactionsByPrev[txin.prevout.hash].insert(hash);

    LogPrint("mempool", "stored orphan tx %s (mapsz %" PRIszu ")", hash.ToString().substr(0,10), mapOrphanTransactions.size());
    return true;
}

void static EraseOrphanTx(uint256 hash)
{
    if (!mapOrphanTransactions.count(hash))
        return;
    const CTransaction& tx = mapOrphanTransactions[hash];
    for (auto const& txin : tx.vin)
    {
        mapOrphanTransactionsByPrev[txin.prevout.hash].erase(hash);
        if (mapOrphanTransactionsByPrev[txin.prevout.hash].empty())
            mapOrphanTransactionsByPrev.erase(txin.prevout.hash);
    }
    mapOrphanTransactions.erase(hash);
}

unsigned int LimitOrphanTxSize(unsigned int nMaxOrphans)
{
    unsigned int nEvicted = 0;
    while (mapOrphanTransactions.size() > nMaxOrphans)
    {
        // Evict a random orphan:
        uint256 randomhash = GetRandHash();
        map<uint256, CTransaction>::iterator it = mapOrphanTransactions.lower_bound(randomhash);
        if (it == mapOrphanTransactions.end())
            it = mapOrphanTransactions.begin();
        EraseOrphanTx(it->first);
        ++nEvicted;
    }
    return nEvicted;
}



std::string DefaultWalletAddress()
{
    static std::string sDefaultWalletAddress;
    if (!sDefaultWalletAddress.empty())
        return sDefaultWalletAddress;

    try
    {
        //Gridcoin - Find the default public GRC address (since a user may have many receiving addresses):
        for (auto const& item : pwalletMain->mapAddressBook)
        {
            const CBitcoinAddress& address = item.first;
            const std::string& strName = item.second;
            bool fMine = IsMine(*pwalletMain, address.Get());
            if (fMine && strName == "Default")
            {
                sDefaultWalletAddress=CBitcoinAddress(address).ToString();
                return sDefaultWalletAddress;
            }
        }

        //Cant Find
        for (auto const& item : pwalletMain->mapAddressBook)
        {
            const CBitcoinAddress& address = item.first;
            //const std::string& strName = item.second;
            bool fMine = IsMine(*pwalletMain, address.Get());
            if (fMine)
            {
                sDefaultWalletAddress=CBitcoinAddress(address).ToString();
                return sDefaultWalletAddress;
            }
        }
    }
    catch (std::exception& e)
    {
        return "ERROR";
    }
    return "NA";
}






//////////////////////////////////////////////////////////////////////////////
//
// CTransaction and CTxIndex
//

bool CTransaction::ReadFromDisk(CTxDB& txdb, COutPoint prevout, CTxIndex& txindexRet)
{
    SetNull();
    if (!txdb.ReadTxIndex(prevout.hash, txindexRet))
        return false;
    if (!ReadFromDisk(txindexRet.pos))
        return false;
    if (prevout.n >= vout.size())
    {
        SetNull();
        return false;
    }
    return true;
}

bool CTransaction::ReadFromDisk(CTxDB& txdb, COutPoint prevout)
{
    CTxIndex txindex;
    return ReadFromDisk(txdb, prevout, txindex);
}

bool CTransaction::ReadFromDisk(COutPoint prevout)
{
    CTxDB txdb("r");
    CTxIndex txindex;
    return ReadFromDisk(txdb, prevout, txindex);
}





bool IsStandardTx(const CTransaction& tx)
{
    std::string reason = "";
    if (tx.nVersion > CTransaction::CURRENT_VERSION)
        return false;

    // Treat non-final transactions as non-standard to prevent a specific type
    // of double-spend attack, as well as DoS attacks. (if the transaction
    // can't be mined, the attacker isn't expending resources broadcasting it)
    // Basically we don't want to propagate transactions that can't included in
    // the next block.
    //
    // However, IsFinalTx() is confusing... Without arguments, it uses
    // chainActive.Height() to evaluate nLockTime; when a block is accepted, chainActive.Height()
    // is set to the value of nHeight in the block. However, when IsFinalTx()
    // is called within CBlock::AcceptBlock(), the height of the block *being*
    // evaluated is what is used. Thus if we want to know if a transaction can
    // be part of the *next* block, we need to call IsFinalTx() with one more
    // than chainActive.Height().
    //
    // Timestamps on the other hand don't get any special treatment, because we
    // can't know what timestamp the next block will have, and there aren't
    // timestamp applications where it matters.
    if (!IsFinalTx(tx, nBestHeight + 1)) {
        return false;
    }
    // nTime has different purpose from nLockTime but can be used in similar attacks
    if (tx.nTime > FutureDrift(GetAdjustedTime(), nBestHeight + 1)) {
        return false;
    }

    // Extremely large transactions with lots of inputs can cost the network
    // almost as much to process as they cost the sender in fees, because
    // computing signature hashes is O(ninputs*txsize). Limiting transactions
    // to MAX_STANDARD_TX_SIZE mitigates CPU exhaustion attacks.
    unsigned int sz = tx.GetSerializeSize(SER_NETWORK, CTransaction::CURRENT_VERSION);
    if (sz >= MAX_STANDARD_TX_SIZE)
        return false;

    for (auto const& txin : tx.vin)
    {

        // Biggest 'standard' txin is a 15-of-15 P2SH multisig with compressed
        // keys. (remember the 520 byte limit on redeemScript size) That works
        // out to a (15*(33+1))+3=513 byte redeemScript, 513+1+15*(73+1)=1624
        // bytes of scriptSig, which we round off to 1650 bytes for some minor
        // future-proofing. That's also enough to spend a 20-of-20
        // CHECKMULTISIG scriptPubKey, though such a scriptPubKey is not
        // considered standard)

        if (txin.scriptSig.size() > 1650)
            return false;
        if (!txin.scriptSig.IsPushOnly())
            return false;
        if (fEnforceCanonical && !txin.scriptSig.HasCanonicalPushes()) {
            return false;
        }
    }

    unsigned int nDataOut = 0;
    txnouttype whichType;
    for (auto const& txout : tx.vout) {
        if (!::IsStandard(txout.scriptPubKey, whichType))
            return false;
        if (whichType == TX_NULL_DATA)
            nDataOut++;
        if (txout.nValue == 0)
            return false;
        if (fEnforceCanonical && !txout.scriptPubKey.HasCanonicalPushes()) {
            return false;
        }
    }


    // not more than one data txout per non-data txout is permitted
    // only one data txout is permitted too
    if (nDataOut > 1 && nDataOut > tx.vout.size()/2)
    {
        reason = "multi-op-return";
        return false;
    }


    return true;
}

bool IsFinalTx(const CTransaction &tx, int nBlockHeight, int64_t nBlockTime)
{
    AssertLockHeld(cs_main);
    // Time based nLockTime implemented in 0.1.6
    if (tx.nLockTime == 0)
        return true;
    if (nBlockHeight == 0)
        nBlockHeight = nBestHeight;
    if (nBlockTime == 0)
        nBlockTime = GetAdjustedTime();
    if ((int64_t)tx.nLockTime < ((int64_t)tx.nLockTime < LOCKTIME_THRESHOLD ? (int64_t)nBlockHeight : nBlockTime))
        return true;
    for (auto const& txin : tx.vin)
        if (!txin.IsFinal())
            return false;
    return true;
}

//
// Check transaction inputs, and make sure any
// pay-to-script-hash transactions are evaluating IsStandard scripts
//
// Why bother? To avoid denial-of-service attacks; an attacker
// can submit a standard HASH... OP_EQUAL transaction,
// which will get accepted into blocks. The redemption
// script can be anything; an attacker could use a very
// expensive-to-check-upon-redemption script like:
//   DUP CHECKSIG DROP ... repeated 100 times... OP_1
//
bool CTransaction::AreInputsStandard(const MapPrevTx& mapInputs) const
{
    if (IsCoinBase())
        return true; // Coinbases don't use vin normally

    for (unsigned int i = 0; i < vin.size(); i++)
    {
        const CTxOut& prev = GetOutputFor(vin[i], mapInputs);

        vector<vector<unsigned char> > vSolutions;
        txnouttype whichType;
        // get the scriptPubKey corresponding to this input:
        const CScript& prevScript = prev.scriptPubKey;
        if (!Solver(prevScript, whichType, vSolutions))
            return false;
        int nArgsExpected = ScriptSigArgsExpected(whichType, vSolutions);
        if (nArgsExpected < 0)
            return false;

        // Transactions with extra stuff in their scriptSigs are
        // non-standard. Note that this EvalScript() call will
        // be quick, because if there are any operations
        // beside "push data" in the scriptSig the
        // IsStandard() call returns false
        vector<vector<unsigned char> > stack;
        if (!EvalScript(stack, vin[i].scriptSig, *this, i, 0))            return false;

        if (whichType == TX_SCRIPTHASH)
        {
            if (stack.empty())
                return false;
            CScript subscript(stack.back().begin(), stack.back().end());
            vector<vector<unsigned char> > vSolutions2;
            txnouttype whichType2;
            if (!Solver(subscript, whichType2, vSolutions2))
                return false;
            if (whichType2 == TX_SCRIPTHASH)
                return false;

            int tmpExpected;
            tmpExpected = ScriptSigArgsExpected(whichType2, vSolutions2);
            if (tmpExpected < 0)
                return false;
            nArgsExpected += tmpExpected;
        }

        if (stack.size() != (unsigned int)nArgsExpected)
            return false;
    }

    return true;
}

unsigned int CTransaction::GetLegacySigOpCount() const
{
    unsigned int nSigOps = 0;
    for (auto const& txin : vin)
    {
        nSigOps += txin.scriptSig.GetSigOpCount(false);
    }
    for (auto const& txout : vout)
    {
        nSigOps += txout.scriptPubKey.GetSigOpCount(false);
    }
    return nSigOps;
}


int CMerkleTx::SetMerkleBranch(const CBlock* pblock)
{
    AssertLockHeld(cs_main);

    CBlock blockTmp;
    if (pblock == NULL)
    {
        // Load the block this tx is in
        CTxIndex txindex;
        if (!CTxDB("r").ReadTxIndex(GetHash(), txindex))
            return 0;
        if (!blockTmp.ReadFromDisk(txindex.pos.nFile, txindex.pos.nBlockPos))
            return 0;
        pblock = &blockTmp;
    }

    // Update the tx's hashBlock
    hashBlock = pblock->GetHash();

    // Locate the transaction
    for (nIndex = 0; nIndex < (int)pblock->vtx.size(); nIndex++)
        if (pblock->vtx[nIndex] == *(CTransaction*)this)
            break;
    if (nIndex == (int)pblock->vtx.size())
    {
        vMerkleBranch.clear();
        nIndex = -1;
        LogPrintf("ERROR: SetMerkleBranch() : couldn't find tx in block");
        return 0;
    }

    // Fill in merkle branch
    vMerkleBranch = pblock->GetMerkleBranch(nIndex);

    // Is the tx in a block that's in the main chain
    BlockMap::iterator mi = mapBlockIndex.find(hashBlock);
    if (mi == mapBlockIndex.end())
        return 0;
    CBlockIndex* pindex = (*mi).second;
    if (!pindex || !pindex->IsInMainChain())
        return 0;

    return pindexBest->nHeight - pindex->nHeight + 1;
}




bool CTransaction::CheckTransaction() const
{
    // Basic checks that don't depend on any context
    if (vin.empty())
        return DoS(10, error("CTransaction::CheckTransaction() : vin empty"));
    if (vout.empty())
        return DoS(10, error("CTransaction::CheckTransaction() : vout empty"));
    // Size limits
    if (::GetSerializeSize(*this, SER_NETWORK, PROTOCOL_VERSION) > MAX_BLOCK_SIZE)
        return DoS(100, error("CTransaction::CheckTransaction() : size limits failed"));

    // Check for negative or overflow output values
    int64_t nValueOut = 0;
    for (unsigned int i = 0; i < vout.size(); i++)
    {
        const CTxOut& txout = vout[i];
        if (txout.IsEmpty() && !IsCoinBase() && !IsCoinStake())
            return DoS(100, error("CTransaction::CheckTransaction() : txout empty for user transaction"));
        if (txout.nValue < 0)
            return DoS(100, error("CTransaction::CheckTransaction() : txout.nValue negative"));
        if (txout.nValue > MAX_MONEY)
            return DoS(100, error("CTransaction::CheckTransaction() : txout.nValue too high"));
        nValueOut += txout.nValue;
        if (!MoneyRange(nValueOut))
            return DoS(100, error("CTransaction::CheckTransaction() : txout total out of range"));
    }
    // Check for duplicate inputs
    set<COutPoint> vInOutPoints;
    for (auto const& txin : vin)
    {
        if (vInOutPoints.count(txin.prevout))
            return false;
        vInOutPoints.insert(txin.prevout);
    }

    if (IsCoinBase())
    {
        if (vin[0].scriptSig.size() < 2 || vin[0].scriptSig.size() > 100)
            return DoS(100, error("CTransaction::CheckTransaction() : coinbase script size is invalid"));
    }
    else
    {
        for (auto const& txin : vin)
            if (txin.prevout.IsNull())
                return DoS(10, error("CTransaction::CheckTransaction() : prevout is null"));
    }
    return true;
}

int64_t CTransaction::GetMinFee(unsigned int nBlockSize, enum GetMinFee_mode mode, unsigned int nBytes) const
{
    // Base fee is either MIN_TX_FEE or MIN_RELAY_TX_FEE
    int64_t nBaseFee = (mode == GMF_RELAY) ? MIN_RELAY_TX_FEE : MIN_TX_FEE;

    unsigned int nNewBlockSize = nBlockSize + nBytes;
    int64_t nMinFee = (1 + (int64_t)nBytes / 1000) * nBaseFee;

    // To limit dust spam, require MIN_TX_FEE/MIN_RELAY_TX_FEE if any output is less than 0.01
    if (nMinFee < nBaseFee)
    {
        for (auto const& txout : vout)
            if (txout.nValue < CENT)
                nMinFee = nBaseFee;
    }

    // Raise the price as the block approaches full
    if (nBlockSize != 1 && nNewBlockSize >= MAX_BLOCK_SIZE_GEN/2)
    {
        if (nNewBlockSize >= MAX_BLOCK_SIZE_GEN)
            return MAX_MONEY;
        nMinFee *= MAX_BLOCK_SIZE_GEN / (MAX_BLOCK_SIZE_GEN - nNewBlockSize);
    }

    if (!MoneyRange(nMinFee))
        nMinFee = MAX_MONEY;
    return nMinFee;
}


bool AcceptToMemoryPool(CTxMemPool& pool, CTransaction &tx, bool* pfMissingInputs)
{
    AssertLockHeld(cs_main);
    if (pfMissingInputs)
        *pfMissingInputs = false;

    if (!tx.CheckTransaction())
        return error("AcceptToMemoryPool : CheckTransaction failed");

    // Verify beacon contract in tx if found
    if (!VerifyBeaconContractTx(tx))
        return tx.DoS(25, error("AcceptToMemoryPool : bad beacon contract in tx %s; rejected", tx.GetHash().ToString().c_str()));

    // Coinbase is only valid in a block, not as a loose transaction
    if (tx.IsCoinBase())
        return tx.DoS(100, error("AcceptToMemoryPool : coinbase as individual tx"));

    // ppcoin: coinstake is also only valid in a block, not as a loose transaction
    if (tx.IsCoinStake())
        return tx.DoS(100, error("AcceptToMemoryPool : coinstake as individual tx"));

    // Rather not work on nonstandard transactions (unless -testnet)
    if (!fTestNet && !IsStandardTx(tx))
        return error("AcceptToMemoryPool : nonstandard transaction type");

    // is it already in the memory pool?
    uint256 hash = tx.GetHash();
    if (pool.exists(hash))
        return false;

    // Check for conflicts with in-memory transactions
    CTransaction* ptxOld = NULL;
    {
        LOCK(pool.cs); // protect pool.mapNextTx
        for (unsigned int i = 0; i < tx.vin.size(); i++)
        {
            COutPoint outpoint = tx.vin[i].prevout;
            if (pool.mapNextTx.count(outpoint))
            {
                // Disable replacement feature for now
                return false;

                // Allow replacing with a newer version of the same transaction
                if (i != 0)
                    return false;
                ptxOld = pool.mapNextTx[outpoint].ptx;
                if (IsFinalTx(*ptxOld))
                    return false;
                if (!tx.IsNewerThan(*ptxOld))
                    return false;
                for (unsigned int i = 0; i < tx.vin.size(); i++)
                {
                    COutPoint outpoint = tx.vin[i].prevout;
                    if (!pool.mapNextTx.count(outpoint) || pool.mapNextTx[outpoint].ptx != ptxOld)
                        return false;
                }
                break;
            }
        }
    }

    {
        CTxDB txdb("r");

        // do we already have it?
        if (txdb.ContainsTx(hash))
            return false;

        MapPrevTx mapInputs;
        map<uint256, CTxIndex> mapUnused;
        bool fInvalid = false;
        if (!tx.FetchInputs(txdb, mapUnused, false, false, mapInputs, fInvalid))
        {
            if (fInvalid)
                return error("AcceptToMemoryPool : FetchInputs found invalid tx %s", hash.ToString().substr(0,10).c_str());
            if (pfMissingInputs)
                *pfMissingInputs = true;
            return false;
        }

        // Check for non-standard pay-to-script-hash in inputs
        if (!tx.AreInputsStandard(mapInputs) && !fTestNet)
            return error("AcceptToMemoryPool : nonstandard transaction input");

        // Note: if you modify this code to accept non-standard transactions, then
        // you should add code here to check that the transaction does a
        // reasonable number of ECDSA signature verifications.

        int64_t nFees = tx.GetValueIn(mapInputs)-tx.GetValueOut();
        unsigned int nSize = ::GetSerializeSize(tx, SER_NETWORK, PROTOCOL_VERSION);

        // Don't accept it if it can't get into a block
        int64_t txMinFee = tx.GetMinFee(1000, GMF_RELAY, nSize);
        if (nFees < txMinFee)
            return error("AcceptToMemoryPool : not enough fees %s, %" PRId64 " < %" PRId64,
                         hash.ToString().c_str(),
                         nFees, txMinFee);

        // Continuously rate-limit free transactions
        // This mitigates 'penny-flooding' -- sending thousands of free transactions just to
        // be annoying or make others' transactions take longer to confirm.
        if (nFees < MIN_RELAY_TX_FEE)
        {
            static CCriticalSection cs;
            static double dFreeCount;
            static int64_t nLastTime;
            int64_t nNow =  GetAdjustedTime();

            {
                LOCK(pool.cs);
                // Use an exponentially decaying ~10-minute window:
                dFreeCount *= pow(1.0 - 1.0/600.0, (double)(nNow - nLastTime));
                nLastTime = nNow;
                // -limitfreerelay unit is thousand-bytes-per-minute
                // At default rate it would take over a month to fill 1GB
                if (dFreeCount > GetArg("-limitfreerelay", 15)*10*1000 && !IsFromMe(tx))
                    return error("AcceptToMemoryPool : free transaction rejected by rate limiter");
                if (fDebug)
                    LogPrint("mempool", "Rate limit dFreeCount: %g => %g", dFreeCount, dFreeCount+nSize);
                dFreeCount += nSize;
            }
        }

        // Check against previous transactions
        // This is done last to help prevent CPU exhaustion denial-of-service attacks.
        if (!tx.ConnectInputs(txdb, mapInputs, mapUnused, CDiskTxPos(1,1,1), pindexBest, false, false))
        {
            // If this happens repeatedly, purge peers
            if (TimerMain("AcceptToMemoryPool", 20))
            {
                LogPrint("mempool", "AcceptToMemoryPool::CleaningInboundConnections");
                CleanInboundConnections(true);
            }
            if (fDebug || true)
            {
                return error("AcceptToMemoryPool : Unable to Connect Inputs %s", hash.ToString().c_str());
            }
            else
            {
                return false;
            }
        }
    }

    // Store transaction in memory
    {
        LOCK(pool.cs);
        if (ptxOld)
        {
            LogPrint("mempool", "AcceptToMemoryPool : replacing tx %s with new version", ptxOld->GetHash().ToString());
            pool.remove(*ptxOld);
        }
        pool.addUnchecked(hash, tx);
    }

    ///// are we sure this is ok when loading transactions or restoring block txes
    // If updated, erase old tx from wallet
    if (ptxOld)
        EraseFromWallets(ptxOld->GetHash());
    if (fDebug)     LogPrint("mempool", "AcceptToMemoryPool : accepted %s (poolsz %" PRIszu ")",           hash.ToString(), pool.mapTx.size());
    return true;
}

bool CTxMemPool::addUnchecked(const uint256& hash, CTransaction &tx)
{
    // Add to memory pool without checking anything.  Don't call this directly,
    // call AcceptToMemoryPool to properly check the transaction first.
    {
        mapTx[hash] = tx;
        for (unsigned int i = 0; i < tx.vin.size(); i++)
            mapNextTx[tx.vin[i].prevout] = CInPoint(&mapTx[hash], i);
    }
    return true;
}


bool CTxMemPool::remove(const CTransaction &tx, bool fRecursive)
{
    // Remove transaction from memory pool
    {
        LOCK(cs);
        uint256 hash = tx.GetHash();
        if (mapTx.count(hash))
        {
            if (fRecursive) {
                for (unsigned int i = 0; i < tx.vout.size(); i++) {
                    std::map<COutPoint, CInPoint>::iterator it = mapNextTx.find(COutPoint(hash, i));
                    if (it != mapNextTx.end())
                        remove(*it->second.ptx, true);
                }
            }
            for (auto const& txin : tx.vin)
                mapNextTx.erase(txin.prevout);
            mapTx.erase(hash);
        }
    }
    return true;
}

bool CTxMemPool::removeConflicts(const CTransaction &tx)
{
    // Remove transactions which depend on inputs of tx, recursively
    LOCK(cs);
    for (auto const &txin : tx.vin)
    {
        std::map<COutPoint, CInPoint>::iterator it = mapNextTx.find(txin.prevout);
        if (it != mapNextTx.end()) {
            const CTransaction &txConflict = *it->second.ptx;
            if (txConflict != tx)
                remove(txConflict, true);
        }
    }
    return true;
}

void CTxMemPool::clear()
{
    LOCK(cs);
    mapTx.clear();
    mapNextTx.clear();
}

void CTxMemPool::queryHashes(std::vector<uint256>& vtxid)
{
    vtxid.clear();

    LOCK(cs);
    vtxid.reserve(mapTx.size());
    for (map<uint256, CTransaction>::iterator mi = mapTx.begin(); mi != mapTx.end(); ++mi)
        vtxid.push_back((*mi).first);
}




int CMerkleTx::GetDepthInMainChainINTERNAL(CBlockIndex* &pindexRet) const
{
    if (hashBlock == 0 || nIndex == -1)
        return 0;
    AssertLockHeld(cs_main);

    // Find the block it claims to be in
    BlockMap::iterator mi = mapBlockIndex.find(hashBlock);
    if (mi == mapBlockIndex.end())
        return 0;
    CBlockIndex* pindex = (*mi).second;
    if (!pindex || !pindex->IsInMainChain())
        return 0;

    // Make sure the merkle branch connects to this block
    if (!fMerkleVerified)
    {
        if (CBlock::CheckMerkleBranch(GetHash(), vMerkleBranch, nIndex) != pindex->hashMerkleRoot)
            return 0;
        fMerkleVerified = true;
    }

    pindexRet = pindex;
    return pindexBest->nHeight - pindex->nHeight + 1;
}

int CMerkleTx::GetDepthInMainChain(CBlockIndex* &pindexRet) const
{
    AssertLockHeld(cs_main);
    int nResult = GetDepthInMainChainINTERNAL(pindexRet);
    if (nResult == 0 && !mempool.exists(GetHash()))
        return -1; // Not in chain, not in mempool

    return nResult;
}

int CMerkleTx::GetBlocksToMaturity() const
{
    if (!(IsCoinBase() || IsCoinStake()))
        return 0;
    return max(0, (nCoinbaseMaturity+10) - GetDepthInMainChain());
}


bool CMerkleTx::AcceptToMemoryPool()
{
    return ::AcceptToMemoryPool(mempool, *this, NULL);
}



bool CWalletTx::AcceptWalletTransaction(CTxDB& txdb)
{

    {
        // Add previous supporting transactions first
        for (auto tx : vtxPrev)
        {
            if (!(tx.IsCoinBase() || tx.IsCoinStake()))
            {
                uint256 hash = tx.GetHash();
                if (!mempool.exists(hash) && !txdb.ContainsTx(hash))
                    tx.AcceptToMemoryPool();
            }
        }
        return AcceptToMemoryPool();
    }
    return false;
}

bool CWalletTx::AcceptWalletTransaction()
{
    CTxDB txdb("r");
    return AcceptWalletTransaction(txdb);
}

int CTxIndex::GetDepthInMainChain() const
{
    // Read block header
    CBlock block;
    if (!block.ReadFromDisk(pos.nFile, pos.nBlockPos, false))
        return 0;
    // Find the block in the index
    BlockMap::iterator mi = mapBlockIndex.find(block.GetHash());
    if (mi == mapBlockIndex.end())
        return 0;
    CBlockIndex* pindex = (*mi).second;
    if (!pindex || !pindex->IsInMainChain())
        return 0;
    return 1 + nBestHeight - pindex->nHeight;
}

// Return transaction in tx, and if it was found inside a block, its hash is placed in hashBlock
bool GetTransaction(const uint256 &hash, CTransaction &tx, uint256 &hashBlock)
{
    {
        LOCK(cs_main);
        {
            if (mempool.lookup(hash, tx))
            {
                return true;
            }
        }
        CTxDB txdb("r");
        CTxIndex txindex;
        if (tx.ReadFromDisk(txdb, COutPoint(hash, 0), txindex))
        {
            CBlock block;
            if (block.ReadFromDisk(txindex.pos.nFile, txindex.pos.nBlockPos, false))
                hashBlock = block.GetHash();
            return true;
        }
    }
    return false;
}






//////////////////////////////////////////////////////////////////////////////
//
// CBlock and CBlockIndex
//
bool CBlock::ReadFromDisk(const CBlockIndex* pindex, bool fReadTransactions)
{
    if (!fReadTransactions)
    {
        *this = pindex->GetBlockHeader();
        return true;
    }
    if (!ReadFromDisk(pindex->nFile, pindex->nBlockPos, fReadTransactions))
        return false;
    if (GetHash() != pindex->GetBlockHash())
        return error("CBlock::ReadFromDisk() : GetHash() doesn't match index");
    return true;
}

uint256 static GetOrphanRoot(const CBlock* pblock)
{
    // Work back to the first block in the orphan chain
    while (mapOrphanBlocks.count(pblock->hashPrevBlock))
        pblock = mapOrphanBlocks[pblock->hashPrevBlock];
    return pblock->GetHash();
}

// ppcoin: find block wanted by given orphan block
uint256 WantedByOrphan(const CBlock* pblockOrphan)
{
    // Work back to the first block in the orphan chain
    while (mapOrphanBlocks.count(pblockOrphan->hashPrevBlock))
        pblockOrphan = mapOrphanBlocks[pblockOrphan->hashPrevBlock];
    return pblockOrphan->hashPrevBlock;
}


static CBigNum GetProofOfStakeLimit(int nHeight)
{
    if (IsProtocolV2(nHeight))
        return bnProofOfStakeLimitV2;
    else
        return bnProofOfStakeLimit;
}


double CalculatedMagnitude(int64_t locktime,bool bUseLederstrumpf)
{
    // Get neural network magnitude:
    std::string cpid = "";
    if (GlobalCPUMiningCPID.initialized && !GlobalCPUMiningCPID.cpid.empty()) cpid = GlobalCPUMiningCPID.cpid;
    StructCPID& stDPOR = GetInitializedStructCPID2(cpid,mvDPOR);
    return bUseLederstrumpf ? LederstrumpfMagnitude2(stDPOR.Magnitude,locktime) : stDPOR.Magnitude;
}

double CalculatedMagnitude2(std::string cpid, int64_t locktime,bool bUseLederstrumpf)
{
    // Get neural network magnitude:
    StructCPID& stDPOR = GetInitializedStructCPID2(cpid,mvDPOR);
    return bUseLederstrumpf ? LederstrumpfMagnitude2(stDPOR.Magnitude,locktime) : stDPOR.Magnitude;
}



// miner's coin base reward
int64_t GetProofOfWorkReward(int64_t nFees, int64_t locktime, int64_t height)
{    
    //NOTE: THIS REWARD IS ONLY USED IN THE POW PHASE (Block < 8000):
    int64_t nSubsidy = CalculatedMagnitude(locktime,true) * COIN;
    if (fDebug && GetBoolArg("-printcreation"))
        LogPrintf("GetProofOfWorkReward() : create=%s nSubsidy=%" PRId64, FormatMoney(nSubsidy), nSubsidy);
    if (nSubsidy < (30*COIN)) nSubsidy=30*COIN;
    //Gridcoin Foundation Block:
    if (height==10)
    {
        nSubsidy = nGenesisSupply * COIN;
    }
    if (fTestNet) nSubsidy += 1000*COIN;

    return nSubsidy + nFees;
}


int64_t GetProofOfWorkMaxReward(int64_t nFees, int64_t locktime, int64_t height)
{
    int64_t nSubsidy = (GetMaximumBoincSubsidy(locktime)+1) * COIN;
    if (height==10)
    {
        //R.Halford: 10-11-2014: Gridcoin Foundation Block:
        //Note: Gridcoin Classic emitted these coins.  So we had to add them to block 10.  The coins were burned then given back to the owners that mined them in classic (as research coins).
        nSubsidy = nGenesisSupply * COIN;
    }

    if (fTestNet) nSubsidy += 1000*COIN;
    return nSubsidy + nFees;
}

//Survey Results: Start inflation rate: 9%, end=1%, 30 day steps, 9 steps, mag multiplier start: 2, mag end .3, 9 steps
int64_t GetMaximumBoincSubsidy(int64_t nTime)
{
    // Gridcoin Global Daily Maximum Researcher Subsidy Schedule
    int MaxSubsidy = 500;
    if (nTime >= 1410393600 && nTime <= 1417305600) MaxSubsidy =    500; // between inception  and 11-30-2014
    if (nTime >= 1417305600 && nTime <= 1419897600) MaxSubsidy =    400; // between 11-30-2014 and 12-30-2014
    if (nTime >= 1419897600 && nTime <= 1422576000) MaxSubsidy =    400; // between 12-30-2014 and 01-30-2015
    if (nTime >= 1422576000 && nTime <= 1425254400) MaxSubsidy =    300; // between 01-30-2015 and 02-28-2015
    if (nTime >= 1425254400 && nTime <= 1427673600) MaxSubsidy =    250; // between 02-28-2015 and 03-30-2015
    if (nTime >= 1427673600 && nTime <= 1430352000) MaxSubsidy =    200; // between 03-30-2015 and 04-30-2015
    if (nTime >= 1430352000 && nTime <= 1438310876) MaxSubsidy =    150; // between 05-01-2015 and 07-31-2015
    if (nTime >= 1438310876 && nTime <= 1445309276) MaxSubsidy =    100; // between 08-01-2015 and 10-20-2015
    if (nTime >= 1445309276 && nTime <= 1447977700) MaxSubsidy =     75; // between 10-20-2015 and 11-20-2015
    if (nTime > 1447977700)                         MaxSubsidy =     50; // from  11-20-2015 forever
    return MaxSubsidy+.5;  //The .5 allows for fractional amounts after the 4th decimal place (used to store the POR indicator)
}

int64_t GetCoinYearReward(int64_t nTime)
{
    // Gridcoin Global Interest Rate Schedule
    int64_t INTEREST = 9;
    if (nTime >= 1410393600 && nTime <= 1417305600) INTEREST =   9 * CENT; // 09% between inception  and 11-30-2014
    if (nTime >= 1417305600 && nTime <= 1419897600) INTEREST =   8 * CENT; // 08% between 11-30-2014 and 12-30-2014
    if (nTime >= 1419897600 && nTime <= 1422576000) INTEREST =   8 * CENT; // 08% between 12-30-2014 and 01-30-2015
    if (nTime >= 1422576000 && nTime <= 1425254400) INTEREST =   7 * CENT; // 07% between 01-30-2015 and 02-30-2015
    if (nTime >= 1425254400 && nTime <= 1427673600) INTEREST =   6 * CENT; // 06% between 02-30-2015 and 03-30-2015
    if (nTime >= 1427673600 && nTime <= 1430352000) INTEREST =   5 * CENT; // 05% between 03-30-2015 and 04-30-2015
    if (nTime >= 1430352000 && nTime <= 1438310876) INTEREST =   4 * CENT; // 04% between 05-01-2015 and 07-31-2015
    if (nTime >= 1438310876 && nTime <= 1447977700) INTEREST =   3 * CENT; // 03% between 08-01-2015 and 11-20-2015
    if (nTime > 1447977700)                         INTEREST = 1.5 * CENT; //1.5% from 11-21-2015 forever
    return INTEREST;
}

double GetMagnitudeMultiplier(int64_t nTime)
{
    // Gridcoin Global Resarch Subsidy Multiplier Schedule
    double magnitude_multiplier = 2;
    if (nTime >= 1410393600 && nTime <= 1417305600) magnitude_multiplier =    2;  // between inception and 11-30-2014
    if (nTime >= 1417305600 && nTime <= 1419897600) magnitude_multiplier =  1.5;  // between 11-30-2014 and 12-30-2014
    if (nTime >= 1419897600 && nTime <= 1422576000) magnitude_multiplier =  1.5;  // between 12-30-2014 and 01-30-2015
    if (nTime >= 1422576000 && nTime <= 1425254400) magnitude_multiplier =    1;  // between 01-30-2015 and 02-30-2015
    if (nTime >= 1425254400 && nTime <= 1427673600) magnitude_multiplier =   .9;  // between 02-30-2015 and 03-30-2015
    if (nTime >= 1427673600 && nTime <= 1430352000) magnitude_multiplier =   .8;  // between 03-30-2015 and 04-30-2015
    if (nTime >= 1430352000 && nTime <= 1438310876) magnitude_multiplier =   .7;  // between 05-01-2015 and 07-31-2015
    if (nTime >= 1438310876 && nTime <= 1447977700) magnitude_multiplier =  .60;  // between 08-01-2015 and 11-20-2015
    if (nTime > 1447977700)                         magnitude_multiplier =  .50;  // from 11-21-2015  forever
    return magnitude_multiplier;
}


int64_t GetProofOfStakeMaxReward(uint64_t nCoinAge, int64_t nFees, int64_t locktime)
{
    int64_t nInterest = nCoinAge * GetCoinYearReward(locktime) * 33 / (365 * 33 + 8);
    nInterest += 10*COIN;
    int64_t nBoinc    = (GetMaximumBoincSubsidy(locktime)+1) * COIN;
    int64_t nSubsidy  = nInterest + nBoinc;
    return nSubsidy + nFees;
}

double GetProofOfResearchReward(std::string cpid, bool VerifyingBlock)
{

        StructCPID& mag = GetInitializedStructCPID2(cpid,mvMagnitudes);

        if (!mag.initialized) return 0;
        double owed = (mag.owed*1.0);
        if (owed < 0) owed = 0;
        // Coarse Payment Rule (helps prevent sync problems):
        if (!VerifyingBlock)
        {
            //If owed less than 4% of max subsidy, assess at 0:
            if (owed < (GetMaximumBoincSubsidy(GetAdjustedTime())/50))
            {
                owed = 0;
            }
            //Coarse payment rule:
            if (mag.totalowed > (GetMaximumBoincSubsidy(GetAdjustedTime())*2))
            {
                //If owed more than 2* Max Block, pay normal amount
                owed = (owed*1);
            }
            else
            {
                owed = owed/2;
            }

            if (owed > (GetMaximumBoincSubsidy(GetAdjustedTime()))) owed = GetMaximumBoincSubsidy(GetAdjustedTime());


        }
        //End of Coarse Payment Rule
        return owed * COIN;
}


// miner's coin stake reward based on coin age spent (coin-days)
int64_t GetConstantBlockReward(const CBlockIndex* index)
{
    // The constant block reward is set to a default, voted on value, but this can
    // be overridden using an admin message. This allows us to change the reward
    // amount without having to release a mandatory with updated rules. In the case
    // there is a breach or leaked admin keys the rewards are clamped to twice that
    // of the default value.    
    const int64_t MIN_CBR = 0;
    const int64_t MAX_CBR = DEFAULT_CBR * 2;

    int64_t reward = DEFAULT_CBR;
    AppCacheEntry oCBReward = ReadCache(Section::PROTOCOL, "blockreward1");

    //TODO: refactor the expire checking to subroutine
    //Note: time constant is same as GetBeaconPublicKey
    if( (index->nTime - oCBReward.timestamp) <= (60 * 24 * 30 * 6 * 60) )
    {
        reward = atoi64(oCBReward.value);
    }

    reward = std::max(reward, MIN_CBR);
    reward = std::min(reward, MAX_CBR);
    return reward;
}

int64_t GetProofOfStakeReward(uint64_t nCoinAge, int64_t nFees, std::string cpid,
    bool VerifyingBlock, int VerificationPhase, int64_t nTime, CBlockIndex* pindexLast, std::string operation,
    double& OUT_POR, double& OUT_INTEREST, double& dAccrualAge, double& dMagnitudeUnit, double& AvgMagnitude)
{

    // Non Research Age - RSA Mode - Legacy (before 10-20-2015)
    if (!IsResearchAgeEnabled(pindexLast->nHeight))
    {
            int64_t nInterest = nCoinAge * GetCoinYearReward(nTime) * 33 / (365 * 33 + 8);
            int64_t nBoinc    = GetProofOfResearchReward(cpid,VerifyingBlock);
            int64_t nSubsidy  = nInterest + nBoinc;
            if (fDebug10 || GetBoolArg("-printcreation"))
            {
                LogPrintf("GetProofOfStakeReward(): create=%s nCoinAge=%" PRIu64 " nBoinc=%" PRId64 "   ",
                FormatMoney(nSubsidy), nCoinAge, nBoinc);
            }
            int64_t maxStakeReward1 = GetProofOfStakeMaxReward(nCoinAge, nFees, nTime);
            int64_t maxStakeReward2 = GetProofOfStakeMaxReward(nCoinAge, nFees, GetAdjustedTime());
            int64_t maxStakeReward = std::min(maxStakeReward1, maxStakeReward2);
            if ((nSubsidy+nFees) > maxStakeReward) nSubsidy = maxStakeReward-nFees;
            int64_t nTotalSubsidy = nSubsidy + nFees;
            // This rule does not apply in v11
            if (nBoinc > 1 && pindexLast->nVersion <= 10)
            {
                std::string sTotalSubsidy = RoundToString(CoinToDouble(nTotalSubsidy)+.00000123,8);

                if (sTotalSubsidy.length() > 7)
                {
                    sTotalSubsidy = sTotalSubsidy.substr(0,sTotalSubsidy.length()-4) + "0124";
                    nTotalSubsidy = RoundFromString(sTotalSubsidy,8)*COIN;
                }
            }
            OUT_POR = CoinToDouble(nBoinc);
            OUT_INTEREST = CoinToDouble(nInterest);
            return nTotalSubsidy;
    }
    else
    {
            // Research Age Subsidy - PROD
            int64_t nBoinc = ComputeResearchAccrual(nTime, cpid, operation, pindexLast, VerifyingBlock, VerificationPhase, dAccrualAge, dMagnitudeUnit, AvgMagnitude);
            int64_t nInterest = 0;

            // TestNet: For any subsidy < 30 day duration, ensure 100% that we have a start magnitude and an end magnitude, otherwise make subsidy 0 : PASS
            // TestNet: For any subsidy > 30 day duration, ensure 100% that we have a midpoint magnitude in Every Period, otherwise, make subsidy 0 : In Test as of 09-06-2015
            // TestNet: Ensure no magnitudes are out of bounds to ensure we do not generate an insane payment : PASS (Lifetime PPD takes care of this)
            // TestNet: Any subsidy with a duration wider than 6 months should not be paid : PASS

            /* Constant Block Reward */
            if (pindexLast->nVersion>=10)
                nInterest = GetConstantBlockReward(pindexLast);
            else
                nInterest = nCoinAge * GetCoinYearReward(nTime) * 33 / (365 * 33 + 8);

            int64_t maxStakeReward = GetMaximumBoincSubsidy(nTime) * COIN * 255;

            if (nBoinc > maxStakeReward) nBoinc = maxStakeReward;
            int64_t nSubsidy = nInterest + nBoinc;

            if (fDebug10 || GetBoolArg("-printcreation"))
            {
                LogPrintf("GetProofOfStakeReward(): create=%s nCoinAge=%" PRIu64 " nBoinc=%" PRId64 "   ",
                FormatMoney(nSubsidy), nCoinAge, nBoinc);
            }

            int64_t nTotalSubsidy = nSubsidy + nFees;
            if (nBoinc > 1)
            {
                std::string sTotalSubsidy = RoundToString(CoinToDouble(nTotalSubsidy)+.00000123,8);
                if (sTotalSubsidy.length() > 7)
                {
                    sTotalSubsidy = sTotalSubsidy.substr(0,sTotalSubsidy.length()-4) + "0124";
                    nTotalSubsidy = RoundFromString(sTotalSubsidy,8)*COIN;
                }
            }

            OUT_POR = CoinToDouble(nBoinc);
            OUT_INTEREST = CoinToDouble(nInterest);
            return nTotalSubsidy;
    }
}



static const int64_t nTargetTimespan = 16 * 60;  // 16 mins

//
// maximum nBits value could possible be required nTime after
//
unsigned int ComputeMaxBits(CBigNum bnTargetLimit, unsigned int nBase, int64_t nTime)
{
    CBigNum bnResult;
    bnResult.SetCompact(nBase);
    bnResult *= 2;
    while (nTime > 0 && bnResult < bnTargetLimit)
    {
        // Maximum 200% adjustment per day...
        bnResult *= 2;
        nTime -= 24 * 60 * 60;
    }
    if (bnResult > bnTargetLimit)
        bnResult = bnTargetLimit;
    return bnResult.GetCompact();
}

//
// minimum amount of work that could possibly be required nTime after
// minimum proof-of-work required was nBase
//
unsigned int ComputeMinWork(unsigned int nBase, int64_t nTime)
{
    return ComputeMaxBits(bnProofOfWorkLimit, nBase, nTime);
}

//
// minimum amount of stake that could possibly be required nTime after
// minimum proof-of-stake required was nBase
//
unsigned int ComputeMinStake(unsigned int nBase, int64_t nTime, unsigned int nBlockTime)
{
    return ComputeMaxBits(bnProofOfStakeLimit, nBase, nTime);
}


// ppcoin: find last block index up to pindex
const CBlockIndex* GetLastBlockIndex(const CBlockIndex* pindex, bool fProofOfStake)
{
    while (pindex && pindex->pprev && (pindex->IsProofOfStake() != fProofOfStake))
        pindex = pindex->pprev;
    return pindex;
}


static unsigned int GetNextTargetRequiredV1(const CBlockIndex* pindexLast, bool fProofOfStake)
{
    CBigNum bnTargetLimit = fProofOfStake ? bnProofOfStakeLimit : bnProofOfWorkLimit;

    if (pindexLast == NULL)
        return bnTargetLimit.GetCompact(); // genesis block

    const CBlockIndex* pindexPrev = GetLastBlockIndex(pindexLast, fProofOfStake);
    if (pindexPrev->pprev == NULL)
        return bnTargetLimit.GetCompact(); // first block
    const CBlockIndex* pindexPrevPrev = GetLastBlockIndex(pindexPrev->pprev, fProofOfStake);
    if (pindexPrevPrev->pprev == NULL)
        return bnTargetLimit.GetCompact(); // second block

    int64_t nTargetSpacing = GetTargetSpacing(pindexLast->nHeight);
    int64_t nActualSpacing = pindexPrev->GetBlockTime() - pindexPrevPrev->GetBlockTime();

    // ppcoin: target change every block
    // ppcoin: retarget with exponential moving toward target spacing
    CBigNum bnNew;
    bnNew.SetCompact(pindexPrev->nBits);
    int64_t nInterval = nTargetTimespan / nTargetSpacing;
    bnNew *= ((nInterval - 1) * nTargetSpacing + nActualSpacing + nActualSpacing);
    bnNew /= ((nInterval + 1) * nTargetSpacing);

    if (bnNew > bnTargetLimit)
        bnNew = bnTargetLimit;

    return bnNew.GetCompact();
}

static unsigned int GetNextTargetRequiredV2(const CBlockIndex* pindexLast, bool fProofOfStake)
{
    CBigNum bnTargetLimit = fProofOfStake ? GetProofOfStakeLimit(pindexLast->nHeight) : bnProofOfWorkLimit;

    if (pindexLast == NULL)
        return bnTargetLimit.GetCompact(); // genesis block

    const CBlockIndex* pindexPrev = GetLastBlockIndex(pindexLast, fProofOfStake);
    if (pindexPrev->pprev == NULL)
        return bnTargetLimit.GetCompact(); // first block
    const CBlockIndex* pindexPrevPrev = GetLastBlockIndex(pindexPrev->pprev, fProofOfStake);
    if (pindexPrevPrev->pprev == NULL)
        return bnTargetLimit.GetCompact(); // second block

    int64_t nTargetSpacing = GetTargetSpacing(pindexLast->nHeight);
    int64_t nActualSpacing = pindexPrev->GetBlockTime() - pindexPrevPrev->GetBlockTime();
    if (nActualSpacing < 0)
        nActualSpacing = nTargetSpacing;

    // ppcoin: target change every block
    // ppcoin: retarget with exponential moving toward target spacing
    CBigNum bnNew;
    bnNew.SetCompact(pindexPrev->nBits);

    //Gridcoin - Reset Diff to 1 on 12-19-2014 (R Halford) - Diff sticking at 2065 due to many incompatible features
    if (pindexLast->nHeight >= 91387 && pindexLast->nHeight <= 91500)
    {
            return bnTargetLimit.GetCompact();
    }

    //1-14-2015 R Halford - Make diff reset to zero after periods of exploding diff:
    double PORDiff = GetDifficulty(GetLastBlockIndex(pindexBest, true));
    if (PORDiff > 900000)
    {
            return bnTargetLimit.GetCompact();
    }


    //Since our nTargetTimespan is (16 * 60) or 16 mins and our TargetSpacing = 64, the nInterval = 15 min

    int64_t nInterval = nTargetTimespan / nTargetSpacing;
    bnNew *= ((nInterval - 1) * nTargetSpacing + nActualSpacing + nActualSpacing);
    bnNew /= ((nInterval + 1) * nTargetSpacing);

    if (bnNew <= 0 || bnNew > bnTargetLimit)
    {
        bnNew = bnTargetLimit;
    }

    return bnNew.GetCompact();
}

unsigned int GetNextTargetRequired(const CBlockIndex* pindexLast, bool fProofOfStake)
{
    //After block 89600, new diff algorithm is used
    if (pindexLast->nHeight < 89600)
        return GetNextTargetRequiredV1(pindexLast, fProofOfStake);
    else
        return GetNextTargetRequiredV2(pindexLast, fProofOfStake);
}

bool CheckProofOfWork(uint256 hash, unsigned int nBits)
{
    CBigNum bnTarget;
    bnTarget.SetCompact(nBits);

    // Check range
    if (bnTarget <= 0 || bnTarget > bnProofOfWorkLimit)
        return error("CheckProofOfWork() : nBits below minimum work");

    // Check proof of work matches claimed amount
    if (hash > bnTarget.getuint256())
        return error("CheckProofOfWork() : hash doesn't match nBits");

    return true;
}

bool CheckProofOfResearch(
        const CBlockIndex* pindexPrev, //previous block in chain index
        const CBlock &block)     //block to check
{
    /* In this function GetProofOfStakeReward is called with wrong pindex,
     * which does not matter, because this one is no longer used */
    if(block.vtx.size() == 0 ||
       !block.IsProofOfStake() ||
       pindexPrev->nHeight <= nGrandfather ||
       !IsResearchAgeEnabled(pindexPrev->nHeight))
        return true;

    MiningCPID bb = DeserializeBoincBlock(block.vtx[0].hashBoinc, block.nVersion);
    if(!IsResearcher(bb.cpid))
        return true;

    //For higher security, plus lets catch these bad blocks before adding them to the chain to prevent reorgs:
    double OUT_POR = 0;
    double OUT_INTEREST = 0;
    double dAccrualAge = 0;
    double dMagnitudeUnit = 0;
    double dAvgMagnitude = 0;
    int64_t nCoinAge = 0;
    int64_t nFees = 0;

    bool fNeedsChecked = BlockNeedsChecked(block.nTime) || block.nVersion>=9;

    if(!fNeedsChecked)
        return true;

    // 6-4-2017 - Verify researchers stored block magnitude
    double dNeuralNetworkMagnitude = CalculatedMagnitude2(bb.cpid, block.nTime, false);
    if( bb.Magnitude > 0
        && (fTestNet || (!fTestNet && pindexPrev->nHeight > 947000))
        && bb.Magnitude > (dNeuralNetworkMagnitude*1.25) )
    {
        return error("CheckProofOfResearch: Researchers block magnitude > neural network magnitude: Block Magnitude %f, Neural Network Magnitude %f, CPID %s ",
                     bb.Magnitude, dNeuralNetworkMagnitude, bb.cpid.c_str());
    }

    int64_t nCalculatedResearch = GetProofOfStakeReward(nCoinAge, nFees, bb.cpid, true, 1, block.nTime,
                                                        pindexBest, "checkblock_researcher", OUT_POR, OUT_INTEREST, dAccrualAge, dMagnitudeUnit, dAvgMagnitude);

    if(!IsV9Enabled_Tally(pindexPrev->nHeight))
    {
        if (bb.ResearchSubsidy > ((OUT_POR*1.25)+1))
        {
            if (fDebug) LogPrintf("CheckProofOfResearch: Researchers Reward Pays too much : Retallying : "
                                "claimedand %f vs calculated StakeReward %f for CPID %s",
                                bb.ResearchSubsidy, OUT_POR, bb.cpid);

            TallyResearchAverages(pindexBest);
            GetLifetimeCPID(bb.cpid);
            nCalculatedResearch = GetProofOfStakeReward(nCoinAge, nFees, bb.cpid, true, 2, block.nTime,
                                                        pindexBest, "checkblock_researcher_doublecheck", OUT_POR, OUT_INTEREST, dAccrualAge, dMagnitudeUnit, dAvgMagnitude);
        }
    }
    (void)nCalculatedResearch;

    if (bb.ResearchSubsidy > ((OUT_POR*1.25)+1))
    {
        if(fDebug) LogPrintf("CheckProofOfResearch: pHistorical was %s", GetHistoricalMagnitude(bb.cpid)->GetBlockHash().GetHex());
        return block.DoS(10,error("CheckProofOfResearch: Researchers Reward Pays too much : "
                            "claimed %f vs calculated %f for CPID %s",
                            bb.ResearchSubsidy, OUT_POR, bb.cpid.c_str() ));
    }

    return true;
}

// Return maximum amount of blocks that other nodes claim to have
int GetNumBlocksOfPeers()
{
    LOCK(cs_main);
    return std::max(cPeerBlockCounts.median(), Checkpoints::GetTotalBlocksEstimate());
}

bool IsInitialBlockDownload()
{
    LOCK(cs_main);
    if ((pindexBest == NULL || nBestHeight < GetNumBlocksOfPeers()) && nBestHeight<1185000)
        return true;
    static int64_t nLastUpdate;
    static CBlockIndex* pindexLastBest;
    if (pindexBest != pindexLastBest)
    {
        pindexLastBest = pindexBest;
        nLastUpdate =  GetAdjustedTime();
    }
    return ( GetAdjustedTime() - nLastUpdate < 15 &&
            pindexBest->GetBlockTime() <  GetAdjustedTime() - 8 * 60 * 60);
}

void static InvalidChainFound(CBlockIndex* pindexNew)
{
    if (pindexNew->nChainTrust > nBestInvalidTrust)
    {
        nBestInvalidTrust = pindexNew->nChainTrust;
        CTxDB().WriteBestInvalidTrust(CBigNum(nBestInvalidTrust));
        uiInterface.NotifyBlocksChanged();
    }

    uint256 nBestInvalidBlockTrust = pindexNew->nChainTrust - pindexNew->pprev->nChainTrust;
    uint256 nBestBlockTrust = pindexBest->nHeight != 0 ? (pindexBest->nChainTrust - pindexBest->pprev->nChainTrust) : pindexBest->nChainTrust;

    LogPrintf("InvalidChainFound: invalid block=%s  height=%d  trust=%s  blocktrust=%" PRId64 "  date=%s",
      pindexNew->GetBlockHash().ToString().substr(0,20), pindexNew->nHeight,
      CBigNum(pindexNew->nChainTrust).ToString(), nBestInvalidBlockTrust.Get64(),
      DateTimeStrFormat("%x %H:%M:%S", pindexNew->GetBlockTime()));
    LogPrintf("InvalidChainFound:  current best=%s  height=%d  trust=%s  blocktrust=%" PRId64 "  date=%s",
      hashBestChain.ToString().substr(0,20), nBestHeight,
      CBigNum(pindexBest->nChainTrust).ToString(),
      nBestBlockTrust.Get64(),
      DateTimeStrFormat("%x %H:%M:%S", pindexBest->GetBlockTime()));
}


void CBlock::UpdateTime(const CBlockIndex* pindexPrev)
{
    nTime = max(GetBlockTime(), GetAdjustedTime());
}



bool CTransaction::DisconnectInputs(CTxDB& txdb)
{
    // Relinquish previous transactions' spent pointers
    if (!IsCoinBase())
    {
        for (auto const& txin : vin)
        {
            COutPoint prevout = txin.prevout;
            // Get prev txindex from disk
            CTxIndex txindex;
            if (!txdb.ReadTxIndex(prevout.hash, txindex))
                return error("DisconnectInputs() : ReadTxIndex failed");

            if (prevout.n >= txindex.vSpent.size())
                return error("DisconnectInputs() : prevout.n out of range");

            // Mark outpoint as not spent
            txindex.vSpent[prevout.n].SetNull();

            // Write back
            if (!txdb.UpdateTxIndex(prevout.hash, txindex))
                return error("DisconnectInputs() : UpdateTxIndex failed");
        }
    }

    // Remove transaction from index
    // This can fail if a duplicate of this transaction was in a chain that got
    // reorganized away. This is only possible if this transaction was completely
    // spent, so erasing it would be a no-op anyway.
    txdb.EraseTxIndex(*this);

    return true;
}


bool CTransaction::FetchInputs(CTxDB& txdb, const map<uint256, CTxIndex>& mapTestPool,
                               bool fBlock, bool fMiner, MapPrevTx& inputsRet, bool& fInvalid)
{
    // FetchInputs can return false either because we just haven't seen some inputs
    // (in which case the transaction should be stored as an orphan)
    // or because the transaction is malformed (in which case the transaction should
    // be dropped).  If tx is definitely invalid, fInvalid will be set to true.
    fInvalid = false;

    if (IsCoinBase())
        return true; // Coinbase transactions have no inputs to fetch.

    for (unsigned int i = 0; i < vin.size(); i++)
    {
        COutPoint prevout = vin[i].prevout;
        if (inputsRet.count(prevout.hash))
            continue; // Got it already

        // Read txindex
        CTxIndex& txindex = inputsRet[prevout.hash].first;
        bool fFound = true;
        if ((fBlock || fMiner) && mapTestPool.count(prevout.hash))
        {
            // Get txindex from current proposed changes
            txindex = mapTestPool.find(prevout.hash)->second;
        }
        else
        {
            // Read txindex from txdb
            fFound = txdb.ReadTxIndex(prevout.hash, txindex);
        }
        if (!fFound && (fBlock || fMiner))
            return fMiner ? false : error("FetchInputs() : %s prev tx %s index entry not found", GetHash().ToString().substr(0,10).c_str(),  prevout.hash.ToString().substr(0,10).c_str());

        // Read txPrev
        CTransaction& txPrev = inputsRet[prevout.hash].second;
        if (!fFound || txindex.pos == CDiskTxPos(1,1,1))
        {
            // Get prev tx from single transactions in memory
            if (!mempool.lookup(prevout.hash, txPrev))
            {
                if (fDebug) LogPrintf("FetchInputs() : %s mempool Tx prev not found %s", GetHash().ToString().substr(0,10),  prevout.hash.ToString().substr(0,10));
                return false;
            }
            if (!fFound)
                txindex.vSpent.resize(txPrev.vout.size());
        }
        else
        {
            // Get prev tx from disk
            if (!txPrev.ReadFromDisk(txindex.pos))
                return error("FetchInputs() : %s ReadFromDisk prev tx %s failed", GetHash().ToString().substr(0,10).c_str(),  prevout.hash.ToString().substr(0,10).c_str());
        }
    }

    // Make sure all prevout.n indexes are valid:
    for (unsigned int i = 0; i < vin.size(); i++)
    {
        const COutPoint prevout = vin[i].prevout;
        assert(inputsRet.count(prevout.hash) != 0);
        const CTxIndex& txindex = inputsRet[prevout.hash].first;
        const CTransaction& txPrev = inputsRet[prevout.hash].second;
        if (prevout.n >= txPrev.vout.size() || prevout.n >= txindex.vSpent.size())
        {
            // Revisit this if/when transaction replacement is implemented and allows
            // adding inputs:
            fInvalid = true;
            return DoS(100, error("FetchInputs() : %s prevout.n out of range %d %" PRIszu " %" PRIszu " prev tx %s\n%s", GetHash().ToString().substr(0,10).c_str(), prevout.n, txPrev.vout.size(), txindex.vSpent.size(), prevout.hash.ToString().substr(0,10).c_str(), txPrev.ToString().c_str()));
        }
    }

    return true;
}

const CTxOut& CTransaction::GetOutputFor(const CTxIn& input, const MapPrevTx& inputs) const
{
    MapPrevTx::const_iterator mi = inputs.find(input.prevout.hash);
    if (mi == inputs.end())
        throw std::runtime_error("CTransaction::GetOutputFor() : prevout.hash not found");

    const CTransaction& txPrev = (mi->second).second;
    if (input.prevout.n >= txPrev.vout.size())
        throw std::runtime_error("CTransaction::GetOutputFor() : prevout.n out of range");

    return txPrev.vout[input.prevout.n];
}

int64_t CTransaction::GetValueIn(const MapPrevTx& inputs) const
{
    if (IsCoinBase())
        return 0;

    int64_t nResult = 0;
    for (unsigned int i = 0; i < vin.size(); i++)
    {
        nResult += GetOutputFor(vin[i], inputs).nValue;
    }
    return nResult;

}


int64_t PreviousBlockAge()
{
    LOCK(cs_main);

    int64_t blockTime = pindexBest && pindexBest->pprev
            ? pindexBest->pprev->GetBlockTime()
            : 0;

    return GetAdjustedTime() - blockTime;
}


bool OutOfSyncByAge()
{
    // Assume we are out of sync if the current block age is 10
    // times older than the target spacing. This is the same
    // rules at Bitcoin uses.
    const int64_t maxAge = GetTargetSpacing(nBestHeight) * 10;
    return PreviousBlockAge() >= maxAge;
}


bool LessVerbose(int iMax1000)
{
     //Returns True when RND() level is lower than the number presented
     int iVerbosityLevel = rand() % 1000;
     if (iVerbosityLevel < iMax1000) return true;
     return false;
}


bool KeyEnabled(std::string key)
{
    if (mapArgs.count("-" + key))
    {
            std::string sBool = GetArg("-" + key, "false");
            if (sBool == "true") return true;
    }
    return false;
}

unsigned int CTransaction::GetP2SHSigOpCount(const MapPrevTx& inputs) const
{
    if (IsCoinBase())
        return 0;

    unsigned int nSigOps = 0;
    for (unsigned int i = 0; i < vin.size(); i++)
    {
        const CTxOut& prevout = GetOutputFor(vin[i], inputs);
        if (prevout.scriptPubKey.IsPayToScriptHash())
            nSigOps += prevout.scriptPubKey.GetSigOpCount(vin[i].scriptSig);
    }
    return nSigOps;
}

bool CTransaction::ConnectInputs(CTxDB& txdb, MapPrevTx inputs, map<uint256, CTxIndex>& mapTestPool, const CDiskTxPos& posThisTx,
    const CBlockIndex* pindexBlock, bool fBlock, bool fMiner)
{
    // Take over previous transactions' spent pointers
    // fBlock is true when this is called from AcceptBlock when a new best-block is added to the blockchain
    // fMiner is true when called from the internal bitcoin miner
    // ... both are false when called from CTransaction::AcceptToMemoryPool
    if (!IsCoinBase())
    {
        int64_t nValueIn = 0;
        int64_t nFees = 0;
        for (unsigned int i = 0; i < vin.size(); i++)
        {
            COutPoint prevout = vin[i].prevout;
            assert(inputs.count(prevout.hash) > 0);
            CTxIndex& txindex = inputs[prevout.hash].first;
            CTransaction& txPrev = inputs[prevout.hash].second;

            if (prevout.n >= txPrev.vout.size() || prevout.n >= txindex.vSpent.size())
                return DoS(100, error("ConnectInputs() : %s prevout.n out of range %d %" PRIszu " %" PRIszu " prev tx %s\n%s", GetHash().ToString().substr(0,10).c_str(), prevout.n, txPrev.vout.size(), txindex.vSpent.size(), prevout.hash.ToString().substr(0,10).c_str(), txPrev.ToString().c_str()));

            // If prev is coinbase or coinstake, check that it's matured
            if (txPrev.IsCoinBase() || txPrev.IsCoinStake())
                for (const CBlockIndex* pindex = pindexBlock; pindex && pindexBlock->nHeight - pindex->nHeight < nCoinbaseMaturity; pindex = pindex->pprev)
                    if (pindex->nBlockPos == txindex.pos.nBlockPos && pindex->nFile == txindex.pos.nFile)
                        return error("ConnectInputs() : tried to spend %s at depth %d", txPrev.IsCoinBase() ? "coinbase" : "coinstake", pindexBlock->nHeight - pindex->nHeight);

            // ppcoin: check transaction timestamp
            if (txPrev.nTime > nTime)
                return DoS(100, error("ConnectInputs() : transaction timestamp earlier than input transaction"));

            // Check for negative or overflow input values
            nValueIn += txPrev.vout[prevout.n].nValue;
            if (!MoneyRange(txPrev.vout[prevout.n].nValue) || !MoneyRange(nValueIn))
                return DoS(100, error("ConnectInputs() : txin values out of range"));

        }
        // The first loop above does all the inexpensive checks.
        // Only if ALL inputs pass do we perform expensive ECDSA signature checks.
        // Helps prevent CPU exhaustion attacks.
        for (unsigned int i = 0; i < vin.size(); i++)
        {
            COutPoint prevout = vin[i].prevout;
            assert(inputs.count(prevout.hash) > 0);
            CTxIndex& txindex = inputs[prevout.hash].first;
            CTransaction& txPrev = inputs[prevout.hash].second;

            // Check for conflicts (double-spend)
            // This doesn't trigger the DoS code on purpose; if it did, it would make it easier
            // for an attacker to attempt to split the network.
            if (!txindex.vSpent[prevout.n].IsNull())
            {
                if (fMiner)
                {
                    msMiningErrorsExcluded += " ConnectInputs() : " + GetHash().GetHex() + " used at "
                        + txindex.vSpent[prevout.n].ToString() + ";   ";
                    return false;
                }
                if (!txindex.vSpent[prevout.n].IsNull())
                {
                    if (fTestNet && pindexBlock->nHeight < nGrandfather)
                    {
                        return fMiner ? false : true;
                    }
                    if (!fTestNet && pindexBlock->nHeight < nGrandfather)
                    {
                        return fMiner ? false : true;
                    }
                    if (TimerMain("ConnectInputs", 20))
                    {
                        CleanInboundConnections(false);
                    }

                    if (fMiner) return false;
                    return fDebug ? error("ConnectInputs() : %s prev tx already used at %s", GetHash().ToString().c_str(), txindex.vSpent[prevout.n].ToString().c_str()) : false;
                }

            }

            // Skip ECDSA signature verification when connecting blocks (fBlock=true)
            // before the last blockchain checkpoint. This is safe because block merkle hashes are
            // still computed and checked, and any change will be caught at the next checkpoint.

            if (!(fBlock && (nBestHeight < Checkpoints::GetTotalBlocksEstimate())))
            {
                // Verify signature
                if (!VerifySignature(txPrev, *this, i, 0))
                {
                    return DoS(100,error("ConnectInputs() : %s VerifySignature failed", GetHash().ToString().substr(0,10).c_str()));
                }
            }

            // Mark outpoints as spent
            txindex.vSpent[prevout.n] = posThisTx;

            // Write back
            if (fBlock || fMiner)
            {
                mapTestPool[prevout.hash] = txindex;
            }
        }

        if (!IsCoinStake())
        {
            if (nValueIn < GetValueOut())
            {
                LogPrintf("ConnectInputs(): VALUE IN < VALUEOUT ");
                return DoS(100, error("ConnectInputs() : %s value in < value out", GetHash().ToString().substr(0,10).c_str()));
            }

            // Tally transaction fees
            int64_t nTxFee = nValueIn - GetValueOut();
            if (nTxFee < 0)
                return DoS(100, error("ConnectInputs() : %s nTxFee < 0", GetHash().ToString().substr(0,10).c_str()));

            // enforce transaction fees for every block
            if (nTxFee < GetMinFee())
                return fBlock? DoS(100, error("ConnectInputs() : %s not paying required fee=%s, paid=%s", GetHash().ToString().substr(0,10).c_str(), FormatMoney(GetMinFee()).c_str(), FormatMoney(nTxFee).c_str())) : false;

            nFees += nTxFee;
            if (!MoneyRange(nFees))
                return DoS(100, error("ConnectInputs() : nFees out of range"));
        }
    }

    return true;
}

bool CBlock::DisconnectBlock(CTxDB& txdb, CBlockIndex* pindex)
{

    // Disconnect in reverse order
    bool bDiscTxFailed = false;
    for (int i = vtx.size()-1; i >= 0; i--)
    {
        if (!vtx[i].DisconnectInputs(txdb))
        {
            bDiscTxFailed = true;
        }

        /* Delete the contract.
         * Previous version will be reloaded in reoranize. */
        {
            std::string sMType = ExtractXML(vtx[i].hashBoinc, "<MT>", "</MT>");
            if(!sMType.empty())
            {
                std::string sMKey = ExtractXML(vtx[i].hashBoinc, "<MK>", "</MK>");
                
                try
                {
                DeleteCache(StringToSection(sMType), sMKey);
                if(fDebug)
                    LogPrintf("DisconnectBlock: Delete contract %s %s", sMType, sMKey);
                }
                catch(const std::runtime_error& e)
                {
                    error("Attempting to delete from unknown cache: %s", sMType);
                }

                if("beacon"==sMType)
                {
                    sMKey=sMKey+"A";
                    DeleteCache(Section::BEACONALT, sMKey+"."+ToString(vtx[i].nTime));
                }
            }
        }

    }

    // Update block index on disk without changing it in memory.
    // The memory index structure will be changed after the db commits.
    // Brod: I do not like this...
    if (pindex->pprev)
    {
        CDiskBlockIndex blockindexPrev(pindex->pprev);
        blockindexPrev.hashNext = 0;
        if (!txdb.WriteBlockIndex(blockindexPrev))
            return error("DisconnectBlock() : WriteBlockIndex failed");
    }

    // ppcoin: clean up wallet after disconnecting coinstake
    for (auto const& tx : vtx)
        SyncWithWallets(tx, this, false, false);

    if (bDiscTxFailed) return error("DisconnectBlock(): Failed");
    return true;
}



double BlockVersion(std::string v)
{
    if (v.length() < 10) return 0;
    std::string vIn = v.substr(1,7);
    boost::replace_all(vIn, ".", "");
    double ver1 = RoundFromString(vIn,0);
    return ver1;
}


std::string PubKeyToAddress(const CScript& scriptPubKey)
{
    //Converts a script Public Key to a Gridcoin wallet address
    txnouttype type;
    vector<CTxDestination> addresses;
    int nRequired;
    if (!ExtractDestinations(scriptPubKey, type, addresses, nRequired))
    {
        return "";
    }
    std::string address = "";
    for (auto const& addr : addresses)
    {
        address = CBitcoinAddress(addr).ToString();
    }
    return address;
}

bool LoadSuperblock(std::string data, int64_t nTime, int height)
{
    WriteCache(Section::SUPERBLOCK, "magnitudes",ExtractXML(data,"<MAGNITUDES>","</MAGNITUDES>"),nTime);
    WriteCache(Section::SUPERBLOCK, "averages",ExtractXML(data,"<AVERAGES>","</AVERAGES>"),nTime);
    WriteCache(Section::SUPERBLOCK, "quotes",ExtractXML(data,"<QUOTES>","</QUOTES>"),nTime);
    WriteCache(Section::SUPERBLOCK, "all",data,nTime);
    WriteCache(Section::SUPERBLOCK, "block_number",ToString(height),nTime);
        return true;
}

double ClientVersionNew()
{
    double cv = BlockVersion(FormatFullVersion());
    return cv;
}

int64_t ReturnCurrentMoneySupply(CBlockIndex* pindexcurrent)
{
    if (pindexcurrent->pprev)
    {
        // If previous exists, and previous money supply > Genesis, OK to use it:
        if (pindexcurrent->pprev->nHeight > 11 && pindexcurrent->pprev->nMoneySupply > nGenesisSupply)
        {
            return pindexcurrent->pprev->nMoneySupply;
        }
    }
    // Special case where block height < 12, use standard old logic:
    if (pindexcurrent->nHeight < 12)
    {
        return (pindexcurrent->pprev? pindexcurrent->pprev->nMoneySupply : 0);
    }
    // At this point, either the last block pointer was NULL, or the client erased the money supply previously, fix it:
    CBlockIndex* pblockIndex = pindexcurrent;
    CBlockIndex* pblockMemory = pindexcurrent;
    int nMinDepth = (pindexcurrent->nHeight)-140000;
    if (nMinDepth < 12) nMinDepth=12;
    while (pblockIndex->nHeight > nMinDepth)
    {
        pblockIndex = pblockIndex->pprev;
        LogPrintf("Money Supply height %d", pblockIndex->nHeight);

        if (pblockIndex == NULL || !pblockIndex->IsInMainChain()) continue;
        if (pblockIndex == pindexGenesisBlock)
        {
            return nGenesisSupply;
        }
        if (pblockIndex->nMoneySupply > nGenesisSupply)
        {
            //Set index back to original pointer
            pindexcurrent = pblockMemory;
            //Return last valid money supply
            return pblockIndex->nMoneySupply;
        }
    }
    // At this point, we fall back to the old logic with a minimum of the genesis supply (should never happen - if it did, blockchain will need rebuilt anyway due to other fields being invalid):
    pindexcurrent = pblockMemory;
    return (pindexcurrent->pprev? pindexcurrent->pprev->nMoneySupply : nGenesisSupply);
}

bool CBlock::ConnectBlock(CTxDB& txdb, CBlockIndex* pindex, bool fJustCheck, bool fReorganizing)
{
    // Check it again in case a previous version let a bad block in, but skip BlockSig checking
    if (!CheckBlock("ConnectBlock",pindex->pprev->nHeight, 395*COIN, !fJustCheck, !fJustCheck, false,false))
    {
        LogPrintf("ConnectBlock::Failed - ");
        return false;
    }
    //// issue here: it doesn't know the version
    unsigned int nTxPos;
    if (fJustCheck)
        // FetchInputs treats CDiskTxPos(1,1,1) as a special "refer to memorypool" indicator
        // Since we're just checking the block and not actually connecting it, it might not (and probably shouldn't) be on the disk to get the transaction from
        nTxPos = 1;
    else
        nTxPos = pindex->nBlockPos + ::GetSerializeSize(CBlock(), SER_DISK, CLIENT_VERSION) - (2 * GetSizeOfCompactSize(0)) + GetSizeOfCompactSize(vtx.size());

    map<uint256, CTxIndex> mapQueuedChanges;
    int64_t nFees = 0;
    int64_t nValueIn = 0;
    int64_t nValueOut = 0;
    int64_t nStakeReward = 0;
    unsigned int nSigOps = 0;

    bool bIsDPOR = false;

    if(nVersion>=8)
    {
        uint256 tmp_hashProof;
        if(!CheckProofOfStakeV8(pindex->pprev, *this, /*generated_by_me*/ false, tmp_hashProof))
            return error("ConnectBlock(): check proof-of-stake failed");
    }

    for (auto &tx : vtx)
    {
        uint256 hashTx = tx.GetHash();

        // Do not allow blocks that contain transactions which 'overwrite' older transactions,
        // unless those are already completely spent.
        // If such overwrites are allowed, coinbases and transactions depending upon those
        // can be duplicated to remove the ability to spend the first instance -- even after
        // being sent to another address.
        // See BIP30 and http://r6.ca/blog/20120206T005236Z.html for more information.
        // This logic is not necessary for memory pool transactions, as AcceptToMemoryPool
        // already refuses previously-known transaction ids entirely.
        // This rule was originally applied all blocks whose timestamp was after March 15, 2012, 0:00 UTC.
        // Now that the whole chain is irreversibly beyond that time it is applied to all blocks except the
        // two in the chain that violate it. This prevents exploiting the issue against nodes in their
        // initial block download.
        CTxIndex txindexOld;
        if (txdb.ReadTxIndex(hashTx, txindexOld)) {
            for (auto const& pos : txindexOld.vSpent)
                if (pos.IsNull())
                    return false;
        }

        nSigOps += tx.GetLegacySigOpCount();
        if (nSigOps > MAX_BLOCK_SIGOPS)
            return DoS(100, error("ConnectBlock[] : too many sigops"));

        CDiskTxPos posThisTx(pindex->nFile, pindex->nBlockPos, nTxPos);
        if (!fJustCheck)
            nTxPos += ::GetSerializeSize(tx, SER_DISK, CLIENT_VERSION);

        MapPrevTx mapInputs;
        if (tx.IsCoinBase())
        {
            nValueOut += tx.GetValueOut();
        }
        else
        {
            bool fInvalid;
            if (!tx.FetchInputs(txdb, mapQueuedChanges, true, false, mapInputs, fInvalid))
                return false;

            // Add in sigops done by pay-to-script-hash inputs;
            // this is to prevent a "rogue miner" from creating
            // an incredibly-expensive-to-validate block.
            nSigOps += tx.GetP2SHSigOpCount(mapInputs);
            if (nSigOps > MAX_BLOCK_SIGOPS)
                return DoS(100, error("ConnectBlock[] : too many sigops"));

            int64_t nTxValueIn = tx.GetValueIn(mapInputs);
            int64_t nTxValueOut = tx.GetValueOut();
            nValueIn += nTxValueIn;
            nValueOut += nTxValueOut;
            if (!tx.IsCoinStake())
                nFees += nTxValueIn - nTxValueOut;
            if (tx.IsCoinStake())
            {
                nStakeReward = nTxValueOut - nTxValueIn;
                if (tx.vout.size() > 3 && pindex->nHeight > nGrandfather) bIsDPOR = true;
                // ResearchAge: Verify vouts cannot contain any other payments except coinstake: PASS (GetValueOut returns the sum of all spent coins in the coinstake)
                if (IsResearchAgeEnabled(pindex->nHeight) && fDebug10)
                {
                    int64_t nTotalCoinstake = 0;
                    for (unsigned int i = 0; i < tx.vout.size(); i++)
                    {
                        nTotalCoinstake += tx.vout[i].nValue;
                    }
                    if (fDebug10)   LogPrintf(" nHeight %d; nTCS %f; nTxValueOut %f",
                                              pindex->nHeight,CoinToDouble(nTotalCoinstake),CoinToDouble(nTxValueOut));
                }

                if (pindex->nVersion >= 10)
                {
                    if (tx.vout.size() > 8)
                        return DoS(100,error("Too many coinstake outputs"));
                }
                else if (bIsDPOR && pindex->nHeight > nGrandfather && pindex->nVersion < 10)
                {
                    // Old rules, does not make sense
                    // Verify no recipients exist after coinstake (Recipients start at output position 3 (0=Coinstake flag, 1=coinstake amount, 2=splitstake amount)
                    for (unsigned int i = 3; i < tx.vout.size(); i++)
                    {
                        double      Amount    = CoinToDouble(tx.vout[i].nValue);
                        if (Amount > 0)
                        {
                            return DoS(50,error("Coinstake output %u forbidden", i));
                        }
                    }
                }
            }

            if (!tx.ConnectInputs(txdb, mapInputs, mapQueuedChanges, posThisTx, pindex, true, false))
                return false;
        }

        mapQueuedChanges[hashTx] = CTxIndex(posThisTx, tx.vout.size());
    }

    if (IsProofOfWork() && pindex->nHeight > nGrandfather)
    {
        int64_t nReward = GetProofOfWorkMaxReward(nFees,nTime,pindex->nHeight);
        // Check coinbase reward
        if (vtx[0].GetValueOut() > nReward)
            return DoS(50, error("ConnectBlock[] : coinbase reward exceeded (actual=%" PRId64 " vs calculated=%" PRId64 ")",
                                 vtx[0].GetValueOut(),
                       nReward));
    }

    MiningCPID bb = DeserializeBoincBlock(vtx[0].hashBoinc,nVersion);
    uint64_t nCoinAge = 0;
    double dStakeReward = CoinToDouble(nStakeReward);
    double dStakeRewardWithoutFees = CoinToDouble(nStakeReward - nFees);

    // Common coin validator
    auto is_claim_valid = [this](
            int64_t claim,
            double por_owed,
            double pos_owed,
            int64_t fees)
    {
        // Round to Halfords to avoid epsilon errors.
        int64_t max_owed = roundint64((por_owed * 1.25 + pos_owed) * COIN) + fees;

        // Block version 9 and below allowed a 1 GRC wiggle.
        if(nVersion < 10)
            max_owed += 1 * COIN;

        return claim <= max_owed;
    };


    if (IsProofOfStake() && pindex->nHeight > nGrandfather)
    {
        // ppcoin: coin stake tx earns reward instead of paying fee
        if (!vtx[1].GetCoinAge(txdb, nCoinAge))
            return error("ConnectBlock[] : %s unable to get coin age for coinstake", vtx[1].GetHash().ToString().substr(0,10).c_str());

        double dCalcStakeReward = CoinToDouble(GetProofOfStakeMaxReward(nCoinAge, nFees, nTime));

        if (dStakeReward > dCalcStakeReward+1 && !IsResearchAgeEnabled(pindex->nHeight))
            return DoS(1, error("ConnectBlock[] : coinstake pays above maximum (actual= %f, vs calculated=%f )", dStakeReward, dCalcStakeReward));

        //9-3-2015
        double dMaxResearchAgeReward = CoinToDouble(GetMaximumBoincSubsidy(nTime) * COIN * 255);

        if (bb.ResearchSubsidy > dMaxResearchAgeReward && IsResearchAgeEnabled(pindex->nHeight))
            return DoS(1, error("ConnectBlock[ResearchAge] : Coinstake pays above maximum (actual= %f, vs calculated=%f )", dStakeRewardWithoutFees, dMaxResearchAgeReward));

        if (!IsResearcher(bb.cpid) && dStakeReward > 1)
        {
            double OUT_POR = 0;
            double OUT_INTEREST_OWED = 0;
            double unused;
            int64_t calculatedResearchReward = GetProofOfStakeReward(
                        nCoinAge, nFees, bb.cpid, true, 1, nTime,
                        pindex, "connectblock_investor",
                        OUT_POR, OUT_INTEREST_OWED, unused, unused, unused);

            if(!is_claim_valid(nStakeReward, 0, OUT_INTEREST_OWED, nFees))
            {
                if(GetBadBlocks().count(pindex->GetBlockHash()) == 0)
                    return DoS(10, error("ConnectBlock[] : Investor Reward pays too much : claimed %f vs calculated %f, Interest %f, Fees %f",
                                         dStakeReward, CoinToDouble(calculatedResearchReward), OUT_INTEREST_OWED, CoinToDouble(nFees)));

                LogPrintf("WARNING: ignoring invalid invalid claims on block %s", pindex->GetBlockHash().ToString());
            }
        }
    }

    // Track money supply and mint amount info
    pindex->nMint = nValueOut - nValueIn + nFees;
    if (fDebug10) LogPrintf (".TMS.");

    pindex->nMoneySupply = ReturnCurrentMoneySupply(pindex) + nValueOut - nValueIn;

    // Gridcoin: Store verified magnitude and CPID in block index (7-11-2015)
    if(IsResearchAgeEnabled(pindex->nHeight))
    {
        pindex->SetCPID(bb.cpid);
        pindex->nMagnitude = bb.Magnitude;
        pindex->nResearchSubsidy = bb.ResearchSubsidy;
        pindex->nInterestSubsidy = bb.InterestSubsidy;
        pindex->nIsSuperBlock =  (bb.superblock.length() > 20) ? 1 : 0;
        // Must scan transactions after CoinStake to know if this is a contract.
        int iPos = 0;
        pindex->nIsContract = 0;
        for (auto const& tx : vtx)
        {
            if (tx.hashBoinc.length() > 3 && iPos > 0)
            {
                pindex->nIsContract = 1;
                break;
            }
            iPos++;
        }
    }

    double mint = CoinToDouble(pindex->nMint);
    double PORDiff = GetBlockDifficulty(nBits);

    if (pindex->nHeight > nGrandfather && !fReorganizing)
    {
        if(nVersion < 10)
        {
            // Block Spamming
            if (mint < MintLimiter(PORDiff,bb.RSAWeight,bb.cpid,GetBlockTime()))
            {
                return error("CheckProofOfStake[] : Mint too Small, %f",(double)mint);
            }

            if (mint == 0) return error("CheckProofOfStake[] : Mint is ZERO! %f",(double)mint);
        }

        double OUT_POR = 0;
        double OUT_INTEREST = 0;
        double dAccrualAge = 0;
        double dMagnitudeUnit = 0;
        double dAvgMagnitude = 0;

        // ResearchAge 1:
        GetProofOfStakeReward(nCoinAge, nFees, bb.cpid, true, 1, nTime,
                              pindex, "connectblock_researcher", OUT_POR, OUT_INTEREST, dAccrualAge, dMagnitudeUnit, dAvgMagnitude);
        if (IsResearcher(bb.cpid))
        {
            //ResearchAge: Since the best block may increment before the RA is connected but After the RA is computed, the ResearchSubsidy can sometimes be slightly smaller than we calculate here due to the RA timespan increasing.  So we will allow for time shift before rejecting the block.
            double dDrift = IsResearchAgeEnabled(pindex->nHeight) ? bb.ResearchSubsidy*.15 : 1;
            if (IsResearchAgeEnabled(pindex->nHeight) && dDrift < 10) dDrift = 10;

            if ((bb.ResearchSubsidy + bb.InterestSubsidy + dDrift) < dStakeRewardWithoutFees)
            {
                return DoS(20, error("ConnectBlock[] : Researchers Interest %f + Research %f + TimeDrift %f = %f exceeded by StakeRewardWithoutFees %f, with mint %f, Out_Interest %f, OUT_POR %f, Fees %f, for CPID %s",
                                     bb.InterestSubsidy, bb.ResearchSubsidy, dDrift, bb.ResearchSubsidy + bb.InterestSubsidy + dDrift,
                                     dStakeRewardWithoutFees, mint, OUT_INTEREST, OUT_POR, CoinToDouble(nFees), bb.cpid.c_str()));
            }

            if (bb.lastblockhash != pindex->pprev->GetBlockHash().GetHex())
            {
                std::string sNarr = "ConnectBlock[ResearchAge] : Historical DPOR Replay attack : lastblockhash != actual last block hash.";
                LogPrintf("******  %s ***** ",sNarr);
            }

            if (IsResearchAgeEnabled(pindex->nHeight)
                && (BlockNeedsChecked(nTime) || nVersion>=9))
            {

                // 6-4-2017 - Verify researchers stored block magnitude
                // 2018 02 04 - Moved here for better effect.
                double dNeuralNetworkMagnitude = CalculatedMagnitude2(bb.cpid, nTime, false);
                if( bb.Magnitude > 0
                    && (fTestNet || (!fTestNet && (pindex->nHeight-1) > 947000))
                    && bb.Magnitude > (dNeuralNetworkMagnitude*1.25) )
                {
                    return DoS(20, error(
                                   "ConnectBlock[ResearchAge]: Researchers block magnitude > neural network magnitude: Block Magnitude %f, Neural Network Magnitude %f, CPID %s ",
                                   bb.Magnitude, dNeuralNetworkMagnitude, bb.cpid.c_str()));
                }

                // 2018 02 04 - Brod - Move cpid check here for better effect
                /* Only signature check is sufficient here, but kiss and
                            call the function. The height is of previous block. */
                if( !IsCPIDValidv2(bb,pindex->nHeight-1) )
                {
                    if( GetBadBlocks().count(pindex->GetBlockHash())==0 )
                        return DoS(20, error(
                                       "ConnectBlock[ResearchAge]: Bad CPID or Block Signature : CPID %s, cpidv2 %s, LBH %s, Bad Hashboinc [%s]",
                                       bb.cpid.c_str(), bb.cpidv2.c_str(),
                                       bb.lastblockhash.c_str(), vtx[0].hashBoinc.c_str()));
                    else LogPrintf("WARNING: ignoring invalid hashBoinc signature on block %s", pindex->GetBlockHash().ToString());
                }

                // Mitigate DPOR Relay attack
                // bb.LastBlockhash should be equal to previous index lastblockhash, in order to check block signature correctly and prevent re-use of lastblockhash
                if (bb.lastblockhash != pindex->pprev->GetBlockHash().GetHex())
                {
                    std::string sNarr = "ConnectBlock[ResearchAge] : DPOR Replay attack : lastblockhash != actual last block hash.";
                    LogPrintf("******  %s ***** ", sNarr);
                    if (fTestNet || (pindex->nHeight > 975000)) return DoS(20, error(" %s ",sNarr.c_str()));
                }

                if(!is_claim_valid(nStakeReward, OUT_POR, OUT_INTEREST, nFees))
                {
                    StructCPID& st1 = GetLifetimeCPID(pindex->GetCPID());
                    GetProofOfStakeReward(nCoinAge, nFees, bb.cpid, true, 2, nTime,
                                          pindex, "connectblock_researcher_doublecheck", OUT_POR, OUT_INTEREST, dAccrualAge, dMagnitudeUnit, dAvgMagnitude);

                    if(!is_claim_valid(nStakeReward, OUT_POR, OUT_INTEREST, nFees))
                    {
                        if(GetBadBlocks().count(pindex->GetBlockHash()) == 0)
                            return DoS(10,error(
                                       "ConnectBlock[ResearchAge] : Researchers Reward Pays too much : Interest %f and Research %f and StakeReward %f, OUT_POR %f, with Out_Interest %f for CPID %s ",
                                            bb.InterestSubsidy, bb.ResearchSubsidy, dStakeReward, OUT_POR, OUT_INTEREST,bb.cpid.c_str()));
                            else
                                LogPrintf("WARNING ConnectBlock[ResearchAge] : Researchers Reward Pays too much : bad block ignored: Interest %f and Research %f and StakeReward %f, OUT_POR %f, with Out_Interest %f for CPID %s ",
                                                    bb.InterestSubsidy, bb.ResearchSubsidy, dStakeReward, OUT_POR, OUT_INTEREST,bb.cpid.c_str());
                    }
                }
            }
        }

        //Approve first coinstake in DPOR block
        if (IsResearcher(bb.cpid) && IsLockTimeWithinMinutes(GetBlockTime(), GetAdjustedTime(), 15) && !IsResearchAgeEnabled(pindex->nHeight))
        {
            if (bb.ResearchSubsidy > (GetOwedAmount(bb.cpid)+1))
            {
                StructCPID& strUntrustedHost = GetInitializedStructCPID2(bb.cpid,mvMagnitudes);
                if (bb.ResearchSubsidy > strUntrustedHost.totalowed)
                {
                    double deficit = strUntrustedHost.totalowed - bb.ResearchSubsidy;
                    if ( (deficit < -500 && strUntrustedHost.Accuracy > 10) || (deficit < -150 && strUntrustedHost.Accuracy > 5) || deficit < -50)
                    {
                        LogPrintf("ConnectBlock[] : Researchers Reward results in deficit of %f for CPID %s with trust level of %f - (Submitted Research Subsidy %f vs calculated=%f) Hash: %s",
                                  deficit, bb.cpid, (double)strUntrustedHost.Accuracy, bb.ResearchSubsidy,
                                  OUT_POR, vtx[0].hashBoinc.c_str());
                    }
                    else
                    {
                        return error("ConnectBlock[] : Researchers Reward for CPID %s pays too much - (Submitted Research Subsidy %f vs calculated=%f) Hash: %s",
                                     bb.cpid.c_str(), bb.ResearchSubsidy,
                                     OUT_POR, vtx[0].hashBoinc.c_str());
                    }
                }
            }
        }
    }

    //Gridcoin: Maintain network consensus for Payments and Neural popularity:  (As of 7-5-2015 this is now done exactly every 30 blocks)

    //DPOR - 6/12/2015 - Reject superblocks not hashing to the supermajority:

    if (bb.superblock.length() > 20)
    {
        if(nVersion >= 9)
        {
            // break away from block timing
            if (fDebug) LogPrintf("ConnectBlock: Updating Neural Supermajority (v9 CB) height %d",pindex->nHeight);
            ComputeNeuralNetworkSupermajorityHashes();
            // Prevent duplicate superblocks
            if(nVersion >= 9 && !NeedASuperblock())
                return error(("ConnectBlock: SuperBlock rcvd, but not Needed (too early)"));
        }

        if ((pindex->nHeight > nGrandfather && !fReorganizing) || nVersion >= 9 )
        {
            // 12-20-2015 : Add support for Binary Superblocks
            std::string superblock = UnpackBinarySuperblock(bb.superblock);
            std::string neural_hash = GetQuorumHash(superblock);
            std::string legacy_neural_hash = RetrieveMd5(superblock);
            double popularity = 0;
            std::string consensus_hash = GetNeuralNetworkSupermajorityHash(popularity);
            // Only reject superblock when it is new And when QuorumHash of Block != the Popular Quorum Hash:
            if ((IsLockTimeWithinMinutes(GetBlockTime(), GetAdjustedTime(), 15) || nVersion>=9) && !fColdBoot)
            {
                // Let this take effect together with stakev8
                if (nVersion>=8)
                {
                    try
                    {
                        CBitcoinAddress address;
                        bool validaddressinblock = address.SetString(bb.GRCAddress);
                        validaddressinblock &= address.IsValid();
                        if (!validaddressinblock)
                        {
                            return error("ConnectBlock[] : Superblock staked with invalid GRC address in block");
                        }
                        if (!IsNeuralNodeParticipant(bb.GRCAddress, nTime))
                        {
                            return error("ConnectBlock[] : Superblock staked by ineligible neural node participant");
                        }
                    }
                    catch (...)
                    {
                        return error("ConnectBlock[] : Superblock stake check caused unknown exception with GRC address %s", bb.GRCAddress.c_str());
                    }
                }
                if (!VerifySuperblock(superblock, pindex))
                {
                    return error("ConnectBlock[] : Superblock avg mag below 10; SuperblockHash: %s, Consensus Hash: %s",
                                 neural_hash.c_str(), consensus_hash.c_str());
                }
                if (!IsResearchAgeEnabled(pindex->nHeight))
                {
                    if (consensus_hash != neural_hash && consensus_hash != legacy_neural_hash)
                    {
                        return error("ConnectBlock[] : Superblock hash does not match consensus hash; SuperblockHash: %s, Consensus Hash: %s",
                                     neural_hash.c_str(), consensus_hash.c_str());
                    }
                }
                else
                {
                    if (consensus_hash != neural_hash)
                    {
                        return error("ConnectBlock[] : Superblock hash does not match consensus hash; SuperblockHash: %s, Consensus Hash: %s",
                                     neural_hash.c_str(), consensus_hash.c_str());
                    }
                }

            }
        }

        if(nVersion<9)
        {
            //If we are out of sync, and research age is enabled, and the superblock is valid, load it now, so we can continue checking blocks accurately
            // I would suggest to NOT bother with superblock at all here. It will be loaded in tally.
            if ((OutOfSyncByAge() || fColdBoot || fReorganizing) && IsResearchAgeEnabled(pindex->nHeight) && pindex->nHeight > nGrandfather)
            {
                if (bb.superblock.length() > 20)
                {
                    std::string superblock = UnpackBinarySuperblock(bb.superblock);
                    if (VerifySuperblock(superblock, pindex))
                    {
                        LoadSuperblock(superblock,pindex->nTime,pindex->nHeight);
                        if (fDebug)
                            LogPrintf("ConnectBlock(): Superblock Loaded %d", pindex->nHeight);

                        TallyResearchAverages(pindexBest);
                    }
                    else
                    {
                        if (fDebug3) LogPrintf("ConnectBlock(): Superblock Not Loaded %d", pindex->nHeight);
                    }
                }
            }
            /*
                -- Normal Superblocks are loaded during Tally
            */
        }
    }

    //  End of Network Consensus

    // Gridcoin: Track payments to CPID, and last block paid
    AddRARewardBlock(pindex);

    if (!txdb.WriteBlockIndex(CDiskBlockIndex(pindex)))
        return error("Connect() : WriteBlockIndex for pindex failed");

    if (pindex->nHeight % 5 == 0 && pindex->nHeight > 100)
    {
        std::string errors1 = "";
        LoadAdminMessages(false,errors1);
    }

    // Slow down Retallying when in RA mode so we minimize disruption of the network
    // TODO: Remove this if we can sync to v9 without it.
    if ( (pindex->nHeight % 60 == 0) && IsResearchAgeEnabled(pindex->nHeight) && BlockNeedsChecked(pindex->nTime))
    {
        if(!IsV9Enabled_Tally(pindexBest->nHeight))
            TallyResearchAverages(pindexBest);
    }

    if (IsResearchAgeEnabled(pindex->nHeight) && !OutOfSyncByAge())
    {
        fColdBoot = false;
    }

    if (fJustCheck)
        return true;

    // Write queued txindex changes
    for (map<uint256, CTxIndex>::iterator mi = mapQueuedChanges.begin(); mi != mapQueuedChanges.end(); ++mi)
    {
        if (!txdb.UpdateTxIndex((*mi).first, (*mi).second))
            return error("ConnectBlock[] : UpdateTxIndex failed");
    }

    // Update block index on disk without changing it in memory.
    // The memory index structure will be changed after the db commits.
    if (pindex->pprev)
    {
        CDiskBlockIndex blockindexPrev(pindex->pprev);
        blockindexPrev.hashNext = pindex->GetBlockHash();
        if (!txdb.WriteBlockIndex(blockindexPrev))
            return error("ConnectBlock[] : WriteBlockIndex failed");
    }

    // Watch for transactions paying to me
    for (auto const& tx : vtx)
        SyncWithWallets(tx, this, true);

    return true;
}


bool ReorganizeChain(CTxDB& txdb, unsigned &cnt_dis, unsigned &cnt_con, CBlock &blockNew, CBlockIndex* pindexNew);
bool ForceReorganizeToHash(uint256 NewHash)
{
    LOCK(cs_main);
    CTxDB txdb;

    auto mapItem = mapBlockIndex.find(NewHash);
    if(mapItem == mapBlockIndex.end())
        return error("ForceReorganizeToHash: failed to find requested block in block index");

    CBlockIndex* pindexCur = pindexBest;
    CBlockIndex* pindexNew = mapItem->second;
    LogPrintf("** Force Reorganize **");
    LogPrintf(" Current best height %i hash %s", pindexCur->nHeight,pindexCur->GetBlockHash().GetHex());
    LogPrintf(" Target height %i hash %s", pindexNew->nHeight,pindexNew->GetBlockHash().GetHex());

    CBlock blockNew;
    if (!blockNew.ReadFromDisk(pindexNew))
    {
        LogPrintf("ForceReorganizeToHash: Fatal Error while reading new best block.");
        return false;
    }

    unsigned cnt_dis=0;
    unsigned cnt_con=0;
    bool success = false;

    success = ReorganizeChain(txdb, cnt_dis, cnt_con, blockNew, pindexNew);

    if(pindexBest->nChainTrust < pindexCur->nChainTrust)
        LogPrintf("WARNING ForceReorganizeToHash: Chain trust is now less then before!");

    if (!success)
    {
        return error("ForceReorganizeToHash: Fatal Error while setting best chain.");
    }

    AskForOutstandingBlocks(uint256(0));
    LogPrintf("ForceReorganizeToHash: success! height %d hash %s", pindexBest->nHeight,pindexBest->GetBlockHash().GetHex());
    return true;
}

bool DisconnectBlocksBatch(CTxDB& txdb, list<CTransaction>& vResurrect, unsigned& cnt_dis, CBlockIndex* pcommon)
{
    set<string> vRereadCPIDs;
    while(pindexBest != pcommon)
    {
        if(!pindexBest->pprev)
            return error("DisconnectBlocksBatch: attempt to reorganize beyond genesis"); /*fatal*/

        if (fDebug) LogPrintf("DisconnectBlocksBatch: %s",pindexBest->GetBlockHash().GetHex());

        CBlock block;
        if (!block.ReadFromDisk(pindexBest))
            return error("DisconnectBlocksBatch: ReadFromDisk for disconnect failed"); /*fatal*/
        if (!block.DisconnectBlock(txdb, pindexBest))
            return error("DisconnectBlocksBatch: DisconnectBlock %s failed", pindexBest->GetBlockHash().ToString().c_str()); /*fatal*/

        // disconnect from memory
        assert(!pindexBest->pnext);
        if (pindexBest->pprev)
            pindexBest->pprev->pnext = NULL;

        // Queue memory transactions to resurrect.
        // We only do this for blocks after the last checkpoint (reorganisation before that
        // point should only happen with -reindex/-loadblock, or a misbehaving peer.
        for (auto const& tx : boost::adaptors::reverse(block.vtx))
            if (!(tx.IsCoinBase() || tx.IsCoinStake()) && pindexBest->nHeight > Checkpoints::GetTotalBlocksEstimate())
                vResurrect.push_front(tx);

        if(pindexBest->IsUserCPID())
        {
            // remeber the cpid to re-read later
            vRereadCPIDs.insert(pindexBest->GetCPID());
            // The user has no longer staked this block.
            RemoveCPIDBlockHash(pindexBest->GetCPID(), pindexBest);
        }

        // New best block
        cnt_dis++;
        pindexBest = pindexBest->pprev;
        hashBestChain = pindexBest->GetBlockHash();
        blockFinder.Reset();
        nBestHeight = pindexBest->nHeight;
        nBestChainTrust = pindexBest->nChainTrust;

        if (!txdb.WriteHashBestChain(pindexBest->GetBlockHash()))
            return error("DisconnectBlocksBatch: WriteHashBestChain failed"); /*fatal*/

    }

    /* fix up after disconnecting, prepare for new blocks */
    if(cnt_dis>0)
    {

        //Block was disconnected - User is Re-eligibile for staking
        StructCPID& sMag = GetInitializedStructCPID2(GlobalCPUMiningCPID.cpid,mvMagnitudes);
        nLastBlockSolved = 0;
        if (sMag.initialized)
        {
            sMag.LastPaymentTime = 0;
            mvMagnitudes[GlobalCPUMiningCPID.cpid]=sMag;
        }

        // Resurrect memory transactions that were in the disconnected branch
        for( CTransaction& tx : vResurrect)
            AcceptToMemoryPool(mempool, tx, NULL);

        if (!txdb.TxnCommit())
            return error("DisconnectBlocksBatch: TxnCommit failed"); /*fatal*/

        // Need to reload all contracts
        if (fDebug10) LogPrintf("DisconnectBlocksBatch: LoadAdminMessages");
        std::string admin_messages;
        LoadAdminMessages(true, admin_messages);

        // Tally research averages.
        if(IsV9Enabled_Tally(nBestHeight))
        {
            assert(IsTallyTrigger(pindexBest));
            if (fDebug) LogPrintf("DisconnectBlocksBatch: TallyResearchAverages (v9P %%%d) height %d", TALLY_GRANULARITY, nBestHeight);
            TallyResearchAverages(pindexBest);
        }
        else
        {
            // todo: do something with retired tally? maybe?
        }

        // Re-read researchers history after all blocks disconnected
        if (fDebug10) LogPrintf("DisconnectBlocksBatch: GetLifetimeCPID");
        for( const string& sRereadCPID : vRereadCPIDs )
            GetLifetimeCPID(sRereadCPID);

    }
    return true;
}

bool ReorganizeChain(CTxDB& txdb, unsigned &cnt_dis, unsigned &cnt_con, CBlock &blockNew, CBlockIndex* pindexNew)
{
    assert(pindexNew);
    //assert(!pindexNew->pnext);
    //assert(pindexBest || hashBestChain == pindexBest->GetBlockHash());
    //assert(nBestHeight = pindexBest->nHeight && nBestChainTrust == pindexBest->nChainTrust);
    //assert(!pindexBest->pnext);
    assert(pindexNew->GetBlockHash()==blockNew.GetHash());
    /* note: it was already determined that this chain is better than current best */
    /* assert(pindexNew->nChainTrust > nBestChainTrust); but may be overriden by command */
    assert( !pindexGenesisBlock == !pindexBest );

    list<CTransaction> vResurrect;
    list<CBlockIndex*> vConnect;
    set<string> vRereadCPIDs;

    /* find fork point */
    CBlockIndex *pcommon = NULL;
    if(pindexGenesisBlock)
    {
        pcommon = pindexNew;
        while( pcommon->pnext==NULL && pcommon!=pindexBest )
        {
            pcommon = pcommon->pprev;

            if(!pcommon)
                return error("ReorganizeChain: unable to find fork root");
        }

        if(pcommon != pindexBest)
        {
            pcommon = FindTallyTrigger(pcommon);
            if(!pcommon)
                return error("ReorganizeChain: unable to find fork root with tally point");
        }

        if (pcommon!=pindexBest || pindexNew->pprev!=pcommon)
        {
            LogPrintf("ReorganizeChain: from {%s %d}\n"
                     "ReorganizeChain: comm {%s %d}\n"
                     "ReorganizeChain: to   {%s %d}\n"
                     "REORGANIZE: disconnect %d, connect %d blocks"
                ,pindexBest->GetBlockHash().GetHex().c_str(), pindexBest->nHeight
                ,pcommon->GetBlockHash().GetHex().c_str(), pcommon->nHeight
                ,pindexNew->GetBlockHash().GetHex().c_str(), pindexNew->nHeight
                ,pindexBest->nHeight - pcommon->nHeight
                ,pindexNew->nHeight - pcommon->nHeight);
        }
    }

    /* disconnect blocks */
    if(pcommon!=pindexBest)
    {
        if (!txdb.TxnBegin())
            return error("ReorganizeChain: TxnBegin failed");
        if(!DisconnectBlocksBatch(txdb, vResurrect, cnt_dis, pcommon))
        {
            error("ReorganizeChain: DisconnectBlocksBatch() failed");
            LogPrintf("This is fatal error. Chain index may be corrupt. Aborting.\n"
                      "Please Reindex the chain and Restart.");
            exit(1); //todo
        }

        int nMismatchSpent;
        int64_t nBalanceInQuestion;
        pwalletMain->FixSpentCoins(nMismatchSpent, nBalanceInQuestion);
    }

    if (fDebug && cnt_dis>0) LogPrintf("ReorganizeChain: disconnected %d blocks",cnt_dis);

    for(CBlockIndex *p = pindexNew; p != pcommon; p=p->pprev)
        vConnect.push_front(p);

    /* Connect blocks */
    for(auto const pindex : vConnect)
    {
        CBlock block_load;
        CBlock &block = (pindex==pindexNew)? blockNew : block_load;

        if(pindex!=pindexNew)
        {
            if (!block.ReadFromDisk(pindex))
                return error("ReorganizeChain: ReadFromDisk for connect failed");
            assert(pindex->GetBlockHash()==block.GetHash());
        }
        else
        {
            assert(pindex==pindexNew);
            assert(pindexNew->GetBlockHash()==block.GetHash());
            assert(pindexNew->GetBlockHash()==blockNew.GetHash());
        }

        uint256 hash = block.GetHash();
        uint256 nBestBlockTrust;

        if (fDebug) LogPrintf("ReorganizeChain: connect %s",hash.ToString());

        if (!txdb.TxnBegin())
            return error("ReorganizeChain: TxnBegin failed");

        if (pindexGenesisBlock == NULL)
        {
            if(hash != (!fTestNet ? hashGenesisBlock : hashGenesisBlockTestNet))
            {
                txdb.TxnAbort();
                return error("ReorganizeChain: genesis block hash does not match");
            }
            pindexGenesisBlock = pindex;
        }
        else
        {
            assert(pindex->GetBlockHash()==block.GetHash());
            assert(pindex->pprev == pindexBest);
            if (!block.ConnectBlock(txdb, pindex, false, false))
            {
                txdb.TxnAbort();
                error("ReorganizeChain: ConnectBlock %s failed", hash.ToString().c_str());
                LogPrintf("Previous block %s",pindex->pprev->GetBlockHash().ToString());
                InvalidChainFound(pindex);
                return false;
            }
        }

        // Delete redundant memory transactions
        for (auto const& tx : block.vtx)
        {
            mempool.remove(tx);
            mempool.removeConflicts(tx);
        }

        if (!txdb.WriteHashBestChain(pindex->GetBlockHash()))
        {
            txdb.TxnAbort();
            return error("ReorganizeChain: WriteHashBestChain failed");
        }

        // Make sure it's successfully written to disk before changing memory structure
        if (!txdb.TxnCommit())
            return error("ReorganizeChain: TxnCommit failed");

        // Add to current best branch
        if(pindex->pprev)
        {
            assert( !pindex->pprev->pnext );
            pindex->pprev->pnext = pindex;
            nBestBlockTrust = pindex->nChainTrust - pindex->pprev->nChainTrust;
        }
        else
            nBestBlockTrust = pindex->nChainTrust;

        // update best block
        hashBestChain = hash;
        pindexBest = pindex;
        blockFinder.Reset();
        nBestHeight = pindexBest->nHeight;
        nBestChainTrust = pindexBest->nChainTrust;
        nTimeBestReceived =  GetAdjustedTime();
        cnt_con++;

        // Load recent contracts
        std::string admin_messages;
        LoadAdminMessages(false, admin_messages);

        if(IsV9Enabled_Tally(nBestHeight))
        {
            // quorum not needed
            // Tally research averages.
            if(IsTallyTrigger(pindexBest))
            {
                if (fDebug) LogPrintf("ReorganizeChain: TallyNetworkAverages (v9N %%%d) height %d",TALLY_GRANULARITY,nBestHeight);
                TallyResearchAverages(pindexBest);
            }
        }
        else
        {
            //TODO: do something with retired tally?
        }

        if(pindex->IsUserCPID()) // is this needed?
            GetLifetimeCPID(pindex->cpid.GetHex());
    }

    if (fDebug && (cnt_dis>0 || cnt_con>1))
        LogPrintf("ReorganizeChain: Disconnected %d and Connected %d blocks.",cnt_dis,cnt_con);

    return true;
}

bool SetBestChain(CTxDB& txdb, CBlock &blockNew, CBlockIndex* pindexNew)
{
    unsigned cnt_dis=0;
    unsigned cnt_con=0;
    bool success = false;
    const auto origBestIndex = pindexBest;

    success = ReorganizeChain(txdb, cnt_dis, cnt_con, blockNew, pindexNew);

    if(origBestIndex && origBestIndex->nChainTrust > nBestChainTrust)
    {
        LogPrintf("SetBestChain: Reorganize caused lower chain trust than before. Reorganizing back.");
        CBlock origBlock;
        if (!origBlock.ReadFromDisk(origBestIndex))
            return error("SetBestChain: Fatal Error while reading original best block");
        success = ReorganizeChain(txdb, cnt_dis, cnt_con, origBlock, origBestIndex);
    }

    if(!success)
        return false;

    /* Fix up after block connecting */


    //std::set<uint128> connected_cpids;


    // Update best block in wallet (so we can detect restored wallets)
    bool fIsInitialDownload = IsInitialBlockDownload();
    if (!fIsInitialDownload)
    {
        const CBlockLocator locator(pindexNew);
        ::SetBestChain(locator);
    }

    if(IsV9Enabled_Tally(nBestHeight))
    {
        // Update quorum data.
        if ((nBestHeight % 3) == 0)
        {
            if (fDebug) LogPrintf("SetBestChain: Updating Neural Supermajority (v9 %%3) height %d",nBestHeight);
            ComputeNeuralNetworkSupermajorityHashes();
        }
    }
    else if (!fIsInitialDownload)
        // Retally after reorganize to sync up amounts owed.
        TallyResearchAverages(pindexNew);

    if (fDebug)
    {
        LogPrintf("{SBC} {%s %d}  trust=%s  date=%s",
               hashBestChain.ToString(), nBestHeight,
               CBigNum(nBestChainTrust).ToString(),
               DateTimeStrFormat("%x %H:%M:%S", pindexBest->GetBlockTime()));
    }
    else
        LogPrintf("{SBC} new best {%s %d} ; ",hashBestChain.ToString(), nBestHeight);

    std::string strCmd = GetArg("-blocknotify", "");
    if (!fIsInitialDownload && !strCmd.empty())
    {
        boost::replace_all(strCmd, "%s", hashBestChain.GetHex());
        boost::thread t(runCommand, strCmd); // thread runs free
    }

    // Perform Gridcoin services now that w have a new head.
    // Remove V9 checks after the V9 switch.
    // TODO: ???
    if(IsV9Enabled(nBestHeight))
        GridcoinServices();

    return true;
}

// ppcoin: total coin age spent in transaction, in the unit of coin-days.
// Only those coins meeting minimum age requirement counts. As those
// transactions not in main chain are not currently indexed so we
// might not find out about their coin age. Older transactions are
// guaranteed to be in main chain by sync-checkpoint. This rule is
// introduced to help nodes establish a consistent view of the coin
// age (trust score) of competing branches.
bool CTransaction::GetCoinAge(CTxDB& txdb, uint64_t& nCoinAge) const
{
    CBigNum bnCentSecond = 0;  // coin age in the unit of cent-seconds
    nCoinAge = 0;

    if (IsCoinBase())
        return true;

    for (auto const& txin : vin)
    {
        // First try finding the previous transaction in database
        CTransaction txPrev;
        CTxIndex txindex;
        if (!txPrev.ReadFromDisk(txdb, txin.prevout, txindex))
            continue;  // previous transaction not in main chain
        if (nTime < txPrev.nTime)
            return false;  // Transaction timestamp violation

        // Read block header
        CBlock block;
        if (!block.ReadFromDisk(txindex.pos.nFile, txindex.pos.nBlockPos, false))
            return false; // unable to read block of previous transaction
        if (block.GetBlockTime() + nStakeMinAge > nTime)
            continue; // only count coins meeting min age requirement

        int64_t nValueIn = txPrev.vout[txin.prevout.n].nValue;
        bnCentSecond += CBigNum(nValueIn) * (nTime-txPrev.nTime) / CENT;

        if (fDebug && GetBoolArg("-printcoinage"))
            LogPrintf("coin age nValueIn=%" PRId64 " nTimeDiff=%d bnCentSecond=%s", nValueIn, nTime - txPrev.nTime, bnCentSecond.ToString());
    }

    CBigNum bnCoinDay = bnCentSecond * CENT / COIN / (24 * 60 * 60);
    if (fDebug && GetBoolArg("-printcoinage"))
        LogPrintf("coin age bnCoinDay=%s", bnCoinDay.ToString());
    nCoinAge = bnCoinDay.getuint64();
    return true;
}

// ppcoin: total coin age spent in block, in the unit of coin-days.
bool CBlock::GetCoinAge(uint64_t& nCoinAge) const
{
    nCoinAge = 0;

    CTxDB txdb("r");
    for (auto const& tx : vtx)
    {
        uint64_t nTxCoinAge;
        if (tx.GetCoinAge(txdb, nTxCoinAge))
            nCoinAge += nTxCoinAge;
        else
            return false;
    }

    if (nCoinAge == 0) // block coin age minimum 1 coin-day
        nCoinAge = 1;
    if (fDebug && GetBoolArg("-printcoinage"))
        LogPrintf("block coin age total nCoinDays=%" PRIu64, nCoinAge);
    return true;
}

bool CBlock::AddToBlockIndex(unsigned int nFile, unsigned int nBlockPos, const uint256& hashProof)
{
    // Check for duplicate
    uint256 hash = GetHash();
    if (mapBlockIndex.count(hash))
        return error("AddToBlockIndex() : %s already exists", hash.ToString().substr(0,20).c_str());

    // Construct new block index object
    CBlockIndex* pindexNew = new CBlockIndex(nFile, nBlockPos, *this);
    if (!pindexNew)
        return error("AddToBlockIndex() : new CBlockIndex failed");
    pindexNew->phashBlock = &hash;
    BlockMap::iterator miPrev = mapBlockIndex.find(hashPrevBlock);
    if (miPrev != mapBlockIndex.end())
    {
        pindexNew->pprev = (*miPrev).second;
        pindexNew->nHeight = pindexNew->pprev->nHeight + 1;
    }

    // ppcoin: compute chain trust score
    pindexNew->nChainTrust = (pindexNew->pprev ? pindexNew->pprev->nChainTrust : 0) + pindexNew->GetBlockTrust();

    // ppcoin: compute stake entropy bit for stake modifier
    if (!pindexNew->SetStakeEntropyBit(GetStakeEntropyBit()))
        return error("AddToBlockIndex() : SetStakeEntropyBit() failed");

    // Record proof hash value
    pindexNew->hashProof = hashProof;

    // ppcoin: compute stake modifier
    uint64_t nStakeModifier = 0;
    bool fGeneratedStakeModifier = false;
    if (!ComputeNextStakeModifier(pindexNew->pprev, nStakeModifier, fGeneratedStakeModifier))
    {
        LogPrintf("AddToBlockIndex() : ComputeNextStakeModifier() failed");
    }
    pindexNew->SetStakeModifier(nStakeModifier, fGeneratedStakeModifier);
    pindexNew->nStakeModifierChecksum = GetStakeModifierChecksum(pindexNew);

    // Add to mapBlockIndex
    BlockMap::iterator mi = mapBlockIndex.insert(make_pair(hash, pindexNew)).first;
    if (pindexNew->IsProofOfStake())
        setStakeSeen.insert(make_pair(pindexNew->prevoutStake, pindexNew->nStakeTime));
    pindexNew->phashBlock = &((*mi).first);

    // Write to disk block index
    CTxDB txdb;
    if (!txdb.TxnBegin())
        return false;
    txdb.WriteBlockIndex(CDiskBlockIndex(pindexNew));
    if (!txdb.TxnCommit())
        return false;

    LOCK(cs_main);

    // New best
    if (pindexNew->nChainTrust > nBestChainTrust)
        if (!SetBestChain(txdb, *this, pindexNew))
            return false;

    if (pindexNew == pindexBest)
    {
        // Notify UI to display prev block's coinbase if it was ours
        static uint256 hashPrevBestCoinBase;
        UpdatedTransaction(hashPrevBestCoinBase);
        hashPrevBestCoinBase = vtx[0].GetHash();
    }

    uiInterface.NotifyBlocksChanged();
    return true;
}

bool CBlock::CheckBlock(std::string sCaller, int height1, int64_t Mint, bool fCheckPOW, bool fCheckMerkleRoot, bool fCheckSig, bool fLoadingIndex) const
{
    // Allow the genesis block to pass.
    if(hashPrevBlock == uint256() &&
       GetHash() == (fTestNet ? hashGenesisBlockTestNet : hashGenesisBlock))
        return true;

    // These are checks that are independent of context
    // that can be verified before saving an orphan block.

    // Size limits
    if (vtx.empty() || vtx.size() > MAX_BLOCK_SIZE || ::GetSerializeSize(*this, SER_NETWORK, PROTOCOL_VERSION) > MAX_BLOCK_SIZE)
        return DoS(100, error("CheckBlock[] : size limits failed"));

    // Check proof of work matches claimed amount
    if (fCheckPOW && IsProofOfWork() && !CheckProofOfWork(GetPoWHash(), nBits))
        return DoS(50, error("CheckBlock[] : proof of work failed"));

    //Reject blocks with diff that has grown to an extrordinary level (should never happen)
    double blockdiff = GetBlockDifficulty(nBits);
    if (height1 > nGrandfather && blockdiff > 10000000000000000)
    {
       return DoS(1, error("CheckBlock[] : Block Bits larger than 10000000000000000."));
    }

    // First transaction must be coinbase, the rest must not be
    if (vtx.empty() || !vtx[0].IsCoinBase())
        return DoS(100, error("CheckBlock[] : first tx is not coinbase"));
    for (unsigned int i = 1; i < vtx.size(); i++)
        if (vtx[i].IsCoinBase())
            return DoS(100, error("CheckBlock[] : more than one coinbase"));
    //Research Age
    MiningCPID bb = DeserializeBoincBlock(vtx[0].hashBoinc,nVersion);
    if(nVersion<9)
    {
        //For higher security, plus lets catch these bad blocks before adding them to the chain to prevent reorgs:
        if (IsResearcher(bb.cpid) && IsProofOfStake() && height1 > nGrandfather && IsResearchAgeEnabled(height1) && BlockNeedsChecked(nTime) && !fLoadingIndex)
        {
            double blockVersion = BlockVersion(bb.clientversion);
            double cvn = ClientVersionNew();
            if (fDebug10) LogPrintf("BV %f, CV %f   ",blockVersion,cvn);
            // Enforce Beacon Age
            if (blockVersion < 3588 && height1 > 860500 && !fTestNet)
                return error("CheckBlock[]:  Old client spamming new blocks after mandatory upgrade ");
        }

        //Orphan Flood Attack
        if (height1 > nGrandfather)
        {
            double bv = BlockVersion(bb.clientversion);
            double cvn = ClientVersionNew();
            if (fDebug10) LogPrintf("BV %f, CV %f   ",bv,cvn);
            // Enforce Beacon Age
            if (bv < 3588 && height1 > 860500 && !fTestNet)
                return error("CheckBlock[]:  Old client spamming new blocks after mandatory upgrade ");
        }
    }

    if (IsResearcher(bb.cpid) && height1 > nGrandfather && BlockNeedsChecked(nTime))
    {
        if (bb.projectname.empty() && !IsResearchAgeEnabled(height1))
            return DoS(1,error("CheckBlock::PoR Project Name invalid"));

        if (!fLoadingIndex)
        {
            bool cpidresult = false;
            int cpidV2CutOverHeight = fTestNet ? 0 : 97000;
            int cpidV3CutOverHeight = fTestNet ? 196300 : 725000;
            if (height1 < cpidV2CutOverHeight)
            {
                cpidresult = IsCPIDValid_Retired(bb.cpid,bb.enccpid);
            }
            else if (height1 <= cpidV3CutOverHeight)
            {
                cpidresult = CPID_IsCPIDValid(bb.cpid, bb.cpidv2, (uint256)bb.lastblockhash);
            }
            else
            {

                cpidresult = (bb.lastblockhash.size()==64)
                    && (bb.BoincSignature.size()>=16)
                    && (bb.BoincSignature.find(' ')==std::string::npos);

                /* This is not used anywhere, so let it be.
                cpidresult = cpidresult
                    && (bb.BoincPublicKey.size()==130)
                    && (bb.BoincPublicKey.find(' ')==std::string::npos);
                */

                /* full "v3" signature check is performed in ConnectBlock */
            }

            if(!cpidresult)
                return DoS(20, error(
                            "Bad CPID or Block Signature : height %i, CPID %s, cpidv2 %s, LBH %s, Bad Hashboinc [%s]",
                             height1, bb.cpid.c_str(), bb.cpidv2.c_str(),
                             bb.lastblockhash.c_str(), vtx[0].hashBoinc.c_str()));
        }
    }

    // Gridcoin: check proof-of-stake block signature
    if (IsProofOfStake() && height1 > nGrandfather)
    {
        //Mint limiter checks 1-20-2015
        double PORDiff = GetBlockDifficulty(nBits);
        double mint1 = CoinToDouble(Mint);
        double total_subsidy = bb.ResearchSubsidy + bb.InterestSubsidy;
        double limiter = MintLimiter(PORDiff,bb.RSAWeight,bb.cpid,GetBlockTime());
        if (fDebug10) LogPrintf("CheckBlock[]: TotalSubsidy %f, Height %i, %s, %f, Res %f, Interest %f, hb: %s ",
                             total_subsidy, height1, bb.cpid,
                             mint1,bb.ResearchSubsidy,bb.InterestSubsidy,vtx[0].hashBoinc);
        if ((nVersion < 10) && (total_subsidy < limiter))
        {
            if (fDebug3) LogPrintf("****CheckBlock[]: Total Mint too Small %s, mint %f, Res %f, Interest %f, hash %s ",bb.cpid,
                                mint1,bb.ResearchSubsidy,bb.InterestSubsidy,vtx[0].hashBoinc);
            //1-21-2015 - Prevent Hackers from spamming the network with small blocks
            return error("****CheckBlock[]: Total Mint too Small %f < %f Research %f Interest %f BOINC %s",
                         total_subsidy,limiter,bb.ResearchSubsidy,bb.InterestSubsidy,vtx[0].hashBoinc);
        }

        if (fCheckSig && !CheckBlockSignature())
            return DoS(100, error("CheckBlock[] : bad proof-of-stake block signature"));
    }

    // End of Proof Of Research
    if (IsProofOfStake())
    {
        // Coinbase output should be empty if proof-of-stake block
        if (vtx[0].vout.size() != 1 || !vtx[0].vout[0].IsEmpty())
            return DoS(100, error("CheckBlock[] : coinbase output not empty for proof-of-stake block"));

        // Second transaction must be coinstake, the rest must not be
        if (vtx.empty() || !vtx[1].IsCoinStake())
            return DoS(100, error("CheckBlock[] : second tx is not coinstake"));

        for (unsigned int i = 2; i < vtx.size(); i++)
        {
            if (vtx[i].IsCoinStake())
            {
                LogPrintf("Found more than one coinstake in coinbase at location %d", i);
                return DoS(100, error("CheckBlock[] : more than one coinstake"));
            }
        }
    }

    // Check transactions
    for (auto const& tx : vtx)
    {
        if (!tx.CheckTransaction())
            return DoS(tx.nDoS, error("CheckBlock[] : CheckTransaction failed"));

        // ppcoin: check transaction timestamp
        if (GetBlockTime() < (int64_t)tx.nTime)
            return DoS(50, error("CheckBlock[] : block timestamp earlier than transaction timestamp"));
    }

    // Check for duplicate txids. This is caught by ConnectInputs(),
    // but catching it earlier avoids a potential DoS attack:
    set<uint256> uniqueTx;
    for (auto const& tx : vtx)
    {
        uniqueTx.insert(tx.GetHash());
    }
    if (uniqueTx.size() != vtx.size())
        return DoS(100, error("CheckBlock[] : duplicate transaction"));

    unsigned int nSigOps = 0;
    for (auto const& tx : vtx)
    {
        nSigOps += tx.GetLegacySigOpCount();
    }
    if (nSigOps > MAX_BLOCK_SIGOPS)
        return DoS(100, error("CheckBlock[] : out-of-bounds SigOpCount"));

    // Check merkle root
    if (fCheckMerkleRoot && hashMerkleRoot != BuildMerkleTree())
        return DoS(100, error("CheckBlock[] : hashMerkleRoot mismatch"));

    //if (fDebug3) LogPrintf(".EOCB.");
    return true;
}

bool CBlock::AcceptBlock(bool generated_by_me)
{
    AssertLockHeld(cs_main);

    if (nVersion > CURRENT_VERSION)
        return DoS(100, error("AcceptBlock() : reject unknown block version %d", nVersion));

    // Check for duplicate
    uint256 hash = GetHash();
    if (mapBlockIndex.count(hash))
        return error("AcceptBlock() : block already in mapBlockIndex");

    // Get prev block index
    BlockMap::iterator mi = mapBlockIndex.find(hashPrevBlock);
    if (mi == mapBlockIndex.end())
        return DoS(10, error("AcceptBlock() : prev block not found"));
    CBlockIndex* pindexPrev = (*mi).second;
    int nHeight = pindexPrev->nHeight+1;

    // The block height at which point we start rejecting v7 blocks and
    // start accepting v8 blocks.
    if(       (IsProtocolV2(nHeight) && nVersion < 7)
              || (IsV8Enabled(nHeight) && nVersion < 8)
              || (IsV9Enabled(nHeight) && nVersion < 9)
              || (IsV10Enabled(nHeight) && nVersion < 10)
              )
        return DoS(20, error("AcceptBlock() : reject too old nVersion = %d", nVersion));
    else if( (!IsProtocolV2(nHeight) && nVersion >= 7)
             ||(!IsV8Enabled(nHeight) && nVersion >= 8)
             ||(!IsV9Enabled(nHeight) && nVersion >= 9)
             ||(!IsV10Enabled(nHeight) && nVersion >= 10))
        return DoS(100, error("AcceptBlock() : reject too new nVersion = %d", nVersion));

    if (IsProofOfWork() && nHeight > LAST_POW_BLOCK)
        return DoS(100, error("AcceptBlock() : reject proof-of-work at height %d", nHeight));

    if (nHeight > nGrandfather || nHeight >= 999000)
    {
            // Check coinbase timestamp
            if (GetBlockTime() > FutureDrift((int64_t)vtx[0].nTime, nHeight))
            {
                return DoS(80, error("AcceptBlock() : coinbase timestamp is too early"));
            }
            // Check timestamp against prev
            if (GetBlockTime() <= pindexPrev->GetPastTimeLimit() || FutureDrift(GetBlockTime(), nHeight) < pindexPrev->GetBlockTime())
                return DoS(60, error("AcceptBlock() : block's timestamp is too early"));
            // Check proof-of-work or proof-of-stake
            if (nBits != GetNextTargetRequired(pindexPrev, IsProofOfStake()))
                return DoS(100, error("AcceptBlock() : incorrect %s", IsProofOfWork() ? "proof-of-work" : "proof-of-stake"));
    }

    for (auto const& tx : vtx)
    {
        // Check that all transactions are finalized
        if (!IsFinalTx(tx, nHeight, GetBlockTime()))
            return DoS(10, error("AcceptBlock() : contains a non-final transaction"));

        // Verify beacon contract if a transaction contains a beacon contract
        // Current bad contracts in chain would cause a fork on sync, skip them
        if (nVersion>=9 && !VerifyBeaconContractTx(tx))
            return DoS(25, error("CheckBlock[] : bad beacon contract found in tx %s contained within block; rejected", tx.GetHash().ToString().c_str()));
    }

    // Check that the block chain matches the known block chain up to a checkpoint
    if (!Checkpoints::CheckHardened(nHeight, hash))
        return DoS(100, error("AcceptBlock() : rejected by hardened checkpoint lock-in at %d", nHeight));

    uint256 hashProof;

    // Verify hash target and signature of coinstake tx
    if ((nHeight > nGrandfather || nHeight >= 999000) && nVersion <= 7)
    {
                if (IsProofOfStake())
                {
                    uint256 targetProofOfStake;
                    if (!CheckProofOfStake(pindexPrev, vtx[1], nBits, hashProof, targetProofOfStake, vtx[0].hashBoinc, generated_by_me, nNonce) && (IsLockTimeWithinMinutes(GetBlockTime(), GetAdjustedTime(), 600) || nHeight >= 999000))
                    {
                        return error("WARNING: AcceptBlock(): check proof-of-stake failed for block %s, nonce %f    ", hash.ToString().c_str(),(double)nNonce);
                    }

                }
    }
    if (nVersion >= 8)
    {
        //must be proof of stake
        //no grandfather exceptions
        //if (IsProofOfStake())
        if(!CheckProofOfStakeV8(pindexPrev, *this, generated_by_me, hashProof))
        {
            error("WARNING: AcceptBlock(): check proof-of-stake failed for block %s, nonce %f    ", hash.ToString().c_str(),(double)nNonce);
            LogPrintf(" prev %s",pindexPrev->GetBlockHash().ToString());
            return false;
        }
    }

    if(nVersion<9)
    {
        // Verify proof of research.
        if(!CheckProofOfResearch(pindexPrev, *this))
        {
            return error("WARNING: AcceptBlock(): check proof-of-research failed for block %s, nonce %i", hash.ToString().c_str(), nNonce);
        }
    }
    /*else Do not check v9 rewards here as context here is insufficient and it is
      checked again in ConnectBlock */

    // PoW is checked in CheckBlock[]
    if (IsProofOfWork())
    {
        hashProof = GetPoWHash();
    }

    //Grandfather
    if (nHeight > nGrandfather)
    {
        // Check that the block chain matches the known block chain up to a checkpoint
        if (!Checkpoints::CheckHardened(nHeight, hash))
            return DoS(100, error("AcceptBlock() : rejected by hardened checkpoint lock-in at %d", nHeight));

        // Enforce rule that the coinbase starts with serialized block height
        CScript expect = CScript() << nHeight;
        if (vtx[0].vin[0].scriptSig.size() < expect.size() ||
                !std::equal(expect.begin(), expect.end(), vtx[0].vin[0].scriptSig.begin()))
            return DoS(100, error("AcceptBlock() : block height mismatch in coinbase"));
    }

    // Write block to history file
    if (!CheckDiskSpace(::GetSerializeSize(*this, SER_DISK, CLIENT_VERSION)))
        return error("AcceptBlock() : out of disk space");
    unsigned int nFile = -1;
    unsigned int nBlockPos = 0;
    if (!WriteToDisk(nFile, nBlockPos))
        return error("AcceptBlock() : WriteToDisk failed");
    if (!AddToBlockIndex(nFile, nBlockPos, hashProof))
        return error("AcceptBlock() : AddToBlockIndex failed");

    // Relay inventory, but don't relay old inventory during initial block download
    int nBlockEstimate = Checkpoints::GetTotalBlocksEstimate();
    if (hashBestChain == hash)
    {
        LOCK(cs_vNodes);
        for (auto const& pnode : vNodes)
            if (nBestHeight > (pnode->nStartingHeight != -1 ? pnode->nStartingHeight - 2000 : nBlockEstimate))
                pnode->PushInventory(CInv(MSG_BLOCK, hash));
    }

    nLastAskedForBlocks=GetAdjustedTime();
    ResetTimerMain("OrphanBarrage");
    return true;
}


uint256 CBlockIndex::GetBlockTrust() const
{
    CBigNum bnTarget;
    bnTarget.SetCompact(nBits);
    if (bnTarget <= 0) return 0;
    int64_t block_mag = 0;
    uint256 chaintrust = (((CBigNum(1)<<256) / (bnTarget+1)) - (block_mag)).getuint256();
    return chaintrust;
}

bool CBlockIndex::IsSuperMajority(int minVersion, const CBlockIndex* pstart, unsigned int nRequired, unsigned int nToCheck)
{
    unsigned int nFound = 0;
    for (unsigned int i = 0; i < nToCheck && nFound < nRequired && pstart != NULL; i++)
    {
        if (pstart->nVersion >= minVersion)
            ++nFound;
        pstart = pstart->pprev;
    }
    return (nFound >= nRequired);
}

bool ServicesIncludesNN(CNode* pNode)
{
    return (Contains(pNode->strSubVer,"1999")) ? true : false;
}

bool VerifySuperblock(const std::string& superblock, const CBlockIndex* parent)
{
    // Pre-condition checks.
    if(!parent)
    {
        LogPrintf("Invalid block passed to VerifySuperblock");
        return false;
    }

    if(superblock.length() <= 20)
    {
        LogPrintf("Invalid superblock passed to VerifySuperblock");
        return false;
    }

    // Validate superblock contents.
    bool bPassed = true;

    if(parent->nVersion < 8)
    {
        double out_avg = 0;
        double out_beacon_count=0;
        double out_participant_count=0;
        double avg_mag = GetSuperblockAvgMag(superblock,out_beacon_count,out_participant_count,out_avg,false, parent->nHeight);

        // New rules added here:
        // Before block version- and stake engine 8 there used to be a requirement
        // that the average magnitude across all researchers must be at least 10.
        // This is not necessary but cannot be changed until a mandatory is released.

        if (out_avg < 10 && fTestNet)  bPassed = false;
        if (out_avg < 70 && !fTestNet) bPassed = false;

        if (avg_mag < 10 && !fTestNet) bPassed = false;
    }
    else
    {
        // Block version above 8
        // none, as they are easy to work arount and complicate sb production

        // previously:
        // * low/high limit of average of researcher magnitudes
        // * low limit of project avg rac
        // * count of researchers within 10% of their beacon count
        // * count of projects at least half of previous sb project count
    }

    if (!bPassed)
    {
        if (fDebug) LogPrintf(" Verification of Superblock Failed ");
    }

    return bPassed;
}

bool NeedASuperblock()
{
    bool bDireNeedOfSuperblock = false;
    std::string superblock = ReadCache(Section::SUPERBLOCK, "all").value;
    if (superblock.length() > 20 && !OutOfSyncByAge())
    {
        if (!VerifySuperblock(superblock, pindexBest))
            bDireNeedOfSuperblock = true;
        /*
         // Check project count in last superblock
         double out_project_count = 0;
         double out_whitelist_count = 0;
         GetSuperblockProjectCount(superblock, out_project_count, out_whitelist_count);
         */
    }

    int64_t superblock_age = GetAdjustedTime() - ReadCache(Section::SUPERBLOCK, "magnitudes").timestamp;
    if (superblock_age > GetSuperblockAgeSpacing(nBestHeight))
        bDireNeedOfSuperblock = true;

    if(bDireNeedOfSuperblock && pindexBest && pindexBest->nVersion>=9)
    {
        // If all the checks indicate true and is v9, look 15 blocks back to
        // prevent duplicate superblocks
        for(CBlockIndex *pindex = pindexBest;
            pindex && pindex->nHeight + 15 > nBestHeight;
            pindex = pindex->pprev)
        {
            if(pindex->nIsSuperBlock)
                return false;
        }
    }

    return bDireNeedOfSuperblock;
}




void GridcoinServices()
{

    //Dont do this on headless - SeP
    if(fQtActive)
    {
       if ((nBestHeight % 125) == 0)
       {
            GetGlobalStatus();
            bForceUpdate=true;
            uiInterface.NotifyBlocksChanged();
       }
    }

    // Services thread activity

    if(IsV9Enabled_Tally(nBestHeight))
    {
        // in SetBestChain
    }
    else
    {
        int64_t superblock_age = GetAdjustedTime() - ReadCache(Section::SUPERBLOCK, "magnitudes").timestamp;
        bool bNeedSuperblock = (superblock_age > (GetSuperblockAgeSpacing(nBestHeight)));
        if ( nBestHeight % 3 == 0 && NeedASuperblock() ) bNeedSuperblock=true;

        if (fDebug10) LogPrintf(" MRSA %" PRId64 ", BH %d", superblock_age, nBestHeight);

        if (bNeedSuperblock)
        {
            if ((nBestHeight % 3) == 0)
            {
                if (fDebug) LogPrintf("SVC: Updating Neural Supermajority (v3 A) height %d",nBestHeight);
                ComputeNeuralNetworkSupermajorityHashes();
            }
            // Perform retired tallies between the V9 block switch (1144000) and the
            // V9 tally switch (1144120) or else blocks will be rejected in between.
            if (IsV9Enabled(nBestHeight) && (nBestHeight % 20) == 0)
            {
                if (fDebug) LogPrintf("SVC: set off Tally (v3 B) height %d",nBestHeight);
                if (fDebug10) LogPrintf("#TIB# ");
                TallyResearchAverages(pindexBest);
            }
        }
        else
        {
            // When superblock is not old, Tally every N blocks:
            int nTallyGranularity = fTestNet ? 60 : 20;
            if (IsV9Enabled(nBestHeight) && (nBestHeight % nTallyGranularity) == 0)
            {
                if (fDebug) LogPrintf("SVC: set off Tally (v3 C) height %d",nBestHeight);
                if (fDebug3) LogPrintf("TIB1 ");
                TallyResearchAverages(pindexBest);
            }

            if ((nBestHeight % 5)==0)
            {
                if (fDebug) LogPrintf("SVC: Updating Neural Supermajority (v3 D) height %d",nBestHeight);
                ComputeNeuralNetworkSupermajorityHashes();
            }
        }
    }

    //Dont perform the following functions if out of sync
    if (pindexBest->nHeight < nGrandfather || OutOfSyncByAge())
        return;

    if (fDebug) LogPrintf(" {SVC} ");

    //Backup the wallet once per 900 blocks or as specified in config:
    int nWBI = GetArg("-walletbackupinterval", 900);
    if (nWBI && TimerMain("backupwallet", nWBI))
    {
        bool bWalletBackupResults = BackupWallet(*pwalletMain, GetBackupFilename("wallet.dat"));
        bool bConfigBackupResults = BackupConfigFile(GetBackupFilename("gridcoinresearch.conf"));
        LogPrintf("Daily backup results: Wallet -> %s Config -> %s", (bWalletBackupResults ? "true" : "false"), (bConfigBackupResults ? "true" : "false"));
    }

    if (TimerMain("MyNeuralMagnitudeReport",30))
    {
        try
        {
            if (msNeuralResponse.length() < 25 && IsResearcher(msPrimaryCPID))
            {
                AsyncNeuralRequest("explainmag",msPrimaryCPID,5);
                if (fDebug3) LogPrintf("Async explainmag sent for %s.",msPrimaryCPID);
            }
            if (fDebug3) LogPrintf("MR Complete");
        }
        catch (std::exception &e)
        {
            LogPrintf("Error in MyNeuralMagnitudeReport1.");
        }
        catch(...)
        {
            LogPrintf("Error in MyNeuralMagnitudeReport.");
        }
    }

    // Every N blocks as a Synchronized TEAM:
    if ((nBestHeight % 30) == 0)
    {
        //Sync RAC with neural network IF superblock is over 24 hours Old, Or if we have No superblock (in case of the latter, age will be 45 years old)
        // Note that nodes will NOT accept superblocks without a supermajority hash, so the last block will not be in memory unless it is a good superblock.
        // Let's start syncing the neural network as soon as the LAST superblock is over 12 hours old.
        // Also, lets do this as a TEAM exactly every 30 blocks (~30 minutes) to try to reach an EXACT consensus every half hour:
        // For effeciency, the network sleeps for 20 hours after a good superblock is accepted
        if (NeedASuperblock() && IsNeuralNodeParticipant(DefaultWalletAddress(), GetAdjustedTime()))
        {
            if (fDebug3) LogPrintf("FSWDPOR ");
            FullSyncWithDPORNodes();
        }
    }

    if (( (nBestHeight-10) % 30 ) == 0)
    {
            // 10 Blocks after the network started syncing the neural network as a team, ask the neural network to come to a quorum
            if (NeedASuperblock() && IsNeuralNodeParticipant(DefaultWalletAddress(), GetAdjustedTime()))
            {
                // First verify my node has a synced contract
                std::string contract;
                contract = NN::GetInstance()->GetNeuralContract();
                if (VerifySuperblock(contract, pindexBest))
                {
                        AsyncNeuralRequest("quorum","gridcoin",25);
                }
            }
    }

    /* Do this only for users with valid CPID */
    if (TimerMain("send_beacon",180) && IsResearcher(GlobalCPUMiningCPID.cpid))
    {
        std::string tBeaconPublicKey = GetBeaconPublicKey(GlobalCPUMiningCPID.cpid,true);

        /* If there is no public key, beacon needs advertising */
        if (tBeaconPublicKey.empty())
        {
            std::string sOutPubKey = "";
            std::string sOutPrivKey = "";
            std::string sError = "";
            std::string sMessage = "";
            bool fResult = AdvertiseBeacon(sOutPrivKey,sOutPubKey,sError,sMessage);
            if (!fResult)
            {
                LogPrintf("BEACON ERROR!  Unable to send beacon %s, %s",sError, sMessage);
                LOCK(MinerStatus.lock);
                msMiningErrors6 = _("Unable To Send Beacon! Unlock Wallet!");
            }
        } else {
            /* If public key is set, try to import it's private part from
             * config. The function fails fast if there are none in config.
             */
            ImportBeaconKeysFromConfig(GlobalCPUMiningCPID.cpid, pwalletMain);
        }

    }

    if (TimerMain("gather_cpids",480))
        msNeuralResponse.clear();

    if (fDebug10) LogPrintf(" {/SVC} ");
}

bool AskForOutstandingBlocks(uint256 hashStart)
{
    if (IsLockTimeWithinMinutes(nLastAskedForBlocks, GetAdjustedTime(), 2)) return true;
    nLastAskedForBlocks = GetAdjustedTime();

    int iAsked = 0;
    LOCK(cs_vNodes);
    for (auto const& pNode : vNodes)
    {
                pNode->ClearBanned();
                if (!pNode->fClient && !pNode->fOneShot && (pNode->nStartingHeight > (nBestHeight - 144)) && (pNode->nVersion < NOBLKS_VERSION_START || pNode->nVersion >= NOBLKS_VERSION_END) )
                {
                        if (hashStart==uint256(0))
                        {
                            pNode->PushGetBlocks(pindexBest, uint256(0), true);
                        }
                        else
                        {
                            CBlockIndex* pblockindex = mapBlockIndex[hashStart];
                            if (pblockindex)
                            {
                                pNode->PushGetBlocks(pblockindex, uint256(0), true);
                            }
                            else
                            {
                                return error("Unable to find block index %s",hashStart.ToString().c_str());
                            }
                        }
                        LogPrintf(".B.");
                        iAsked++;
                        if (iAsked > 10) break;
                }
    }
    return true;
}


void ClearOrphanBlocks()
{
    LOCK(cs_main);
    for(auto it = mapOrphanBlocks.begin(); it != mapOrphanBlocks.end(); it++)
    {
        delete it->second;
    }

    mapOrphanBlocks.clear();
    mapOrphanBlocksByPrev.clear();
}

void CleanInboundConnections(bool bClearAll)
{
        if (IsLockTimeWithinMinutes(nLastCleaned, GetAdjustedTime(), 10)) return;
        nLastCleaned = GetAdjustedTime();
        LOCK(cs_vNodes);
        for(CNode* pNode : vNodes)
        {
                pNode->ClearBanned();
                if (pNode->nStartingHeight < (nBestHeight-1000) || bClearAll)
                {
                        pNode->fDisconnect=true;
                }
        }
        LogPrintf("Cleaning inbound connections");
}

bool WalletOutOfSync()
{
    LOCK(cs_main);

    // Only trigger an out of sync condition if the node has synced near the best block prior to going out of sync.
    bool bSyncedCloseToTop = nBestHeight > GetNumBlocksOfPeers() - 1000;
    return OutOfSyncByAge() && bSyncedCloseToTop;
}

bool ProcessBlock(CNode* pfrom, CBlock* pblock, bool generated_by_me)
{
    AssertLockHeld(cs_main);

    // Check for duplicate
    uint256 hash = pblock->GetHash();
    if (mapBlockIndex.count(hash))
        return error("ProcessBlock() : already have block %d %s", mapBlockIndex[hash]->nHeight, hash.ToString().c_str());
    if (mapOrphanBlocks.count(hash))
        return error("ProcessBlock() : already have block (orphan) %s", hash.ToString().c_str());

    // ppcoin: check proof-of-stake
    // Limited duplicity on stake: prevents block flood attack
    // Duplicate stake allowed only when there is orphan child block
    if (pblock->IsProofOfStake() && setStakeSeen.count(pblock->GetProofOfStake()) && !mapOrphanBlocksByPrev.count(hash))
        return error("ProcessBlock() : duplicate proof-of-stake (%s, %d) for block %s", pblock->GetProofOfStake().first.ToString().c_str(),
        pblock->GetProofOfStake().second,
        hash.ToString().c_str());

    if (pblock->hashPrevBlock != hashBestChain)
    {
        // Extra checks to prevent "fill up memory by spamming with bogus blocks"
        const CBlockIndex* pcheckpoint = Checkpoints::GetLastCheckpoint(mapBlockIndex);
        if(pcheckpoint != NULL)
        {
            int64_t deltaTime = pblock->GetBlockTime() - pcheckpoint->nTime;
            if (deltaTime < 0)
            {
                if (pfrom)
                    pfrom->Misbehaving(1);
                return error("ProcessBlock() : block with timestamp before last checkpoint");
            }
        }
    }

    // Preliminary checks
    if (!pblock->CheckBlock("ProcessBlock", pindexBest->nHeight, 100*COIN))
        return error("ProcessBlock() : CheckBlock FAILED");

    // If don't already have its previous block, shunt it off to holding area until we get it
    if (!mapBlockIndex.count(pblock->hashPrevBlock))
    {
        // *****      This area covers Gridcoin Orphan Handling      *****
        if (WalletOutOfSync())
        {
            if (TimerMain("OrphanBarrage",100))
            {
                // If we stay out of sync for more than 25 orphans and never recover without accepting a block - attempt to recover the node- if we recover, reset the counters.
                // We reset these counters every time a block is accepted successfully in AcceptBlock().
                // Note: This code will never actually be exercised unless the wallet stays out of sync for a very long time - approx. 24 hours - the wallet normally recovers on its own without this code.
                // I'm leaving this in for people who may be on vacation for a long time - it may keep an external node running when everything else fails.
                if (TimerMain("CheckForFutileSync", 25))
                {
                    ClearOrphanBlocks();
                    setStakeSeen.clear();
                    setStakeSeenOrphan.clear();
                }

                LogPrintf("Clearing mapAlreadyAskedFor.");
                mapAlreadyAskedFor.clear();
                AskForOutstandingBlocks(uint256(0));
            }
        }
        else
        {
            // If we successfully synced we can reset the futile state.
            ResetTimerMain("CheckForFutileSync");
        }

        LogPrintf("ProcessBlock: ORPHAN BLOCK, prev=%s", pblock->hashPrevBlock.ToString());
        // ppcoin: check proof-of-stake
        if (pblock->IsProofOfStake())
        {
            // Limited duplicity on stake: prevents block flood attack
            // Duplicate stake allowed only when there is orphan child block
            if (setStakeSeenOrphan.count(pblock->GetProofOfStake()) &&
                !mapOrphanBlocksByPrev.count(hash))
                return error("ProcessBlock() : duplicate proof-of-stake (%s, %d) for orphan block %s",
                             pblock->GetProofOfStake().first.ToString().c_str(),
                             pblock->GetProofOfStake().second,
                             hash.ToString().c_str());
            else
                setStakeSeenOrphan.insert(pblock->GetProofOfStake());
        }

        CBlock* pblock2 = new CBlock(*pblock);
        mapOrphanBlocks.insert(make_pair(hash, pblock2));
        mapOrphanBlocksByPrev.insert(make_pair(pblock->hashPrevBlock, pblock2));

        // Ask this guy to fill in what we're missing
        if (pfrom)
        {
            pfrom->PushGetBlocks(pindexBest, GetOrphanRoot(pblock2), true);
            // ppcoin: getblocks may not obtain the ancestor block rejected
            // earlier by duplicate-stake check so we ask for it again directly
            if (!IsInitialBlockDownload())
                pfrom->AskFor(CInv(MSG_BLOCK, WantedByOrphan(pblock2)));
            // Ask a few other nodes for the missing block

        }
        return true;
    }

    // Store to disk
    if (!pblock->AcceptBlock(generated_by_me))
        return error("ProcessBlock() : AcceptBlock FAILED");

    // Recursively process any orphan blocks that depended on this one
    vector<uint256> vWorkQueue;
    vWorkQueue.push_back(hash);
    for (unsigned int i = 0; i < vWorkQueue.size(); i++)
    {
        uint256 hashPrev = vWorkQueue[i];
        for (multimap<uint256, CBlock*>::iterator mi = mapOrphanBlocksByPrev.lower_bound(hashPrev);
             mi != mapOrphanBlocksByPrev.upper_bound(hashPrev);
             ++mi)
        {
            CBlock* pblockOrphan = mi->second;
            if (pblockOrphan->AcceptBlock(generated_by_me))
                vWorkQueue.push_back(pblockOrphan->GetHash());
            mapOrphanBlocks.erase(pblockOrphan->GetHash());
            setStakeSeenOrphan.erase(pblockOrphan->GetProofOfStake());
            delete pblockOrphan;
        }
        mapOrphanBlocksByPrev.erase(hashPrev);

    }

    // Compatiblity while V8 is in use. Can be removed after the V9 switch.
    if(IsV9Enabled(pindexBest->nHeight) == false)
        GridcoinServices();

    return true;
}


bool CBlock::CheckBlockSignature() const
{
    if (IsProofOfWork())
        return vchBlockSig.empty();

    vector<valtype> vSolutions;
    txnouttype whichType;

    const CTxOut& txout = vtx[1].vout[1];

    if (!Solver(txout.scriptPubKey, whichType, vSolutions))
        return false;

    if (whichType == TX_PUBKEY)
    {
        valtype& vchPubKey = vSolutions[0];
        CKey key;
        if (!key.SetPubKey(vchPubKey))
            return false;
        if (vchBlockSig.empty())
            return false;
        return key.Verify(GetHash(), vchBlockSig);
    }

    return false;
}

bool CheckDiskSpace(uint64_t nAdditionalBytes)
{
    uint64_t nFreeBytesAvailable = filesystem::space(GetDataDir()).available;

    // Check for nMinDiskSpace bytes (currently 50MB)
    if (nFreeBytesAvailable < nMinDiskSpace + nAdditionalBytes)
    {
        fShutdown = true;
        string strMessage = _("Warning: Disk space is low!");
        strMiscWarning = strMessage;
        LogPrintf("*** %s", strMessage);
        uiInterface.ThreadSafeMessageBox(strMessage, "Gridcoin", CClientUIInterface::OK | CClientUIInterface::ICON_EXCLAMATION | CClientUIInterface::MODAL);
        StartShutdown();
        return false;
    }
    return true;
}

static filesystem::path BlockFilePath(unsigned int nFile)
{
    string strBlockFn = strprintf("blk%04u.dat", nFile);
    return GetDataDir() / strBlockFn;
}

FILE* OpenBlockFile(unsigned int nFile, unsigned int nBlockPos, const char* pszMode)
{
    if ((nFile < 1) || (nFile == (unsigned int) -1))
        return NULL;
    FILE* file = fopen(BlockFilePath(nFile).string().c_str(), pszMode);
    if (!file)
        return NULL;
    if (nBlockPos != 0 && !strchr(pszMode, 'a') && !strchr(pszMode, 'w'))
    {
        if (fseek(file, nBlockPos, SEEK_SET) != 0)
        {
            fclose(file);
            return NULL;
        }
    }
    return file;
}

static unsigned int nCurrentBlockFile = 1;

FILE* AppendBlockFile(unsigned int& nFileRet)
{
    nFileRet = 0;
    while (true)
    {
        FILE* file = OpenBlockFile(nCurrentBlockFile, 0, "ab");
        if (!file)
            return NULL;
        if (fseek(file, 0, SEEK_END) != 0)
            return NULL;
        // FAT32 file size max 4GB, fseek and ftell max 2GB, so we must stay under 2GB
        if (ftell(file) < (long)(0x7F000000 - MAX_SIZE))
        {
            nFileRet = nCurrentBlockFile;
            return file;
        }
        fclose(file);
        nCurrentBlockFile++;
    }
}

bool LoadBlockIndex(bool fAllowNew)
{
    LOCK(cs_main);

    CBigNum bnTrustedModulus;

    if (fTestNet)
    {
        // GLOBAL TESTNET SETTINGS - R HALFORD
        pchMessageStart[0] = 0xcd;
        pchMessageStart[1] = 0xf2;
        pchMessageStart[2] = 0xc0;
        pchMessageStart[3] = 0xef;
        bnProofOfWorkLimit = bnProofOfWorkLimitTestNet; // 16 bits PoW target limit for testnet
        nStakeMinAge = 1 * 60 * 60; // test net min age is 1 hour
        nCoinbaseMaturity = 10; // test maturity is 10 blocks
        nGrandfather = 196550;
        nNewIndex = 10;
        nNewIndex2 = 36500;
        //1-24-2016
        MAX_OUTBOUND_CONNECTIONS = (int)GetArg("-maxoutboundconnections", 8);
    }


    std::string mode = fTestNet ? "TestNet" : "Prod";
    LogPrintf("Mode=%s",mode);


    //
    // Load block index
    //
    CTxDB txdb("cr+");
    if (!txdb.LoadBlockIndex())
        return false;

    //
    // Init with genesis block
    //
    if (mapBlockIndex.empty())
    {
        if (!fAllowNew)
            return false;

        // Genesis block - Genesis2
        // MainNet - Official New Genesis Block:
        ////////////////////////////////////////
        /*
     21:58:24 block.nTime = 1413149999
    10/12/14 21:58:24 block.nNonce = 1572771
    10/12/14 21:58:24 block.GetHash = 00000f762f698b5962aa81e38926c3a3f1f03e0b384850caed34cd9164b7f990
    10/12/14 21:58:24 CBlock(hash=00000f762f698b5962aa81e38926c3a3f1f03e0b384850caed34cd9164b7f990, ver=1,
    hashPrevBlock=0000000000000000000000000000000000000000000000000000000000000000,
    hashMerkleRoot=0bd65ac9501e8079a38b5c6f558a99aea0c1bcff478b8b3023d09451948fe841, nTime=1413149999, nBits=1e0fffff, nNonce=1572771, vtx=1, vchBlockSig=)
    10/12/14 21:58:24   Coinbase(hash=0bd65ac950, nTime=1413149999, ver=1, vin.size=1, vout.size=1, nLockTime=0)
    CTxIn(COutPoint(0000000000, 4294967295), coinbase 00012a4531302f31312f313420416e6472656120526f73736920496e647573747269616c20486561742076696e646963617465642077697468204c454e522076616c69646174696f6e)
    CTxOut(empty)
    vMerkleTree: 0bd65ac950

        */

        const char* pszTimestamp = "10/11/14 Andrea Rossi Industrial Heat vindicated with LENR validation";

        CTransaction txNew;
        //GENESIS TIME
        txNew.nTime = 1413033777;
        txNew.vin.resize(1);
        txNew.vout.resize(1);
        txNew.vin[0].scriptSig = CScript() << 0 << CBigNum(42) << vector<unsigned char>((const unsigned char*)pszTimestamp, (const unsigned char*)pszTimestamp + strlen(pszTimestamp));
        txNew.vout[0].SetEmpty();
        CBlock block;
        block.vtx.push_back(txNew);
        block.hashPrevBlock = 0;
        block.hashMerkleRoot = block.BuildMerkleTree();
        block.nVersion = 1;
        //R&D - Testers Wanted Thread:
        block.nTime    = !fTestNet ? 1413033777 : 1406674534;
        //Official Launch time:
        block.nBits    = bnProofOfWorkLimit.GetCompact();
        block.nNonce = !fTestNet ? 130208 : 22436;
        LogPrintf("starting Genesis Check...");
        // If genesis block hash does not match, then generate new genesis hash.
        if (block.GetHash() != (!fTestNet ? hashGenesisBlock : hashGenesisBlockTestNet))
        {
            LogPrintf("Searching for genesis block...");
            // This will figure out a valid hash and Nonce if you're
            // creating a different genesis block: 00000000000000000000000000000000000000000000000000000000000000000000000000000000000000xFFF
            uint256 hashTarget = CBigNum().SetCompact(block.nBits).getuint256();
            uint256 thash;
            while (true)
            {
                thash = block.GetHash();
                if (thash <= hashTarget)
                    break;
                if ((block.nNonce & 0xFFF) == 0)
                {
                    LogPrintf("nonce %08X: hash = %s (target = %s)", block.nNonce, thash.ToString(), hashTarget.ToString());
                }
                ++block.nNonce;
                if (block.nNonce == 0)
                {
                    LogPrintf("NONCE WRAPPED, incrementing time");
                    ++block.nTime;
                }
            }
            LogPrintf("block.nTime = %u ", block.nTime);
            LogPrintf("block.nNonce = %u ", block.nNonce);
            LogPrintf("block.GetHash = %s", block.GetHash().ToString());
        }


        block.print();

        //// debug print

        //GENESIS3: Official Merkle Root
        uint256 merkle_root = uint256("0x5109d5782a26e6a5a5eb76c7867f3e8ddae2bff026632c36afec5dc32ed8ce9f");
        assert(block.hashMerkleRoot == merkle_root);
        assert(block.GetHash() == (!fTestNet ? hashGenesisBlock : hashGenesisBlockTestNet));
        assert(block.CheckBlock("LoadBlockIndex",1,10*COIN));

        // Start new block file
        unsigned int nFile;
        unsigned int nBlockPos;
        if (!block.WriteToDisk(nFile, nBlockPos))
            return error("LoadBlockIndex() : writing genesis block to disk failed");
        if (!block.AddToBlockIndex(nFile, nBlockPos, hashGenesisBlock))
            return error("LoadBlockIndex() : genesis block not accepted");
    }

    return true;
}

std::string ExtractXML(std::string XMLdata, std::string key, std::string key_end)
{

    std::string extraction = "";
    string::size_type loc = XMLdata.find( key, 0 );
    if( loc != string::npos )
    {
        string::size_type loc_end = XMLdata.find( key_end, loc+3);
        if (loc_end != string::npos )
        {
            extraction = XMLdata.substr(loc+(key.length()),loc_end-loc-(key.length()));

        }
    }
    return extraction;
}

std::string RetrieveMd5(std::string s1)
{
    try
    {
        const char* chIn = s1.c_str();
        unsigned char digest2[16];
        MD5((unsigned char*)chIn, strlen(chIn), (unsigned char*)&digest2);
        char mdString2[33];
        for(int i = 0; i < 16; i++) sprintf(&mdString2[i*2], "%02x", (unsigned int)digest2[i]);
        std::string xmd5(mdString2);
        return xmd5;
    }
    catch (std::exception &e)
    {
        LogPrintf("MD5 INVALID!");
        return "";
    }
}

int GetFilesize(FILE* file)
{
    int nSavePos = ftell(file);
    int nFilesize = -1;
    if (fseek(file, 0, SEEK_END) == 0)
        nFilesize = ftell(file);
    fseek(file, nSavePos, SEEK_SET);
    return nFilesize;
}




std::string getfilecontents(std::string filename)
{
    std::string buffer;
    std::string line;
    ifstream myfile;
    if (fDebug10) LogPrintf("loading file to string %s",filename);

    filesystem::path path = filename;

    if (!filesystem::exists(path)) {
        LogPrintf("the file does not exist %s",path.string());
        return "-1";
    }

     FILE *file = fopen(filename.c_str(), "rb");
     CAutoFile filein = CAutoFile(file, SER_DISK, CLIENT_VERSION);
     int fileSize = GetFilesize(filein);
     filein.fclose();

     myfile.open(filename.c_str());

    buffer.reserve(fileSize);
    if (fDebug10) LogPrintf("opening file %s",filename);

    if(myfile)
    {
      while(getline(myfile, line))
      {
            buffer = buffer + line + "\n";
      }
    }
    myfile.close();
    return buffer;
}

bool IsCPIDValidv3(std::string cpidv2, bool allow_investor)
{
    // Used for checking the local cpid
    bool result=false;
    if (allow_investor) if (cpidv2 == "INVESTOR" || cpidv2=="investor") return true;
    if (cpidv2.length() < 34) return false;
    result = CPID_IsCPIDValid(cpidv2.substr(0,32),cpidv2,0);
    return result;
}

std::set<std::string> GetAlternativeBeaconKeys(const std::string& cpid)
{
    int64_t iMaxSeconds = 60 * 24 * 30 * 6 * 60;
    std::set<std::string> result;

    for(const auto& item : ReadCacheSection(Section::BEACONALT))
    {
        const std::string& key = item.first;
        const std::string& value = item.second.value;
        if(!std::equal(cpid.begin(), cpid.end(), key.begin()))
            continue;

        const int64_t iAge = pindexBest != NULL
            ? pindexBest->nTime - item.second.timestamp
            : 0;
        if (iAge > iMaxSeconds)
            continue;

        result.emplace(value);
    }
    return result;
}

bool IsCPIDValidv2(MiningCPID& mc, int height)
{
    //09-25-2016: Transition to CPID Keypairs.
    if (height < nGrandfather) return true;
    bool result = false;
    int cpidV2CutOverHeight = fTestNet ? 0 : 97000;
    int cpidV3CutOverHeight = fTestNet ? 196300 : 725000;
    if (height < cpidV2CutOverHeight)
    {
        result = IsCPIDValid_Retired(mc.cpid,mc.enccpid);
    }
    else if (height >= cpidV2CutOverHeight && height <= cpidV3CutOverHeight)
    {
        if (!IsResearcher(mc.cpid)) return true;
        result = CPID_IsCPIDValid(mc.cpid, mc.cpidv2, (uint256)mc.lastblockhash);
    }
    else if (height >= cpidV3CutOverHeight)
    {
        if (mc.cpid.empty()) return error("IsCPIDValidv2(): cpid empty");
        if (!IsResearcher(mc.cpid)) return true; /* is investor? */

        const std::string sBPK_n = GetBeaconPublicKey(mc.cpid, false);
        bool kmval = sBPK_n == mc.BoincPublicKey;
        const bool scval_n = CheckMessageSignature("R","cpid", mc.cpid + mc.lastblockhash, mc.BoincSignature, sBPK_n);

        result= scval_n;
        if(!scval_n)
        {
            for(const std::string& key_alt : GetAlternativeBeaconKeys(mc.cpid))
            {
                const bool scval_alt = CheckMessageSignature("R","cpid", mc.cpid + mc.lastblockhash, mc.BoincSignature, key_alt);
                kmval = key_alt == mc.BoincPublicKey;
                if(scval_alt)
                {
                    LogPrintf("WARNING: IsCPIDValidv2: good signature with alternative key");
                    result= true;
                }
            }
        }

        if( !kmval )
            LogPrintf("WARNING: IsCPIDValidv2: block key mismatch");

    }

    return result;
}


bool IsLocalCPIDValid(StructCPID& structcpid)
{

    bool new_result = IsCPIDValidv3(structcpid.cpidv2,true);
    return new_result;

}



bool IsCPIDValid_Retired(std::string cpid, std::string ENCboincpubkey)
{

    try
    {
            if(cpid=="" || cpid.length() < 5)
            {
                LogPrintf("CPID length empty.");
                return false;
            }
            if (!IsResearcher(cpid)) return true;
            if (ENCboincpubkey == "" || ENCboincpubkey.length() < 5)
            {
                    if (fDebug10) LogPrintf("ENCBpk length empty.");
                    return false;
            }
            std::string bpk = AdvancedDecrypt(ENCboincpubkey);
            std::string bpmd5 = RetrieveMd5(bpk);
            if (bpmd5==cpid) return true;
            if (fDebug10) LogPrintf("Md5<>cpid, md5 %s cpid %s  root bpk %s",bpmd5, cpid, bpk);

            return false;
    }
    catch (std::exception &e)
    {
                LogPrintf("Error while resolving CPID");
                return false;
    }
    catch(...)
    {
                LogPrintf("Error while Resolving CPID[2].");
                return false;
    }
    return false;

}


double GetTotalOwedAmount(std::string cpid)
{
    StructCPID& o = GetInitializedStructCPID2(cpid,mvMagnitudes);
    return o.totalowed;
}

double GetOwedAmount(std::string cpid)
{
    if (mvMagnitudes.size() > 1)
    {
        StructCPID& m = GetInitializedStructCPID2(cpid,mvMagnitudes);
        if (m.initialized) return m.owed;
        return 0;
    }
    return 0;
}


double GetOutstandingAmountOwed(StructCPID &mag, std::string cpid, int64_t locktime,
    double& total_owed, double block_magnitude)
{
    // Gridcoin Payment Magnitude Unit in RSA Owed calculation ensures rewards are capped at MaxBlockSubsidy*BLOCKS_PER_DAY
    // Payment date range is stored in HighLockTime-LowLockTime
    // If newbie has not participated for 14 days, use earliest payment in chain to assess payment window
    // (Important to prevent e-mail change attacks) - Calculate payment timespan window in days
    try
    {
        double payment_timespan = (GetAdjustedTime() - mag.EarliestPaymentTime)/38400;
        if (payment_timespan < 2) payment_timespan =  2;
        if (payment_timespan > 10) payment_timespan = 14;
        mag.PaymentTimespan = Round(payment_timespan,0);
        double research_magnitude = 0;
        // Get neural network magnitude:
        StructCPID stDPOR = GetInitializedStructCPID2(cpid,mvDPOR);
        research_magnitude = LederstrumpfMagnitude2(stDPOR.Magnitude,locktime);
        double owed_standard = payment_timespan * std::min(research_magnitude*GetMagnitudeMultiplier(locktime),
            GetMaximumBoincSubsidy(locktime)*5.0);
        double owed_network_cap = payment_timespan * GRCMagnitudeUnit(locktime) * research_magnitude;
        double owed = std::min(owed_standard, owed_network_cap);
        double paid = mag.payments;
        double outstanding = std::min(owed-paid, GetMaximumBoincSubsidy(locktime) * 5.0);
        total_owed = owed;
        //if (outstanding < 0) outstanding=0;
        return outstanding;
    }
    catch (std::exception &e)
    {
            LogPrintf("Error while Getting outstanding amount owed.");
            return 0;
    }
    catch(...)
    {
            LogPrintf("Error while Getting outstanding amount owed.");
            return 0;
    }
}

bool BlockNeedsChecked(int64_t BlockTime)
{
    if (IsLockTimeWithin14days(BlockTime, GetAdjustedTime()))
    {
        if (fColdBoot) return false;
        bool fOut = OutOfSyncByAge();
        return !fOut;
    }
    else
    {
        return false;
    }
}

void AddResearchMagnitude(CBlockIndex* pIndex)
{
    // Note: the previous todo here does not apply. This function is different
    // than AddRARewardBlock(). This deals with 14d data in mvMagnitudes, while
    // AddRARewardBlock deals with lifetime data in mvResearchAge.
    //
    // This function should be the only one and the other two uses should
    // call it to update the data. At the same time, remove mvMagnitudesCopy
    // (and the other struct copies) as they are no longer used in a multi
    // threaded environment when the the tally thread is gone.


    if (pIndex->IsUserCPID() == false || pIndex->nResearchSubsidy <= 0)
        return;

    try
    {
        const std::string& cpid = pIndex->GetCPID();
        StructCPID& stMag = GetInitializedStructCPID2(cpid, mvMagnitudesCopy);
        stMag.InterestSubsidy += pIndex->nInterestSubsidy;
        stMag.ResearchSubsidy += pIndex->nResearchSubsidy;
        if (pIndex->nHeight > stMag.LastBlock)
        {
            stMag.LastBlock = pIndex->nHeight;
            stMag.BlockHash = pIndex->GetBlockHash().GetHex();
        }

        if(pIndex->nMagnitude > 0)
        {
            stMag.Accuracy++;
            stMag.TotalMagnitude += pIndex->nMagnitude;
        }

        if (pIndex->nTime > stMag.LastPaymentTime)
            stMag.LastPaymentTime = pIndex->nTime;
        if (pIndex->nTime < stMag.EarliestPaymentTime)
            stMag.EarliestPaymentTime = pIndex->nTime;
        if (pIndex->nTime < stMag.LowLockTime)
            stMag.LowLockTime = pIndex->nTime;
        if (pIndex->nTime > stMag.HighLockTime)
            stMag.HighLockTime = pIndex->nTime;

        stMag.entries++;
        stMag.payments += pIndex->nResearchSubsidy;
        stMag.interestPayments += pIndex->nInterestSubsidy;
        stMag.AverageRAC = stMag.rac / (stMag.entries+.01);
        double total_owed = 0;
        stMag.owed = GetOutstandingAmountOwed(stMag, cpid, pIndex->nTime, total_owed, pIndex->nMagnitude);

        stMag.totalowed = total_owed;
    }
    catch (const std::bad_alloc& ba)
    {
        LogPrintf("Bad Allocation in AddResearchMagnitude()");
    }
}


bool GetEarliestStakeTime(std::string grcaddress, std::string cpid)
{
    if (nBestHeight < 15)
    {
        // Write entries in the cache to get a timestamp.
        WriteCache(Section::GLOBAL, "nGRCTime", "", GetAdjustedTime());
        WriteCache(Section::GLOBAL, "nCPIDTime", "", GetAdjustedTime());
        return true;
    }

    int64_t nGRCTime = ReadCache(Section::GLOBAL, "nGRCTime").timestamp;
    int64_t nCPIDTime = ReadCache(Section::GLOBAL, "nCPIDTime").timestamp;
    if (IsLockTimeWithinMinutes(nLastGRCtallied, GetAdjustedTime(), 100) &&
        (nGRCTime > 0 || nCPIDTime > 0))
        return true;

    nLastGRCtallied = GetAdjustedTime();
    CBlock block;
    int64_t nStart = GetTimeMillis();
    LOCK(cs_main);
    {
            int nMaxDepth = nBestHeight;
            int nLookback = BLOCKS_PER_DAY*6*30;  //6 months back for performance
            int nMinDepth = nMaxDepth - nLookback;
            if (nMinDepth < 2) nMinDepth = 2;
            // Start at the earliest block index:
            CBlockIndex* pblockindex = blockFinder.FindByHeight(nMinDepth);
            while (pblockindex->nHeight < nMaxDepth-1)
            {
                        pblockindex = pblockindex->pnext;
                        if (pblockindex == pindexBest) break;
                        if (pblockindex == NULL || !pblockindex->IsInMainChain()) continue;
                        std::string myCPID = "";
                        if (pblockindex->nHeight < nNewIndex)
                        {
                            //Between block 1 and nNewIndex, unfortunately, we have to read from disk.
                            block.ReadFromDisk(pblockindex);
                            std::string hashboinc = "";
                            if (block.vtx.size() > 0) hashboinc = block.vtx[0].hashBoinc;
                            MiningCPID bb = DeserializeBoincBlock(hashboinc,block.nVersion);
                            myCPID = bb.cpid;
                        }
                        else
                        {
                            myCPID = pblockindex->GetCPID();
                        }
                        if (cpid == myCPID && nCPIDTime==0 && IsResearcher(myCPID))
                        {
                            nCPIDTime = pblockindex->nTime;
                            nGRCTime = pblockindex->nTime;
                            break;
                        }
            }
    }
    int64_t EarliestStakedWalletTx = GetEarliestWalletTransaction();
    if (EarliestStakedWalletTx > 0 && EarliestStakedWalletTx < nGRCTime) nGRCTime = EarliestStakedWalletTx;
    if (!IsResearcher(cpid) && EarliestStakedWalletTx > 0) nGRCTime = EarliestStakedWalletTx;
    if (fTestNet) nGRCTime -= (86400*30);
    if (nGRCTime <= 0)  nGRCTime = GetAdjustedTime();
    if (nCPIDTime <= 0) nCPIDTime = GetAdjustedTime();

    LogPrintf("Loaded staketime from index in %" PRId64, GetTimeMillis() - nStart);
    LogPrintf("CPIDTime %" PRId64 ", GRCTime %" PRId64 ", WalletTime %" PRId64, nCPIDTime, nGRCTime, EarliestStakedWalletTx);

    // Update caches with new timestamps.
    WriteCache(Section::GLOBAL, "nGRCTime", "", nGRCTime);
    WriteCache(Section::GLOBAL, "nCPIDTime", "", nCPIDTime);
    return true;
}

void AddRARewardBlock(const CBlockIndex* pindex)
{
    if(!IsResearchAgeEnabled(pindex->nHeight))
        return;

    // this is from LoadBlockIndex
    if (pindex->nResearchSubsidy > 0 && pindex->IsUserCPID())
    {
        const std::string& cpid = pindex->GetCPID();

        StructCPID& stCPID = GetInitializedStructCPID2(cpid,mvResearchAge);

        stCPID.InterestSubsidy += pindex->nInterestSubsidy;
        stCPID.ResearchSubsidy += pindex->nResearchSubsidy;
        if (pindex->nHeight > stCPID.LastBlock)
        {
            stCPID.LastBlock = pindex->nHeight;
            stCPID.BlockHash = pindex->GetBlockHash().GetHex();
        }

        if (pindex->nMagnitude > 0)
        {
            stCPID.Accuracy++;
            stCPID.TotalMagnitude += pindex->nMagnitude;
        }

        if (pindex->nTime < stCPID.LowLockTime)  stCPID.LowLockTime = pindex->nTime;
        if (pindex->nTime > stCPID.HighLockTime) stCPID.HighLockTime = pindex->nTime;

        // Add block hash to CPID hash set.
        stCPID.rewardBlocks.emplace(pindex);
        // Store the updated struct. (implicit)
    }
}

void RemoveCPIDBlockHash(const std::string& cpid, const CBlockIndex* pindex)
{
    //TODO: is copying involved here?
    GetInitializedStructCPID2(cpid, mvResearchAge) . rewardBlocks . erase(pindex);
}

void RescanLifetimeCPID(StructCPID& stCPID)
{
    if (fDebug10) LogPrintf("GetLifetimeCPID.BEGIN: %s", stCPID.cpid);

    const auto& hashes = stCPID.rewardBlocks;

    ZeroOutResearcherTotals(stCPID);

    for (auto it = hashes.begin(); it != hashes.end(); ++it)
    {
        const CBlockIndex* pblockindex = *it;

        // Ensure that the block is valid
        if(pblockindex == NULL ||
           pblockindex->IsInMainChain() == false ||
           pblockindex->GetCPID() != stCPID.cpid)
            throw error("RescanLifetimeCPID: Invalid block %s in vRewardBlocs of %s", pblockindex? pblockindex->GetBlockHash().GetHex() :"null", stCPID.cpid );

        const uint256& uHash = pblockindex->GetBlockHash();
        if (fDebug10) LogPrintf("GetLifetimeCPID: trying %s",uHash.GetHex());

        // Block located and verified.
        if (fDebug10)
            LogPrintf("GetLifetimeCPID: verified %s height= %d LastBlock= %d nResearchSubsidy= %.3f",
                      uHash.GetHex().c_str(),pblockindex->nHeight,(int)stCPID.LastBlock,pblockindex->nResearchSubsidy);

        // Passed the test above so these must also be true
        assert(pblockindex->pnext || pblockindex==pindexBest);

        AddRARewardBlock(pblockindex);
    }

    if (fDebug10) LogPrintf("GetLifetimeCPID.END: %s set {%s %d}",stCPID.cpid, stCPID.BlockHash, (int)stCPID.LastBlock);
}

StructCPID& GetLifetimeCPID(const std::string& cpid)
{
    //Eliminates issues with reorgs, disconnects, double counting, etc..
    if (!IsResearcher(cpid))
        return GetInitializedStructCPID2("INVESTOR",mvResearchAge);

    StructCPID& stCPID = GetInitializedStructCPID2(cpid, mvResearchAge);

    RescanLifetimeCPID(stCPID);

    return stCPID;
}

MiningCPID GetInitializedMiningCPID(std::string name,std::map<std::string, MiningCPID>& vRef)
{
    MiningCPID& cpid = vRef[name];
    if (!cpid.initialized)
    {
        cpid = GetMiningCPID();
        cpid.initialized=true;
        cpid.LastPaymentTime = 0;
    }

    return cpid;
}


StructCPID& GetInitializedStructCPID2(const std::string& name, std::map<std::string, StructCPID>& vRef)
{
    StructCPID& cpid = vRef[name];
    if (!cpid.initialized)
    {
        cpid = GetStructCPID();
        cpid.cpid = name;
        cpid.initialized=true;
        cpid.LowLockTime = std::numeric_limits<unsigned int>::max();
        cpid.HighLockTime = 0;
        cpid.LastPaymentTime = 0;
        cpid.EarliestPaymentTime = 99999999999;
        cpid.Accuracy = 0;
    }

    return cpid;
}


bool ComputeNeuralNetworkSupermajorityHashes()
{
    if (nBestHeight < 15)
        return true;
    
    //Clear the neural network hash buffer
    mvNeuralNetworkHash.clear();
    mvNeuralVersion.clear();
    mvCurrentNeuralNetworkHash.clear();

    // ClearCache was no-op in previous version due to bug. Now it was fixed,	
    // and we previously emulated the old behavior to prevent early forks when
    // switching to v9. We want to clear these to avoid the data stacking up
    // with time. If this causes an issue when syncing then considering making
    // this >=v9 only again.
    ClearCache(Section::NEURALSECURITY);
    ClearCache(Section::CURRENTNEURALSECURITY);
    WriteCache(Section::NEURALSECURITY, "pending","0",GetAdjustedTime());

    try
    {
        int nMaxDepth = nBestHeight;
        int nLookback = 100;
        int nMinDepth = (nMaxDepth - nLookback);
        if (nMinDepth < 2)   nMinDepth = 2;
        CBlock block;
        CBlockIndex* pblockindex = pindexBest;
        while (pblockindex->nHeight > nMinDepth)
        {
            if (!pblockindex || !pblockindex->pprev)
                return false;
            
            pblockindex = pblockindex->pprev;
            if (pblockindex == pindexGenesisBlock)
                return false;
            if (!pblockindex->IsInMainChain())
                continue;
            
            block.ReadFromDisk(pblockindex);
            
            std::string hashboinc;
            if (block.vtx.size() > 0) hashboinc = block.vtx[0].hashBoinc;
            if (!hashboinc.empty())
            {
                MiningCPID bb = DeserializeBoincBlock(hashboinc,block.nVersion);
                //If block is pending: 7-25-2015
                if (bb.superblock.length() > 20)
                {
                    std::string superblock = UnpackBinarySuperblock(bb.superblock);
                    if (VerifySuperblock(superblock, pblockindex))
                    {
                        WriteCache(Section::NEURALSECURITY, "pending",ToString(pblockindex->nHeight),GetAdjustedTime());
                    }
                }

                IncrementVersionCount(bb.clientversion);
                //Increment Neural Network Hashes Supermajority (over the last N blocks)
                IncrementNeuralNetworkSupermajority(bb.NeuralHash,bb.GRCAddress,(nMaxDepth-pblockindex->nHeight)+10,pblockindex);
                IncrementCurrentNeuralNetworkSupermajority(bb.CurrentNeuralHash,bb.GRCAddress,(nMaxDepth-pblockindex->nHeight)+10);
            }
        }

        if (fDebug3) LogPrintf(".11.");
    }
    catch (std::exception &e)
    {
            LogPrintf("Neural Error while memorizing hashes.");
    }
    
    return true;
}

bool TallyResearchAverages(CBlockIndex* index)
{
    if(IsV9Enabled_Tally(index->nHeight))
        return TallyResearchAverages_v9(index);
    else if(IsResearchAgeEnabled(index->nHeight) && !IsV9Enabled_Tally(index->nHeight))
        return TallyResearchAverages_retired(index);
    else
        return false;
}

bool TallyResearchAverages_retired(CBlockIndex* index)
{
    LogPrintf("Tally (retired)");

    if (!index)
    {
        bNetAveragesLoaded = true;
        return true;
    }

    if(IsV9Enabled_Tally(index->nHeight))
        return error("TallyResearchAverages_retired: called while V9 tally enabled");

    //Iterate throught last 14 days, tally network averages
    if (index->nHeight < 15)
    {
        bNetAveragesLoaded = true;
        return true;
    }

    //8-27-2016
    int64_t nStart = GetTimeMillis();

    bNetAveragesLoaded = false;
    bool superblockloaded = false;
    double NetworkPayments = 0;
    double NetworkInterest = 0;

    //Consensus Start/End block:
    int nMaxDepth = (index->nHeight - CONSENSUS_LOOKBACK) - ( (index->nHeight - CONSENSUS_LOOKBACK) % BLOCK_GRANULARITY);
    int nLookback = BLOCKS_PER_DAY * 14; //Daily block count * Lookback in days
    int nMinDepth = (nMaxDepth - nLookback) - ( (nMaxDepth-nLookback) % TALLY_GRANULARITY);
    if (fDebug3) LogPrintf("START BLOCK %d, END BLOCK %d", nMaxDepth, nMinDepth);
    if (nMinDepth < 2)              nMinDepth = 2;
    if(fDebug) LogPrintf("TallyResearchAverages_retired: beginning start %d end %d",nMaxDepth,nMinDepth);
    mvMagnitudesCopy.clear();
    int iRow = 0;

    CBlockIndex* pblockindex = index;
    while (pblockindex->nHeight > nMaxDepth)
    {
        if (!pblockindex || !pblockindex->pprev || pblockindex == pindexGenesisBlock) return false;
        pblockindex = pblockindex->pprev;
    }

    if (fDebug3) LogPrintf("Max block %d, seektime %" PRId64, pblockindex->nHeight, GetTimeMillis()-nStart);
    nStart=GetTimeMillis();


    // Headless critical section ()
    try
    {
        while (pblockindex->nHeight > nMinDepth)
        {
            if (!pblockindex || !pblockindex->pprev) return false;
            pblockindex = pblockindex->pprev;
            if (pblockindex == pindexGenesisBlock) return false;
            if (!pblockindex->IsInMainChain()) continue;
            NetworkPayments += pblockindex->nResearchSubsidy;
            NetworkInterest += pblockindex->nInterestSubsidy;
            AddResearchMagnitude(pblockindex);

            iRow++;
            if (IsSuperBlock(pblockindex) && !superblockloaded)
            {
                MiningCPID bb = GetBoincBlockByIndex(pblockindex);
                if (bb.superblock.length() > 20)
                {
                    std::string superblock = UnpackBinarySuperblock(bb.superblock);
                    if (VerifySuperblock(superblock, pblockindex))
                    {
                        LoadSuperblock(superblock,pblockindex->nTime,pblockindex->nHeight);
                        superblockloaded=true;
                        if (fDebug)
                            LogPrintf("TallyResearchAverages_retired: Superblock Loaded {%s %i}", pblockindex->GetBlockHash().GetHex(), pblockindex->nHeight);
                    }
                }
            }
        }
        // End of critical section

        if (fDebug3) LogPrintf("TNA loaded in %" PRId64, GetTimeMillis()-nStart);
        nStart=GetTimeMillis();

        if (pblockindex)
        {
            if (fDebug3)
                LogPrintf("Min block %i, Rows %i", pblockindex->nHeight, iRow);

            StructCPID& network = GetInitializedStructCPID2("NETWORK",mvNetworkCopy);
            network.projectname="NETWORK";
            network.payments = NetworkPayments;
            network.InterestSubsidy = NetworkInterest;
            mvNetworkCopy["NETWORK"] = network;
            if(fDebug3) LogPrintf(" TMIS1 ");
            TallyMagnitudesInSuperblock();
        }
        // 11-19-2015 Copy dictionaries to live RAM
        mvDPOR = mvDPORCopy;
        mvMagnitudes = mvMagnitudesCopy;
        mvNetwork = mvNetworkCopy;
        bNetAveragesLoaded = true;
        return true;
    }
    catch (const std::bad_alloc& ba)
    {
        LogPrintf("Bad Alloc while tallying network averages. [1]");
        bNetAveragesLoaded=true;
    }

    if (fDebug3) LogPrintf("NA loaded in %" PRId64, GetTimeMillis() - nStart);

    bNetAveragesLoaded=true;
    return false;
}

bool TallyResearchAverages_v9(CBlockIndex* index)
{
    if(!IsV9Enabled_Tally(index->nHeight))
        return error("TallyResearchAverages_v9: called while V9 tally disabled");

    LogPrintf("Tally (v9)");

    //Iterate throught last 14 days, tally network averages
    if (index->nHeight < 15)
    {
        bNetAveragesLoaded = true;
        return true;
    }

    //8-27-2016
    int64_t nStart = GetTimeMillis();

    if (fDebug) LogPrintf("Tallying Research Averages (begin) ");
    bNetAveragesLoaded = false;
    double NetworkPayments = 0;
    double NetworkInterest = 0;

    //Consensus Start/End block:
    int nMaxConensusDepth = index->nHeight - CONSENSUS_LOOKBACK;
    int nMaxDepth = nMaxConensusDepth - (nMaxConensusDepth % TALLY_GRANULARITY);
    int nLookback = BLOCKS_PER_DAY * 14; //Daily block count * Lookback in days
    int nMinDepth = nMaxDepth - nLookback;
    if (nMinDepth < 2)
        nMinDepth = 2;

    if(fDebug) LogPrintf("TallyResearchAverages: start %d end %d",nMaxDepth,nMinDepth);

    mvMagnitudesCopy.clear();
    CBlockIndex* pblockindex = index;
    if (!pblockindex)
    {
        bNetAveragesLoaded = true;
        return true;
    }

    // Seek to head of tally window.
    while (pblockindex->nHeight > nMaxDepth)
    {
        if (!pblockindex || !pblockindex->pprev || pblockindex == pindexGenesisBlock) return false;
        pblockindex = pblockindex->pprev;
    }

    if (fDebug3) LogPrintf("Max block %i, seektime %" PRId64, pblockindex->nHeight, GetTimeMillis()-nStart);
    nStart=GetTimeMillis();

    // Load newest superblock in tally window
    for(CBlockIndex* sbIndex = pblockindex;
        sbIndex != NULL;
        sbIndex = sbIndex->pprev)
    {
        if(!IsSuperBlock(sbIndex))
            continue;

        MiningCPID bb = GetBoincBlockByIndex(sbIndex);
        if(bb.superblock.length() <= 20)
            continue;

        const std::string& superblock = UnpackBinarySuperblock(bb.superblock);
        if(!VerifySuperblock(superblock, sbIndex))
            continue;

        LoadSuperblock(superblock, sbIndex->nTime, sbIndex->nHeight);
        if (fDebug)
            LogPrintf("TallyResearchAverages_v9: Superblock Loaded {%s %i}", sbIndex->GetBlockHash().GetHex(), sbIndex->nHeight);
        break;
    }

    // Headless critical section ()
    try
    {
        while (pblockindex->nHeight > nMinDepth)
        {
            if (!pblockindex || !pblockindex->pprev) return false;
            pblockindex = pblockindex->pprev;
            if (pblockindex == pindexGenesisBlock) return false;
            if (!pblockindex->IsInMainChain()) continue;
            NetworkPayments += pblockindex->nResearchSubsidy;
            NetworkInterest += pblockindex->nInterestSubsidy;
            AddResearchMagnitude(pblockindex);
        }
        // End of critical section
        if (fDebug3) LogPrintf("TNA loaded in %" PRId64, GetTimeMillis()-nStart);
        nStart=GetTimeMillis();


        if (pblockindex)
        {
            StructCPID& network = GetInitializedStructCPID2("NETWORK",mvNetworkCopy);
            network.projectname="NETWORK";
            network.payments = NetworkPayments;
            network.InterestSubsidy = NetworkInterest;
            mvNetworkCopy["NETWORK"] = network;
            if(fDebug3) LogPrintf(" TMIS1 ");
            TallyMagnitudesInSuperblock();
        }
        // 11-19-2015 Copy dictionaries to live RAM
        mvDPOR = mvDPORCopy;
        mvMagnitudes = mvMagnitudesCopy;
        mvNetwork = mvNetworkCopy;
        bNetAveragesLoaded = true;
        return true;
    }
    catch (const std::bad_alloc& ba)
    {
        LogPrintf("Bad Alloc while tallying network averages. [1]");
        bNetAveragesLoaded=true;
    }

    if (fDebug3) LogPrintf("NA loaded in %" PRId64, GetTimeMillis() - nStart);

    bNetAveragesLoaded=true;
    return false;
}

void PrintBlockTree()
{
    AssertLockHeld(cs_main);
    // pre-compute tree structure
    map<CBlockIndex*, vector<CBlockIndex*> > mapNext;
    for (BlockMap::iterator mi = mapBlockIndex.begin(); mi != mapBlockIndex.end(); ++mi)
    {
        CBlockIndex* pindex = (*mi).second;
        mapNext[pindex->pprev].push_back(pindex);
    }

    vector<pair<int, CBlockIndex*> > vStack;
    vStack.push_back(make_pair(0, pindexGenesisBlock));

    int nPrevCol = 0;
    while (!vStack.empty())
    {
        int nCol = vStack.back().first;
        CBlockIndex* pindex = vStack.back().second;
        vStack.pop_back();

        // print split or gap
        if (nCol > nPrevCol)
        {
            for (int i = 0; i < nCol-1; i++)
                LogPrintf("| ");
            LogPrintf("|\\");
        }
        else if (nCol < nPrevCol)
        {
            for (int i = 0; i < nCol; i++)
                LogPrintf("| ");
            LogPrintf("|");
       }
        nPrevCol = nCol;

        // print columns
        for (int i = 0; i < nCol; i++)
            LogPrintf("| ");

        // print item
        CBlock block;
        block.ReadFromDisk(pindex);
        LogPrintf("%d (%u,%u) %s  %08x  %s  mint %7s  tx %" PRIszu "",
            pindex->nHeight,
            pindex->nFile,
            pindex->nBlockPos,
            block.GetHash().ToString().c_str(),
            block.nBits,
            DateTimeStrFormat("%x %H:%M:%S", block.GetBlockTime()).c_str(),
            FormatMoney(pindex->nMint).c_str(),
            block.vtx.size());

        PrintWallets(block);

        // put the main time-chain first
        vector<CBlockIndex*>& vNext = mapNext[pindex];
        for (unsigned int i = 0; i < vNext.size(); i++)
        {
            if (vNext[i]->pnext)
            {
                swap(vNext[0], vNext[i]);
                break;
            }
        }

        // iterate children
        for (unsigned int i = 0; i < vNext.size(); i++)
            vStack.push_back(make_pair(nCol+i, vNext[i]));
    }
}

bool LoadExternalBlockFile(FILE* fileIn)
{
    int64_t nStart = GetTimeMillis();
    int nLoaded = 0;
    {
        LOCK(cs_main);
        try {
            CAutoFile blkdat(fileIn, SER_DISK, CLIENT_VERSION);
            unsigned int nPos = 0;
            while (nPos != (unsigned int)-1 && blkdat.good() && !fRequestShutdown)
            {
                unsigned char pchData[65536];
                do {
                    fseek(blkdat, nPos, SEEK_SET);
                    int nRead = fread(pchData, 1, sizeof(pchData), blkdat);
                    if (nRead <= 8)
                    {
                        nPos = (unsigned int)-1;
                        break;
                    }
                    void* nFind = memchr(pchData, pchMessageStart[0], nRead+1-sizeof(pchMessageStart));
                    if (nFind)
                    {
                        if (memcmp(nFind, pchMessageStart, sizeof(pchMessageStart))==0)
                        {
                            nPos += ((unsigned char*)nFind - pchData) + sizeof(pchMessageStart);
                            break;
                        }
                        nPos += ((unsigned char*)nFind - pchData) + 1;
                    }
                    else
                        nPos += sizeof(pchData) - sizeof(pchMessageStart) + 1;
                } while(!fRequestShutdown);
                if (nPos == (unsigned int)-1)
                    break;
                fseek(blkdat, nPos, SEEK_SET);
                unsigned int nSize;
                blkdat >> nSize;
                if (nSize > 0 && nSize <= MAX_BLOCK_SIZE)
                {
                    CBlock block;
                    blkdat >> block;
                    if (ProcessBlock(NULL,&block,false))
                    {
                        nLoaded++;
                        LogPrintf("Blocks/s: %f", nLoaded / ((GetTimeMillis() - nStart) / 1000.0));
                        nPos += 4 + nSize;
                    }
                }
            }
        }
        catch (std::exception &e) {
            LogPrintf("%s() : Deserialize or I/O error caught during load",
                   __PRETTY_FUNCTION__);
        }
    }
    LogPrintf("Loaded %i blocks from external file in %" PRId64 "ms", nLoaded, GetTimeMillis() - nStart);
    return nLoaded > 0;
}

//////////////////////////////////////////////////////////////////////////////
//
// CAlert
//

extern map<uint256, CAlert> mapAlerts;
extern CCriticalSection cs_mapAlerts;

string GetWarnings(string strFor)
{
    int nPriority = 0;
    string strStatusBar;
    string strRPC;

    if (GetBoolArg("-testsafemode"))
        strRPC = "test";

    // Misc warnings like out of disk space and clock is wrong
    if (strMiscWarning != "")
    {
        nPriority = 1000;
        strStatusBar = strMiscWarning;
    }

    // Alerts
    {
        LOCK(cs_mapAlerts);
        for (auto const& item : mapAlerts)
        {
            const CAlert& alert = item.second;
            if (alert.AppliesToMe() && alert.nPriority > nPriority)
            {
                nPriority = alert.nPriority;
                strStatusBar = alert.strStatusBar;
                if (nPriority > 1000)
                    strRPC = strStatusBar;
            }
        }
    }

    if (strFor == "statusbar")
        return strStatusBar;
    else if (strFor == "rpc")
        return strRPC;
    assert(!"GetWarnings() : invalid parameter");
    return "error";
}








//////////////////////////////////////////////////////////////////////////////
//
// Messages
//


bool static AlreadyHave(CTxDB& txdb, const CInv& inv)
{
    switch (inv.type)
    {
    case MSG_TX:
        {
        bool txInMap = false;
        txInMap = mempool.exists(inv.hash);
        return txInMap ||
               mapOrphanTransactions.count(inv.hash) ||
               txdb.ContainsTx(inv.hash);
        }

    case MSG_BLOCK:
        return mapBlockIndex.count(inv.hash) ||
               mapOrphanBlocks.count(inv.hash);
    }
    // Don't know what it is, just say we already got one
    return true;
}




// The message start string is designed to be unlikely to occur in normal data.
// The characters are rarely used upper ASCII, not valid as UTF-8, and produce
// a large 4-byte int at any alignment.
unsigned char pchMessageStart[4] = { 0x70, 0x35, 0x22, 0x05 };


std::string NodeAddress(CNode* pfrom)
{
    std::string ip = pfrom->addr.ToString();
    return ip;
}

double ExtractMagnitudeFromExplainMagnitude()
{
        if (msNeuralResponse.empty()) return 0;
        try
        {
            std::vector<std::string> vMag = split(msNeuralResponse.c_str(),"<ROW>");
            for (unsigned int i = 0; i < vMag.size(); i++)
            {
                if (Contains(vMag[i],"Total Mag:"))
                {
                    std::vector<std::string> vMyMag = split(vMag[i].c_str(),":");
                    if (vMyMag.size() > 0)
                    {
                        std::string sSubMag = vMyMag[1];
                        boost::replace_all(sSubMag, " ", "");
                        double dMag = RoundFromString("0"+sSubMag,0);
                        return dMag;
                    }
                }
            }
            return 0;
        }
        catch(...)
        {
            return 0;
        }
        return 0;
}

bool VerifyExplainMagnitudeResponse()
{
    if (msNeuralResponse.empty())
        return false;

            double dMag = ExtractMagnitudeFromExplainMagnitude();
            if (dMag==0)
        msNeuralResponse.clear();

    return dMag != 0;
            }

bool SecurityTest(CNode* pfrom, bool acid_test)
{
    if (pfrom->nStartingHeight > (nBestHeight*.5) && acid_test) return true;
    return false;
}

bool static ProcessMessage(CNode* pfrom, string strCommand, CDataStream& vRecv, int64_t nTimeReceived)
{
    RandAddSeedPerfmon();
    if (fDebug10)
        LogPrintf("received: %s from %s (%" PRIszu " bytes)", strCommand, pfrom->addrName, vRecv.size());
    if (mapArgs.count("-dropmessagestest") && GetRand(atoi(mapArgs["-dropmessagestest"])) == 0)
    {
        LogPrintf("dropmessagestest DROPPING RECV MESSAGE");
        return true;
    }

    // Stay in Sync - 8-9-2016
    if (!IsLockTimeWithinMinutes(nBootup, GetAdjustedTime(), 15))
    {
        if ((!IsLockTimeWithinMinutes(nLastAskedForBlocks, GetAdjustedTime(), 5) && WalletOutOfSync()) || (WalletOutOfSync() && fTestNet))
        {
            if(fDebug) LogPrintf("Bootup");
            AskForOutstandingBlocks(uint256(0));
        }
    }

    // Message Attacks ////////////////////////////////////////////////////////
    ///////////////////////////////////////////////////////////////////////////

    if (strCommand == "aries")
    {
        // Each connection can only send one version message
        if (pfrom->nVersion != 0)
        {
            pfrom->Misbehaving(10);
            return false;
        }

        int64_t nTime;
        CAddress addrMe;
        CAddress addrFrom;
        uint64_t nNonce = 1;
        std::string acid = "";
        vRecv >> pfrom->nVersion >> pfrom->boinchashnonce >> pfrom->boinchashpw >> pfrom->cpid >> pfrom->enccpid >> acid >> pfrom->nServices >> nTime >> addrMe;

        if (fDebug10)
            LogPrintf("received aries version %i boinchashnonce %s boinchashpw %s cpid %s enccpid %s acid %s ..."
                      ,pfrom->nVersion, pfrom->boinchashnonce, pfrom->boinchashpw
                      ,pfrom->cpid.c_str(), pfrom->enccpid, acid);

        int64_t timedrift = std::abs(GetAdjustedTime() - nTime);

            if (timedrift > (8*60))
            {
            if (fDebug10) LogPrintf("Disconnecting unauthorized peer with Network Time so far off by %" PRId64 " seconds!", timedrift);
            pfrom->Misbehaving(100);
            pfrom->fDisconnect = true;
            return false;
        }


        // Ensure testnet users are running latest version as of 12-3-2015 (works in conjunction with block spamming)
        if (pfrom->nVersion < 180321 && fTestNet)
        {
            // disconnect from peers older than this proto version
            if (fDebug10) LogPrintf("Testnet partner %s using obsolete version %i; disconnecting", pfrom->addr.ToString(), pfrom->nVersion);
            pfrom->fDisconnect = true;
            return false;
        }

        if (pfrom->nVersion < MIN_PEER_PROTO_VERSION)
        {
            // disconnect from peers older than this proto version
            if (fDebug10) LogPrintf("partner %s using obsolete version %i; disconnecting", pfrom->addr.ToString(), pfrom->nVersion);
            pfrom->fDisconnect = true;
            return false;
        }

        if (pfrom->nVersion < 180323 && !fTestNet && pindexBest->nHeight > 860500)
        {
            // disconnect from peers older than this proto version - Enforce Beacon Age - 3-26-2017
            if (fDebug10) LogPrintf("partner %s using obsolete version %i (before enforcing beacon age); disconnecting", pfrom->addr.ToString(), pfrom->nVersion);
            pfrom->fDisconnect = true;
            return false;
        }

        if (!fTestNet && pfrom->nVersion < 180314 && IsResearchAgeEnabled(pindexBest->nHeight))
        {
            // disconnect from peers older than this proto version
            if (fDebug10) LogPrintf("ResearchAge: partner %s using obsolete version %i; disconnecting", pfrom->addr.ToString(), pfrom->nVersion);
            pfrom->fDisconnect = true;
            return false;
       }

        if (pfrom->nVersion == 10300)
            pfrom->nVersion = 300;
        if (!vRecv.empty())
            vRecv >> addrFrom >> nNonce;
        if (!vRecv.empty())
            vRecv >> pfrom->strSubVer;

        if (!vRecv.empty())
            vRecv >> pfrom->nStartingHeight;
        // 12-5-2015 - Append Trust fields
        pfrom->nTrust = 0;

        if (!vRecv.empty())         vRecv >> pfrom->sGRCAddress;


        // Allow newbies to connect easily with 0 blocks
        if (GetArgument("autoban","true") == "true")
        {

                // Note: Hacking attempts start in this area

                if (pfrom->nStartingHeight < 1 && pfrom->nServices == 0 )
                {
                    pfrom->Misbehaving(100);
                    if (fDebug3) LogPrintf("Disconnecting possible hacker node with no services.  Banned for 24 hours.");
                    pfrom->fDisconnect=true;
                    return false;
                }
        }



        if (pfrom->fInbound && addrMe.IsRoutable())
        {
            pfrom->addrLocal = addrMe;
            SeenLocal(addrMe);
        }

        // Disconnect if we connected to ourself
        if (nNonce == nLocalHostNonce && nNonce > 1)
        {
            if (fDebug3) LogPrintf("connected to self at %s, disconnecting", pfrom->addr.ToString());
            pfrom->fDisconnect = true;
            return true;
        }

        // record my external IP reported by peer
        if (addrFrom.IsRoutable() && addrMe.IsRoutable())
            addrSeenByPeer = addrMe;

        // Be shy and don't send version until we hear
        if (pfrom->fInbound)
            pfrom->PushVersion();

        pfrom->fClient = !(pfrom->nServices & NODE_NETWORK);

        // Moved the below from AddTimeData to here to follow bitcoin's approach.
        int64_t nOffsetSample = nTime - GetTime();
        if (GetBoolArg("-synctime", true))
            AddTimeData(pfrom->addr, nOffsetSample);

        // Change version
        pfrom->PushMessage("verack");
        pfrom->ssSend.SetVersion(min(pfrom->nVersion, PROTOCOL_VERSION));


        if (!pfrom->fInbound)
        {
            // Advertise our address
            if (!fNoListen && !IsInitialBlockDownload())
            {
                CAddress addr = GetLocalAddress(&pfrom->addr);
                if (addr.IsRoutable())
                    pfrom->PushAddress(addr);
            }

            // Get recent addresses
            if (pfrom->fOneShot || pfrom->nVersion >= CADDR_TIME_VERSION || addrman.size() < 1000)
            {
                pfrom->PushMessage("getaddr");
                pfrom->fGetAddr = true;
            }
            addrman.Good(pfrom->addr);
        }
        else
        {
            if (((CNetAddr)pfrom->addr) == (CNetAddr)addrFrom)
            {
                if (SecurityTest(pfrom,true))
                {
                    //Dont store the peer unless it passes the test
                    addrman.Add(addrFrom, addrFrom);
                    addrman.Good(addrFrom);
                }
            }
        }


        // Ask the first connected node for block updates
        static int nAskedForBlocks = 0;
        if (!pfrom->fClient && !pfrom->fOneShot &&
            (pfrom->nStartingHeight > (nBestHeight - 144)) &&
            (pfrom->nVersion < NOBLKS_VERSION_START ||
             pfrom->nVersion >= NOBLKS_VERSION_END) &&
             (nAskedForBlocks < 1 || (vNodes.size() <= 1 && nAskedForBlocks < 1)))
        {
            nAskedForBlocks++;
            pfrom->PushGetBlocks(pindexBest, uint256(0), true);
            if (fDebug3) LogPrintf("Asked For blocks.");
        }

        // Relay alerts
        {
            LOCK(cs_mapAlerts);
            for (auto const& item : mapAlerts)
                item.second.RelayTo(pfrom);
        }

        /* Notify the peer about statsscraper blobs we have */
        LOCK(CScraperManifest::cs_mapManifest);

        CScraperManifest::PushInvTo(pfrom);

        pfrom->fSuccessfullyConnected = true;

        if (fDebug10) LogPrintf("receive version message: version %d, blocks=%d, us=%s, them=%s, peer=%s", pfrom->nVersion,
            pfrom->nStartingHeight, addrMe.ToString(), addrFrom.ToString(), pfrom->addr.ToString());

        cPeerBlockCounts.input(pfrom->nStartingHeight);
    }
    else if (pfrom->nVersion == 0)
    {
        // Must have a version message before anything else 1-10-2015 Halford
        LogPrintf("Hack attempt from %s - %s (banned) ",pfrom->addrName, NodeAddress(pfrom));
        pfrom->Misbehaving(100);
        pfrom->fDisconnect=true;
        return false;
    }
    else if (strCommand == "verack")
    {
        pfrom->SetRecvVersion(min(pfrom->nVersion, PROTOCOL_VERSION));
    }
    else if (strCommand == "gridaddr")
    {
        //addr->gridaddr
        vector<CAddress> vAddr;
        vRecv >> vAddr;

        // Don't want addr from older versions unless seeding
        if (pfrom->nVersion < CADDR_TIME_VERSION && addrman.size() > 1000)
            return true;
        if (vAddr.size() > 1000)
        {
            pfrom->Misbehaving(10);
            return error("message addr size() = %" PRIszu "", vAddr.size());
        }

        // Don't store the node address unless they have block height > 50%
        if (pfrom->nStartingHeight < (nBestHeight*.5) && LessVerbose(975)) return true;

        // Store the new addresses
        vector<CAddress> vAddrOk;
        int64_t nNow = GetAdjustedTime();
        int64_t nSince = nNow - 10 * 60;
        for (auto &addr : vAddr)
        {
            if (fShutdown)
                return true;
            if (addr.nTime <= 100000000 || addr.nTime > nNow + 10 * 60)
                addr.nTime = nNow - 5 * 24 * 60 * 60;
            pfrom->AddAddressKnown(addr);
            bool fReachable = IsReachable(addr);

            bool bad_node = (pfrom->nStartingHeight < 1 && LessVerbose(700));


            if (addr.nTime > nSince && !pfrom->fGetAddr && vAddr.size() <= 10 && addr.IsRoutable() && !bad_node)
            {
                // Relay to a limited number of other nodes
                {
                    LOCK(cs_vNodes);
                    // Use deterministic randomness to send to the same nodes for 24 hours
                    // at a time so the setAddrKnowns of the chosen nodes prevent repeats
                    static uint256 hashSalt;
                    if (hashSalt == 0)
                        hashSalt = GetRandHash();
                    uint64_t hashAddr = addr.GetHash();
                    uint256 hashRand = hashSalt ^ (hashAddr<<32) ^ (( GetAdjustedTime() +hashAddr)/(24*60*60));
                    hashRand = Hash(BEGIN(hashRand), END(hashRand));
                    multimap<uint256, CNode*> mapMix;
                    for (auto const& pnode : vNodes)
                    {
                        if (pnode->nVersion < CADDR_TIME_VERSION)
                            continue;
                        unsigned int nPointer;
                        memcpy(&nPointer, &pnode, sizeof(nPointer));
                        uint256 hashKey = hashRand ^ nPointer;
                        hashKey = Hash(BEGIN(hashKey), END(hashKey));
                        mapMix.insert(make_pair(hashKey, pnode));
                    }
                    int nRelayNodes = fReachable ? 2 : 1; // limited relaying of addresses outside our network(s)
                    for (multimap<uint256, CNode*>::iterator mi = mapMix.begin(); mi != mapMix.end() && nRelayNodes-- > 0; ++mi)
                        ((*mi).second)->PushAddress(addr);
                }
            }
            // Do not store addresses outside our network
            if (fReachable)
                vAddrOk.push_back(addr);
        }
        addrman.Add(vAddrOk, pfrom->addr, 2 * 60 * 60);
        if (vAddr.size() < 1000)
            pfrom->fGetAddr = false;
        if (pfrom->fOneShot)
            pfrom->fDisconnect = true;
    }

    else if (strCommand == "inv")
    {
        vector<CInv> vInv;
        vRecv >> vInv;
        if (vInv.size() > MAX_INV_SZ)
        {
            pfrom->Misbehaving(50);
            return error("message inv size() = %" PRIszu "", vInv.size());
        }

        // find last block in inv vector
        unsigned int nLastBlock = (unsigned int)(-1);
        for (unsigned int nInv = 0; nInv < vInv.size(); nInv++) {
            if (vInv[vInv.size() - 1 - nInv].type == MSG_BLOCK) {
                nLastBlock = vInv.size() - 1 - nInv;
                break;
            }
        }

        LOCK(cs_main);
        CTxDB txdb("r");
        for (unsigned int nInv = 0; nInv < vInv.size(); nInv++)
        {
            const CInv &inv = vInv[nInv];

            if (fShutdown)
                return true;
            pfrom->AddInventoryKnown(inv);

            bool fAlreadyHave = AlreadyHave(txdb, inv);

            /* Check also the scraper data propagation system to see if it needs
             * this inventory object */
<<<<<<< HEAD
            LOCK(CScraperManifest::cs_mapManifest);

            fAlreadyHave = fAlreadyHave && CScraperManifest::AlreadyHave(pfrom, inv);
=======
            {
                LOCK(CScraperManifest::cs_mapManifest);

                fAlreadyHave = fAlreadyHave && CScraperManifest::AlreadyHave(pfrom, inv);
            }
>>>>>>> a4fbcec8

            if (fDebug10)
                LogPrintf("  got inventory: %s  %s", inv.ToString(), fAlreadyHave ? "have" : "new");

            if (!fAlreadyHave)
                pfrom->AskFor(inv);
            else if (inv.type == MSG_BLOCK && mapOrphanBlocks.count(inv.hash)) {
                pfrom->PushGetBlocks(pindexBest, GetOrphanRoot(mapOrphanBlocks[inv.hash]), true);
            } else if (nInv == nLastBlock) {
                // In case we are on a very long side-chain, it is possible that we already have
                // the last block in an inv bundle sent in response to getblocks. Try to detect
                // this situation and push another getblocks to continue.
                pfrom->PushGetBlocks(mapBlockIndex[inv.hash], uint256(0), true);
                if (fDebug10)
                    LogPrintf("force getblock request: %s", inv.ToString());
            }

            // Track requests for our stuff
            Inventory(inv.hash);
        }
    }


    else if (strCommand == "getdata")
    {
        vector<CInv> vInv;
        vRecv >> vInv;
        if (vInv.size() > MAX_INV_SZ)
        {
            pfrom->Misbehaving(10);
            return error("message getdata size() = %" PRIszu "", vInv.size());
        }

        if (fDebugNet || (vInv.size() != 1))
        {
            if (fDebug10)  LogPrintf("received getdata (%" PRIszu " invsz)", vInv.size());
        }

        LOCK(cs_main);
        for (auto const& inv : vInv)
        {
            if (fShutdown)
                return true;
            if (fDebugNet || (vInv.size() == 1))
            {
              if (fDebug10)   LogPrintf("received getdata for: %s", inv.ToString());
            }

            if (inv.type == MSG_BLOCK)
            {
                // Send block from disk
                BlockMap::iterator mi = mapBlockIndex.find(inv.hash);
                if (mi != mapBlockIndex.end())
                {
                    CBlock block;
                    block.ReadFromDisk((*mi).second);
                    //HALFORD 12-26-2014
                    std::string acid = GetCommandNonce("encrypt");
                    pfrom->PushMessage("encrypt", block, acid);

                    // Trigger them to send a getblocks request for the next batch of inventory
                    if (inv.hash == pfrom->hashContinue)
                    {
                        // Bypass PushInventory, this must send even if redundant,
                        // and we want it right after the last block so they don't
                        // wait for other stuff first.
                        vector<CInv> vInv;
                        vInv.push_back(CInv(MSG_BLOCK, hashBestChain));
                        pfrom->PushMessage("inv", vInv);
                        pfrom->hashContinue = 0;
                    }
                }
            }
            else if (inv.IsKnownType())
            {
                // Send stream from relay memory
                bool pushed = false;
                {
                    LOCK(cs_mapRelay);
                    map<CInv, CDataStream>::iterator mi = mapRelay.find(inv);
                    if (mi != mapRelay.end()) {
                        pfrom->PushMessage(inv.GetCommand(), (*mi).second);
                        pushed = true;
                    }
                }
                if (!pushed && inv.type == MSG_TX) {
                    CTransaction tx;
                    if (mempool.lookup(inv.hash, tx)) {
                        CDataStream ss(SER_NETWORK, PROTOCOL_VERSION);
                        ss.reserve(1000);
                        ss << tx;
                        pfrom->PushMessage("tx", ss);
                    }
                }
                else if(!pushed && MSG_PART == inv.type ) {
                    CSplitBlob::SendPartTo(pfrom, inv.hash);
                }
                else if(!pushed && MSG_SCRAPERINDEX == inv.type )
                {
                    LOCK(CScraperManifest::cs_mapManifest);

                    // Do not send manifests while out of sync.
                    if (!OutOfSyncByAge())
                    {
                        // Do not send unauthorized manifests. This check needs to be done here, because in the
                        // case of a scraper deauthorization, a request from another node to forward the manifest
                        // may come before the housekeeping loop has a chance to do the periodic culling. This could
                        // result in unnecessary node banscore. This will suppress "this" node from sending any
                        // unauthorized manifests.

                        auto iter = CScraperManifest::mapManifest.find(inv.hash);
                        if (iter != CScraperManifest::mapManifest.end())
                        {
                            CScraperManifest& manifest = *iter->second;

                            // We are not going to do anything with the banscore here, because this is the sending node,
                            // but it is an out parameter of IsManifestAuthorized.
                            unsigned int banscore_out = 0;

                            if (CScraperManifest::IsManifestAuthorized(manifest.pubkey, banscore_out))
                                CScraperManifest::SendManifestTo(pfrom, inv.hash);
                        }
                    }
                }
            }

            // Track requests for our stuff
            Inventory(inv.hash);
        }
    }

    else if (strCommand == "getblocks")
    {
        CBlockLocator locator;
        uint256 hashStop;
        vRecv >> locator >> hashStop;

        LOCK(cs_main);

        // Find the last block the caller has in the main chain
        CBlockIndex* pindex = locator.GetBlockIndex();

        // Send the rest of the chain
        if (pindex)
            pindex = pindex->pnext;
        int nLimit = 500;

        if (fDebug3) LogPrintf("getblocks %d to %s limit %d", (pindex ? pindex->nHeight : -1), hashStop.ToString().substr(0,20), nLimit);
        for (; pindex; pindex = pindex->pnext)
        {
            if (pindex->GetBlockHash() == hashStop)
            {
                if (fDebug3) LogPrintf("getblocks stopping at %d %s", pindex->nHeight, pindex->GetBlockHash().ToString().substr(0,20));
                // ppcoin: tell downloading node about the latest block if it's
                // without risk being rejected due to stake connection check
                if (hashStop != hashBestChain && pindex->GetBlockTime() + nStakeMinAge > pindexBest->GetBlockTime())
                    pfrom->PushInventory(CInv(MSG_BLOCK, hashBestChain));
                break;
            }
            pfrom->PushInventory(CInv(MSG_BLOCK, pindex->GetBlockHash()));
            if (--nLimit <= 0)
            {
                // When this block is requested, we'll send an inv that'll make them
                // getblocks the next batch of inventory.
                if (fDebug3) LogPrintf("getblocks stopping at limit %d %s", pindex->nHeight, pindex->GetBlockHash().ToString().substr(0,20));
                pfrom->hashContinue = pindex->GetBlockHash();
                break;
            }
        }
    }
    else if (strCommand == "getheaders")
    {
        CBlockLocator locator;
        uint256 hashStop;
        vRecv >> locator >> hashStop;

        LOCK(cs_main);

        CBlockIndex* pindex = NULL;
        if (locator.IsNull())
        {
            // If locator is null, return the hashStop block
            BlockMap::iterator mi = mapBlockIndex.find(hashStop);
            if (mi == mapBlockIndex.end())
                return true;
            pindex = (*mi).second;
        }
        else
        {
            // Find the last block the caller has in the main chain
            pindex = locator.GetBlockIndex();
            if (pindex)
                pindex = pindex->pnext;
        }

        vector<CBlock> vHeaders;
        int nLimit = 1000;
        LogPrintf("getheaders %d to %s", (pindex ? pindex->nHeight : -1), hashStop.ToString().substr(0,20));
        for (; pindex; pindex = pindex->pnext)
        {
            vHeaders.push_back(pindex->GetBlockHeader());
            if (--nLimit <= 0 || pindex->GetBlockHash() == hashStop)
                break;
        }
        pfrom->PushMessage("headers", vHeaders);
    }
    else if (strCommand == "tx")
    {
        vector<uint256> vWorkQueue;
        vector<uint256> vEraseQueue;
        CTransaction tx;
        vRecv >> tx;

        CInv inv(MSG_TX, tx.GetHash());
        pfrom->AddInventoryKnown(inv);

        LOCK(cs_main);

        bool fMissingInputs = false;
        if (AcceptToMemoryPool(mempool, tx, &fMissingInputs))
        {
            RelayTransaction(tx, inv.hash);
            mapAlreadyAskedFor.erase(inv);
            vWorkQueue.push_back(inv.hash);
            vEraseQueue.push_back(inv.hash);

            // Recursively process any orphan transactions that depended on this one
            for (unsigned int i = 0; i < vWorkQueue.size(); i++)
            {
                uint256 hashPrev = vWorkQueue[i];
                for (set<uint256>::iterator mi = mapOrphanTransactionsByPrev[hashPrev].begin();
                     mi != mapOrphanTransactionsByPrev[hashPrev].end();
                     ++mi)
                {
                    const uint256& orphanTxHash = *mi;
                    CTransaction& orphanTx = mapOrphanTransactions[orphanTxHash];
                    bool fMissingInputs2 = false;

                    if (AcceptToMemoryPool(mempool, orphanTx, &fMissingInputs2))
                    {
                        LogPrintf("   accepted orphan tx %s", orphanTxHash.ToString().substr(0,10));
                        RelayTransaction(orphanTx, orphanTxHash);
                        mapAlreadyAskedFor.erase(CInv(MSG_TX, orphanTxHash));
                        vWorkQueue.push_back(orphanTxHash);
                        vEraseQueue.push_back(orphanTxHash);
                        pfrom->nTrust++;
                    }
                    else if (!fMissingInputs2)
                    {
                        // invalid orphan
                        vEraseQueue.push_back(orphanTxHash);
                        LogPrintf("   removed invalid orphan tx %s", orphanTxHash.ToString().substr(0,10));
                    }
                }
            }

            for (auto const& hash : vEraseQueue)
                EraseOrphanTx(hash);
        }
        else if (fMissingInputs)
        {
            AddOrphanTx(tx);

            // DoS prevention: do not allow mapOrphanTransactions to grow unbounded
            unsigned int nEvicted = LimitOrphanTxSize(MAX_ORPHAN_TRANSACTIONS);
            if (nEvicted > 0)
                LogPrintf("mapOrphan overflow, removed %u tx", nEvicted);
        }
        if (tx.nDoS) pfrom->Misbehaving(tx.nDoS);
    }


    else if (strCommand == "encrypt")
    {
        //Response from getblocks, message = block

        CBlock block;
        std::string acid = "";
        vRecv >> block >> acid;
        uint256 hashBlock = block.GetHash();

        LogPrintf(" Received block %s; ", hashBlock.ToString());
        if (fDebug10) block.print();

        CInv inv(MSG_BLOCK, hashBlock);
        pfrom->AddInventoryKnown(inv);

        LOCK(cs_main);

        if (ProcessBlock(pfrom, &block, false))
        {
            mapAlreadyAskedFor.erase(inv);
            pfrom->nTrust++;
        }
        if (block.nDoS)
        {
                pfrom->Misbehaving(block.nDoS);
                pfrom->nTrust--;
        }

    }


    else if (strCommand == "getaddr")
    {
        // Don't return addresses older than nCutOff timestamp
        int64_t nCutOff =  GetAdjustedTime() - (nNodeLifespan * 24 * 60 * 60);
        pfrom->vAddrToSend.clear();
        vector<CAddress> vAddr = addrman.GetAddr();
        for (auto const&addr : vAddr)
            if(addr.nTime > nCutOff)
                pfrom->PushAddress(addr);
    }


    else if (strCommand == "mempool")
    {
        LOCK(cs_main);

        std::vector<uint256> vtxid;
        mempool.queryHashes(vtxid);
        vector<CInv> vInv;
        for (unsigned int i = 0; i < vtxid.size(); i++) {
            CInv inv(MSG_TX, vtxid[i]);
            vInv.push_back(inv);
            if (i == (MAX_INV_SZ - 1))
                    break;
        }
        if (vInv.size() > 0)
            pfrom->PushMessage("inv", vInv);
    }

    else if (strCommand == "reply")
    {
        uint256 hashReply;
        vRecv >> hashReply;

        CRequestTracker tracker;
        {
            LOCK(pfrom->cs_mapRequests);
            map<uint256, CRequestTracker>::iterator mi = pfrom->mapRequests.find(hashReply);
            if (mi != pfrom->mapRequests.end())
            {
                tracker = (*mi).second;
                pfrom->mapRequests.erase(mi);
            }
        }
        if (!tracker.IsNull())
            tracker.fn(tracker.param1, vRecv);
    }
    else if (strCommand == "neural")
    {
        std::string neural_request = "";
        std::string neural_request_id = "";
        vRecv >> neural_request >> neural_request_id;  // foreign node issued neural request with request ID:
        std::string neural_response = "generic_response";

        if (neural_request=="neural_data")
        {
            pfrom->PushMessage("ndata_nresp", NN::GetInstance()->GetNeuralContract());
        }
        else if (neural_request=="neural_hash")
        {
            if(0==neural_request_id.compare(0,13,"supercfwd.rqa"))
            {
                std::string r_hash;  vRecv >> r_hash;
                supercfwd::SendResponse(pfrom,r_hash);
            }
            else
                pfrom->PushMessage("hash_nresp", NN::GetInstance()->GetNeuralHash());
        }
        else if (neural_request=="explainmag")
        {
            pfrom->PushMessage(
                        "expmag_nresp",
                        NN::GetInstance()->ExplainMagnitude(neural_request_id));
        }
        else if (neural_request=="quorum")
        {
            // 7-12-2015 Resolve discrepencies in w nodes to speak to each other
            pfrom->PushMessage("quorum_nresp", NN::GetInstance()->GetNeuralContract());
        }
        else if (neural_request=="supercfwdr")
        {
            // this command could be done by reusing quorum_nresp, but I do not want to confuse the NN
            supercfwd::QuorumResponseHook(pfrom,neural_request_id);
        }
    }
    else if (strCommand == "ping")
    {
        std::string acid = "";
        if (pfrom->nVersion > BIP0031_VERSION)
        {
            uint64_t nonce = 0;
            vRecv >> nonce >> acid;

            // Echo the message back with the nonce. This allows for two useful features:
            //
            // 1) A remote node can quickly check if the connection is operational
            // 2) Remote nodes can measure the latency of the network thread. If this node
            //    is overloaded it won't respond to pings quickly and the remote node can
            //    avoid sending us more work, like chain download requests.
            //
            // The nonce stops the remote getting confused between different pings: without
            // it, if the remote node sends a ping once per second and this node takes 5
            // seconds to respond to each, the 5th ping the remote sends would appear to
            // return very quickly.
            pfrom->PushMessage("pong", nonce);
        }
    }
    else if (strCommand == "pong")
    {
        int64_t pingUsecEnd = GetTimeMicros();
        uint64_t nonce = 0;
        size_t nAvail = vRecv.in_avail();
        bool bPingFinished = false;
        std::string sProblem;

        if (nAvail >= sizeof(nonce)) {
            vRecv >> nonce;

            // Only process pong message if there is an outstanding ping (old ping without nonce should never pong)
            if (pfrom->nPingNonceSent != 0)
            {
                if (nonce == pfrom->nPingNonceSent)
                {
                    // Matching pong received, this ping is no longer outstanding
                    bPingFinished = true;
                    int64_t pingUsecTime = pingUsecEnd - pfrom->nPingUsecStart;
                    if (pingUsecTime > 0) {
                        // Successful ping time measurement, replace previous
                        pfrom->nPingUsecTime = pingUsecTime;
                    } else {
                        // This should never happen
                        sProblem = "Timing mishap";
                    }
                } else {
                    // Nonce mismatches are normal when pings are overlapping
                    sProblem = "Nonce mismatch";
                    if (nonce == 0) {
                        // This is most likely a bug in another implementation somewhere, cancel this ping
                        bPingFinished = true;
                        sProblem = "Nonce zero";
                    }
                }
            } else {
                sProblem = "Unsolicited pong without ping";
            }
        } else {
            // This is most likely a bug in another implementation somewhere, cancel this ping
            bPingFinished = true;
            sProblem = "Short payload";
        }

        if (!(sProblem.empty())) {
            LogPrintf("pong %s %s: %s, %" PRIx64 " expected, %" PRIx64 " received, %" PRIu64 " bytes"
                , pfrom->addr.ToString()
                , pfrom->strSubVer
                , sProblem, pfrom->nPingNonceSent, nonce, nAvail);
        }
        if (bPingFinished) {
            pfrom->nPingNonceSent = 0;
        }
    }
    else if (strCommand == "hash_nresp")
    {
            std::string neural_response = "";
            vRecv >> neural_response;
            // if (pfrom->nNeuralRequestSent != 0)
            // nNeuralNonce must match request ID
            pfrom->NeuralHash = neural_response;
            if (fDebug10) LogPrintf("hash_Neural Response %s ",neural_response);

            // Hook into miner for delegated sb staking
            supercfwd::HashResponseHook(pfrom, neural_response);
    }
    else if (strCommand == "expmag_nresp")
    {
            std::string neural_response = "";
            vRecv >> neural_response;
            if (neural_response.length() > 10)
            {
                msNeuralResponse=neural_response;
                //If invalid, try again 10-20-2015
                VerifyExplainMagnitudeResponse();
            }
            if (fDebug10) LogPrintf("expmag_Neural Response %s ",neural_response);
    }
    else if (strCommand == "quorum_nresp")
    {
            std::string neural_contract = "";
            vRecv >> neural_contract;
            if (fDebug && neural_contract.length() > 100) LogPrintf("Quorum contract received %s",neural_contract.substr(0,80));

            // Hook into miner for delegated sb staking
            supercfwd::QuorumResponseHook(pfrom,neural_contract);
    }
    else if (strCommand == "ndata_nresp")
    {
        std::string neural_contract;
        vRecv >> neural_contract;
        if (fDebug3 && neural_contract.length() > 100) LogPrintf("Quorum contract received %s",neural_contract.substr(0,80));
        if (neural_contract.length() > 10)
            FullSyncWithDPORNodes();
    }
    else if (strCommand == "alert")
    {
        CAlert alert;
        vRecv >> alert;

        uint256 alertHash = alert.GetHash();
        if (pfrom->setKnown.count(alertHash) == 0)
        {
            if (alert.ProcessAlert())
            {
                // Relay
                pfrom->setKnown.insert(alertHash);
                {
                    LOCK(cs_vNodes);
                    for (auto const& pnode : vNodes)
                        alert.RelayTo(pnode);
                }
            }
            else {
                // Small DoS penalty so peers that send us lots of
                // duplicate/expired/invalid-signature/whatever alerts
                // eventually get banned.
                // This isn't a Misbehaving(100) (immediate ban) because the
                // peer might be an older or different implementation with
                // a different signature key, etc.
                pfrom->Misbehaving(10);
            }
        }
    }

    else if (strCommand == "scraperindex")
    {
        LOCK(CScraperManifest::cs_mapManifest);

        CScraperManifest::RecvManifest(pfrom,vRecv);
    }
    else if (strCommand == "part")
    {
        CSplitBlob::RecvPart(pfrom,vRecv);
    }


    else
    {
        // Ignore unknown commands for extensibility
        // Let the peer know that we didn't find what it asked for, so it doesn't
        // have to wait around forever. Currently only SPV clients actually care
        // about this message: it's needed when they are recursively walking the
        // dependencies of relevant unconfirmed transactions. SPV clients want to
        // do that because they want to know about (and store and rebroadcast and
        // risk analyze) the dependencies of transactions relevant to them, without
        // having to download the entire memory pool.


    }

    // Update the last seen time for this node's address
    if (pfrom->fNetworkNode)
        if (strCommand == "aries" || strCommand == "gridaddr" || strCommand == "inv" || strCommand == "getdata" || strCommand == "ping")
            AddressCurrentlyConnected(pfrom->addr);

    return true;
}

// requires LOCK(cs_vRecvMsg)
bool ProcessMessages(CNode* pfrom)
{
    //
    // Message format
    //  (4) message start
    //  (12) command
    //  (4) size
    //  (4) checksum
    //  (x) data
    //
    bool fOk = true;

    std::deque<CNetMessage>::iterator it = pfrom->vRecvMsg.begin();
    while (!pfrom->fDisconnect && it != pfrom->vRecvMsg.end()) {
        // Don't bother if send buffer is too full to respond anyway
        if (pfrom->nSendSize >= SendBufferSize())
            break;

        // get next message
        CNetMessage& msg = *it;

        //if (fDebug10)
        //    LogPrintf("ProcessMessages(message %u msgsz, %zu bytes, complete:%s)",
        //            msg.hdr.nMessageSize, msg.vRecv.size(),
        //            msg.complete() ? "Y" : "N");

        // end, if an incomplete message is found
        if (!msg.complete())
            break;

        // at this point, any failure means we can delete the current message
        it++;

        // Scan for message start
        if (memcmp(msg.hdr.pchMessageStart, pchMessageStart, sizeof(pchMessageStart)) != 0) {
            if (fDebug10) LogPrintf("PROCESSMESSAGE: INVALID MESSAGESTART");
            fOk = false;
            break;
        }

        // Read header
        CMessageHeader& hdr = msg.hdr;
        if (!hdr.IsValid())
        {
            LogPrintf("PROCESSMESSAGE: ERRORS IN HEADER %s", hdr.GetCommand());
            continue;
        }
        string strCommand = hdr.GetCommand();


        // Message size
        unsigned int nMessageSize = hdr.nMessageSize;

        // Checksum
        CDataStream& vRecv = msg.vRecv;
        uint256 hash = Hash(vRecv.begin(), vRecv.begin() + nMessageSize);
        unsigned int nChecksum = 0;
        memcpy(&nChecksum, &hash, sizeof(nChecksum));
        if (nChecksum != hdr.nChecksum)
        {
            LogPrintf("ProcessMessages(%s, %u bytes) : CHECKSUM ERROR nChecksum=%08x hdr.nChecksum=%08x",
               strCommand, nMessageSize, nChecksum, hdr.nChecksum);
            continue;
        }

        // Process message
        bool fRet = false;
        try
        {
            fRet = ProcessMessage(pfrom, strCommand, vRecv, msg.nTime);
            if (fShutdown)
                break;
        }
        catch (std::ios_base::failure& e)
        {
            if (strstr(e.what(), "end of data"))
            {
                // Allow exceptions from under-length message on vRecv
                LogPrintf("ProcessMessages(%s, %u bytes) : Exception '%s' caught, normally caused by a message being shorter than its stated length", strCommand, nMessageSize, e.what());
            }
            else if (strstr(e.what(), "size too large"))
            {
                // Allow exceptions from over-long size
                LogPrintf("ProcessMessages(%s, %u bytes) : Exception '%s' caught", strCommand, nMessageSize, e.what());
            }
            else
            {
                PrintExceptionContinue(&e, "ProcessMessages()");
            }
        }
        catch (std::exception& e) {
            PrintExceptionContinue(&e, "ProcessMessages()");
        } catch (...) {
            PrintExceptionContinue(NULL, "ProcessMessages()");
        }

        if (!fRet)
        {
           if (fDebug10) LogPrintf("ProcessMessage(%s, %u bytes) FAILED", strCommand, nMessageSize);
        }
    }

    // In case the connection got shut down, its receive buffer was wiped
    if (!pfrom->fDisconnect)
        pfrom->vRecvMsg.erase(pfrom->vRecvMsg.begin(), it);

    return fOk;
}

double LederstrumpfMagnitude2(double Magnitude, int64_t locktime)
{
    //2-1-2015 - Halford - The MagCap is 2000
    double MagCap = 2000;
    double out_mag = Magnitude;
    if (Magnitude >= MagCap*.90 && Magnitude <= MagCap*1.0) out_mag = MagCap*.90;
    if (Magnitude >= MagCap*1.0 && Magnitude <= MagCap*1.1) out_mag = MagCap*.91;
    if (Magnitude >= MagCap*1.1 && Magnitude <= MagCap*1.2) out_mag = MagCap*.92;
    if (Magnitude >= MagCap*1.2 && Magnitude <= MagCap*1.3) out_mag = MagCap*.93;
    if (Magnitude >= MagCap*1.3 && Magnitude <= MagCap*1.4) out_mag = MagCap*.94;
    if (Magnitude >= MagCap*1.4 && Magnitude <= MagCap*1.5) out_mag = MagCap*.95;
    if (Magnitude >= MagCap*1.5 && Magnitude <= MagCap*1.6) out_mag = MagCap*.96;
    if (Magnitude >= MagCap*1.6 && Magnitude <= MagCap*1.7) out_mag = MagCap*.97;
    if (Magnitude >= MagCap*1.7 && Magnitude <= MagCap*1.8) out_mag = MagCap*.98;
    if (Magnitude >= MagCap*1.8 && Magnitude <= MagCap*1.9) out_mag = MagCap*.99;
    if (Magnitude >= MagCap*1.9)                            out_mag = MagCap*1.0;
    return out_mag;
}

std::string GetLastPORBlockHash(std::string cpid)
{
    StructCPID& stCPID = GetInitializedStructCPID2(cpid,mvResearchAge);
    return stCPID.BlockHash;
}

std::string SerializeBoincBlock(MiningCPID mcpid, int BlockVersion)
{
    std::string delim = "<|>";
    std::string version = FormatFullVersion();
    int subsidy_places= BlockVersion<8 ? 2 : 8;
    if (!IsResearchAgeEnabled(pindexBest->nHeight))
    {
        mcpid.Organization = GetArg("-org", "windows");
        mcpid.OrganizationKey = "12345678"; //Only reveal 8 characters
    }
    else
    {
        mcpid.projectname = "";
        mcpid.rac = 0;
        mcpid.NetworkRAC = 0;
    }


    mcpid.LastPORBlockHash = GetLastPORBlockHash(mcpid.cpid);

    if (mcpid.lastblockhash.empty()) mcpid.lastblockhash = "0";
    if (mcpid.LastPORBlockHash.empty()) mcpid.LastPORBlockHash="0";

    if (IsResearcher(mcpid.cpid) && mcpid.lastblockhash != "0")
    {
        mcpid.BoincPublicKey = GetBeaconPublicKey(mcpid.cpid, false);
    }

    std::string bb = mcpid.cpid + delim + mcpid.projectname + delim + mcpid.aesskein + delim + RoundToString(mcpid.rac,0)
                    + delim + RoundToString(mcpid.pobdifficulty,5) + delim + RoundToString((double)mcpid.diffbytes,0)
                    + delim + mcpid.enccpid
                    + delim + mcpid.encaes + delim + RoundToString(mcpid.nonce,0) + delim + RoundToString(mcpid.NetworkRAC,0)
                    + delim + version
                    + delim + RoundToString(mcpid.ResearchSubsidy,subsidy_places)
                    + delim + RoundToString(mcpid.LastPaymentTime,0)
                    + delim + RoundToString(mcpid.RSAWeight,0)
                    + delim + mcpid.cpidv2
                    + delim + RoundToString(mcpid.Magnitude,0)
                    + delim + mcpid.GRCAddress + delim + mcpid.lastblockhash
                    + delim + RoundToString(mcpid.InterestSubsidy,subsidy_places) + delim + mcpid.Organization
                    + delim + mcpid.OrganizationKey + delim + mcpid.NeuralHash + delim + mcpid.superblock
                    + delim + RoundToString(mcpid.ResearchSubsidy2,2) + delim + RoundToString(mcpid.ResearchAge,6)
                    + delim + RoundToString(mcpid.ResearchMagnitudeUnit,6) + delim + RoundToString(mcpid.ResearchAverageMagnitude,2)
                    + delim + mcpid.LastPORBlockHash + delim + mcpid.CurrentNeuralHash + delim + mcpid.BoincPublicKey + delim + mcpid.BoincSignature;
    return bb;
}



MiningCPID DeserializeBoincBlock(std::string block, int BlockVersion)
{
    MiningCPID surrogate = GetMiningCPID();
    int subsidy_places= BlockVersion<8 ? 2 : 8;
    try
    {

    std::vector<std::string> s = split(block,"<|>");
    if (s.size() > 7)
    {
        surrogate.cpid = s[0];
        surrogate.projectname = s[1];
        boost::to_lower(surrogate.projectname);
        surrogate.aesskein = s[2];
        surrogate.rac = RoundFromString(s[3],0);
        surrogate.pobdifficulty = RoundFromString(s[4],6);
        surrogate.diffbytes = (unsigned int)RoundFromString(s[5],0);
        surrogate.enccpid = s[6];
        surrogate.encboincpublickey = s[6];
        surrogate.encaes = s[7];
        surrogate.nonce = RoundFromString(s[8],0);
        if (s.size() > 9)
        {
            surrogate.NetworkRAC = RoundFromString(s[9],0);
        }
        if (s.size() > 10)
        {
            surrogate.clientversion = s[10];
        }
        if (s.size() > 11)
        {
            surrogate.ResearchSubsidy = RoundFromString(s[11],2);
        }
        if (s.size() > 12)
        {
            surrogate.LastPaymentTime = RoundFromString(s[12],0);
        }
        if (s.size() > 13)
        {
            surrogate.RSAWeight = RoundFromString(s[13],0);
        }
        if (s.size() > 14)
        {
            surrogate.cpidv2 = s[14];
        }
        if (s.size() > 15)
        {
            surrogate.Magnitude = RoundFromString(s[15],0);
        }
        if (s.size() > 16)
        {
            surrogate.GRCAddress = s[16];
        }
        if (s.size() > 17)
        {
            surrogate.lastblockhash = s[17];
        }
        if (s.size() > 18)
        {
            surrogate.InterestSubsidy = RoundFromString(s[18],subsidy_places);
        }
        if (s.size() > 19)
        {
            surrogate.Organization = s[19];
        }
        if (s.size() > 20)
        {
            surrogate.OrganizationKey = s[20];
        }
        if (s.size() > 21)
        {
            surrogate.NeuralHash = s[21];
        }
        if (s.size() > 22)
        {
            surrogate.superblock = s[22];
        }
        if (s.size() > 23)
        {
            surrogate.ResearchSubsidy2 = RoundFromString(s[23],subsidy_places);
        }
        if (s.size() > 24)
        {
            surrogate.ResearchAge = RoundFromString(s[24],6);
        }
        if (s.size() > 25)
        {
            surrogate.ResearchMagnitudeUnit = RoundFromString(s[25],6);
        }
        if (s.size() > 26)
        {
            surrogate.ResearchAverageMagnitude = RoundFromString(s[26],2);
        }
        if (s.size() > 27)
        {
            surrogate.LastPORBlockHash = s[27];
        }
        if (s.size() > 28)
        {
            surrogate.CurrentNeuralHash = s[28];
        }
        if (s.size() > 29)
        {
            surrogate.BoincPublicKey = s[29];
        }
        if (s.size() > 30)
        {
            surrogate.BoincSignature = s[30];
        }

    }
    }
    catch (...)
    {
            LogPrintf("Deserialize ended with an error (06182014) ");
    }
    return surrogate;
}


void InitializeProjectStruct(StructCPID& project)
{
    std::string email = GetArgument("email", "NA");
    boost::to_lower(email);

    std::string cpid_non = project.cpidhash+email;
    project.cpid = CPID(cpid_non).hexdigest();
    std::string ENCbpk = AdvancedCrypt(cpid_non);
    project.boincpublickey = ENCbpk;
    project.cpidv2 = ComputeCPIDv2(email, project.cpidhash, 0);
    //Local CPID with struct
    //Must contain cpidv2, cpid, boincpublickey
    project.Iscpidvalid = IsLocalCPIDValid(project);
    if (fDebug10) LogPrintf("Memorizing local project %s, CPID Valid: %s;    ",project.projectname, YesNo(project.Iscpidvalid));
}

std::string LowerUnderscore(std::string data)
{
    boost::to_lower(data);
    boost::replace_all(data, "_", " ");
    return data;
}

void HarvestCPIDs(bool cleardata)
{
    if (fDebug10)
        LogPrintf("loading BOINC cpids ...");

    //Remote Boinc Feature - R Halford
    std::string sBoincKey = GetArgument("boinckey","");

    if (!sBoincKey.empty())
    {
        //Deserialize key into Global CPU Mining CPID 2-6-2015
        LogPrintf("Using key %s ",sBoincKey);

        std::string sDec=DecodeBase64(sBoincKey);
        LogPrintf("Using key %s ",sDec);

        if (sDec.empty()) LogPrintf("Error while deserializing boinc key!  Please use execute genboinckey to generate a boinc key from the host with boinc installed.");
        //Version not needed for keys for now
        GlobalCPUMiningCPID = DeserializeBoincBlock(sDec,7);

        GlobalCPUMiningCPID.initialized = true;

        if (GlobalCPUMiningCPID.cpid.empty())
        {
                 LogPrintf("Error while deserializing boinc key!  Please use execute genboinckey to generate a boinc key from the host with boinc installed.");
        }
        else
        {
            LogPrintf("CPUMiningCPID Initialized.");
        }

            GlobalCPUMiningCPID.email = GlobalCPUMiningCPID.aesskein;
            LogPrintf("Using Serialized Boinc CPID %s with orig email of %s and bpk of %s with cpidhash of %s ",GlobalCPUMiningCPID.cpid, GlobalCPUMiningCPID.email, GlobalCPUMiningCPID.boincruntimepublickey, GlobalCPUMiningCPID.cpidhash);
            GlobalCPUMiningCPID.cpidhash = GlobalCPUMiningCPID.boincruntimepublickey;
            LogPrintf("Using Serialized Boinc CPID %s with orig email of %s and bpk of %s with cpidhash of %s ",GlobalCPUMiningCPID.cpid, GlobalCPUMiningCPID.email, GlobalCPUMiningCPID.boincruntimepublickey, GlobalCPUMiningCPID.cpidhash);
            StructCPID structcpid = GetStructCPID();
            structcpid.initialized = true;
            structcpid.cpidhash = GlobalCPUMiningCPID.cpidhash;
            structcpid.projectname = GlobalCPUMiningCPID.projectname;
        structcpid.team = "gridcoin";
            structcpid.rac = GlobalCPUMiningCPID.rac;
            structcpid.cpid = GlobalCPUMiningCPID.cpid;
            structcpid.boincpublickey = GlobalCPUMiningCPID.encboincpublickey;
            structcpid.NetworkRAC = GlobalCPUMiningCPID.NetworkRAC;
            // 2-6-2015 R Halford - Ensure CPIDv2 Is populated After deserializing GenBoincKey
        LogPrintf("GenBoincKey using email %s and cpidhash %s key %s ", GlobalCPUMiningCPID.email, structcpid.cpidhash, sDec);
        structcpid.cpidv2 = ComputeCPIDv2(GlobalCPUMiningCPID.email, structcpid.cpidhash, 0);
            structcpid.Iscpidvalid = true;
            mvCPIDs.insert(map<string,StructCPID>::value_type(structcpid.projectname,structcpid));
            // CreditCheck(structcpid.cpid,false);
            GetNextProject(false);
            if (fDebug10) LogPrintf("GCMCPI %s",GlobalCPUMiningCPID.cpid);
            if (fDebug10)           LogPrintf("Finished getting first remote boinc project");
        return;
  }

 try
 {
    std::string sourcefile = GetBoincDataDir() + "client_state.xml";
    std::string sout = "";
    sout = getfilecontents(sourcefile);
    if (sout == "-1")
    {
        LogPrintf("Unable to obtain Boinc CPIDs ");

        if (mapArgs.count("-boincdatadir") && mapArgs["-boincdatadir"].length() > 0)
        {
            LogPrintf("Boinc data directory set in gridcoinresearch.conf has been incorrectly specified ");
        }

        else LogPrintf("Boinc data directory is not in the operating system's default location \nPlease move it there or specify its current location in gridcoinresearch.conf");

        return;
    }

    if (cleardata)
    {
        mvCPIDs.clear();
    }
    std::string email = GetArgument("email","");
    boost::to_lower(email);

    int iRow = 0;
    std::vector<std::string> vCPID = split(sout.c_str(),"<project>");
    std::string investor = GetArgument("investor","false");

    if (investor=="true")
    {
            msPrimaryCPID="INVESTOR";
    }
    else
    {
            if (vCPID.size() > 0)
            {
                for (unsigned int i = 0; i < vCPID.size(); i++)
                {
                    std::string email_hash = ExtractXML(vCPID[i],"<email_hash>","</email_hash>");
                    std::string cpidhash = ExtractXML(vCPID[i],"<cross_project_id>","</cross_project_id>");
                    std::string externalcpid = ExtractXML(vCPID[i],"<external_cpid>","</external_cpid>");
                    std::string utc=ExtractXML(vCPID[i],"<user_total_credit>","</user_total_credit>");
                    std::string rac=ExtractXML(vCPID[i],"<user_expavg_credit>","</user_expavg_credit>");
                    std::string proj=ExtractXML(vCPID[i],"<project_name>","</project_name>");
                    std::string team=ExtractXML(vCPID[i],"<team_name>","</team_name>");
                    std::string rectime = ExtractXML(vCPID[i],"<rec_time>","</rec_time>");

                    proj = LowerUnderscore(proj);
                    int64_t nStart = GetTimeMillis();
                    if (cpidhash.length() > 5 && proj.length() > 3)
                    {
                        std::string cpid_non = cpidhash+email;
                        to_lower(cpid_non);
                        StructCPID& structcpid = GetInitializedStructCPID2(proj,mvCPIDs);
                        iRow++;
                        structcpid.cpidhash = cpidhash;
                        structcpid.projectname = proj;
                        boost::to_lower(team);
                        structcpid.team = team;
                        InitializeProjectStruct(structcpid);
                        int64_t elapsed = GetTimeMillis()-nStart;
                        if (fDebug3)
                            LogPrintf("Enumerating boinc local project %s cpid %s valid %s, elapsed %" PRId64, structcpid.projectname, structcpid.cpid, YesNo(structcpid.Iscpidvalid), elapsed);

                        structcpid.rac = RoundFromString(rac,0);
                        structcpid.verifiedrac = RoundFromString(rac,0);
                        std::string sLocalClientEmailHash = RetrieveMd5(email);

                        if (email_hash != sLocalClientEmailHash)
                        {
                            structcpid.errors = "Gridcoin Email setting does not match project Email.  Check Gridcoin e-mail address setting or boinc project e-mail setting.";
                            structcpid.Iscpidvalid=false;
                        }

                        if (!structcpid.Iscpidvalid)
                        {
                            structcpid.errors = "CPID calculation invalid.  Check e-mail address and try resetting the boinc project.";
                        }

                        structcpid.utc = RoundFromString(utc,0);
                        structcpid.rectime = RoundFromString(rectime,0);
                        double currenttime =  GetAdjustedTime();
                        double nActualTimespan = currenttime - structcpid.rectime;
                        structcpid.age = nActualTimespan;
                        std::string sKey = structcpid.cpid + ":" + proj;
                        mvCPIDs[proj] = structcpid;

                        if (!structcpid.Iscpidvalid)
                        {
                            structcpid.errors = "CPID invalid.  Check E-mail address.";
                        }

                        if (structcpid.team != "gridcoin")
                        {
                            structcpid.Iscpidvalid = false;
                            structcpid.errors = "Team invalid";
                        }
                        bool bTestExternal = true;
                        bool bTestInternal = true;

                        if (!externalcpid.empty())
                        {
                            LogPrintf("External CPID not empty %s", externalcpid);

                            bTestExternal = CPIDAcidTest2(cpidhash,externalcpid);
                            bTestInternal = CPIDAcidTest2(cpidhash,structcpid.cpid);
                            if (bTestExternal)
                            {
                                structcpid.cpid = externalcpid;
                                LogPrintf(" Setting CPID to %s ",structcpid.cpid);
                            }
                            else
                            {
                                LogPrintf("External test failed.");
                            }


                            if (!bTestExternal && !bTestInternal)
                            {
                                structcpid.Iscpidvalid = false;
                                structcpid.errors = "CPID corrupted Internal: %s, External: %s" + structcpid.cpid + "," + externalcpid.c_str();
                                LogPrintf("CPID corrupted Internal: %s, External: %s", structcpid.cpid, externalcpid);
                            }
                            mvCPIDs[proj] = structcpid;
                        }

                        if (structcpid.Iscpidvalid)
                        {
                            // Verify the CPID is a valid researcher:
                            if (IsResearcher(structcpid.cpid))
                            {
                                GlobalCPUMiningCPID.cpidhash = cpidhash;
                                GlobalCPUMiningCPID.email = email;
                                GlobalCPUMiningCPID.boincruntimepublickey = cpidhash;
                                LogPrintf("Setting bpk to %s", cpidhash);

                                if (structcpid.team=="gridcoin")
                                {
                                    msPrimaryCPID = structcpid.cpid;
                                    //Try to get a neural RAC report
                                    AsyncNeuralRequest("explainmag",msPrimaryCPID,5);
                                }
                            }
                        }

                        mvCPIDs[proj] = structcpid;
                        if (fDebug10) LogPrintf("Adding Local Project %s ", structcpid.cpid);

                    }

                }

            }
            // If no valid boinc projects were found:
            if (msPrimaryCPID.empty())
                msPrimaryCPID="INVESTOR";
        }
    }
    catch (std::exception &e)
    {
             LogPrintf("Error while harvesting CPIDs.");
    }
    catch(...)
    {
             LogPrintf("Error while harvesting CPIDs 2.");
    }
}

void LoadCPIDs()
{
    LogPrintf("Load CPID; ");
    HarvestCPIDs(true);
    LogPrintf(" Getting first project;");
    GetNextProject(false);
    LogPrintf(" Finished getting first project");
}

StructCPID GetStructCPID()
{
    StructCPID c;
    c.initialized=false;
    c.rac = 0;
    c.utc=0;
    c.rectime=0;
    c.age = 0;
    c.verifiedutc=0;
    c.verifiedrectime=0;
    c.verifiedage=0;
    c.entries=0;
    c.AverageRAC=0;
    c.NetworkProjects=0;
    c.Iscpidvalid=false;
    c.NetworkRAC=0;
    c.TotalRAC=0;
    c.Magnitude=0;
    c.PaymentMagnitude=0;
    c.owed=0;
    c.payments=0;
    c.verifiedTotalRAC=0;
    c.verifiedMagnitude=0;
    c.TotalMagnitude=0;
    c.LowLockTime=0;
    c.HighLockTime=0;
    c.Accuracy=0;
    c.totalowed=0;
    c.LastPaymentTime=0;
    c.EarliestPaymentTime=0;
    c.PaymentTimespan=0;
    c.ResearchSubsidy = 0;
    c.InterestSubsidy = 0;
    c.interestPayments = 0;
    c.payments = 0;
    c.LastBlock = 0;
    c.NetworkMagnitude=0;
    c.NetworkAvgMagnitude=0;

    return c;

}

MiningCPID GetMiningCPID()
{
    MiningCPID mc;
    mc.rac = 0;
    mc.pobdifficulty = 0;
    mc.diffbytes = 0;
    mc.initialized = false;
    mc.nonce = 0;
    mc.NetworkRAC=0;
    mc.lastblockhash = "0";
    mc.Magnitude = 0;
    mc.RSAWeight = 0;
    mc.LastPaymentTime=0;
    mc.ResearchSubsidy = 0;
    mc.InterestSubsidy = 0;
    mc.ResearchSubsidy2 = 0;
    mc.ResearchAge = 0;
    mc.ResearchMagnitudeUnit = 0;
    mc.ResearchAverageMagnitude = 0;
    return mc;
}

bool SendMessages(CNode* pto, bool fSendTrickle)
{
    // Treat lock failures as send successes in case the caller disconnects
    // the node based on the return value.
    TRY_LOCK(cs_main, lockMain);
    if(!lockMain)
        return true;

    // Don't send anything until we get their version message
    if (pto->nVersion == 0)
        return true;

    //
    // Message: ping
    //
    bool pingSend = false;
    if (pto->fPingQueued)
    {
        // RPC ping request by user
        pingSend = true;
    }
    if (pto->nPingNonceSent == 0 && pto->nPingUsecStart + PING_INTERVAL * 1000000 < GetTimeMicros())
    {
        // Ping automatically sent as a latency probe & keepalive.
        pingSend = true;
    }
    if (pingSend)
    {
        uint64_t nonce = 0;
        while (nonce == 0) {
            RAND_bytes((unsigned char*)&nonce, sizeof(nonce));
        }
        pto->fPingQueued = false;
        pto->nPingUsecStart = GetTimeMicros();
        if (pto->nVersion > BIP0031_VERSION)
        {
            pto->nPingNonceSent = nonce;
            std::string acid = GetCommandNonce("ping");
            pto->PushMessage("ping", nonce, acid);
        } else
        {
            // Peer is too old to support ping command with nonce, pong will never arrive.
            pto->nPingNonceSent = 0;
            pto->PushMessage("ping");
        }
    }

    // Resend wallet transactions that haven't gotten in a block yet
    ResendWalletTransactions();

    // Address refresh broadcast
    static int64_t nLastRebroadcast;
    if (!IsInitialBlockDownload() && ( GetAdjustedTime() - nLastRebroadcast > 24 * 60 * 60))
    {
        {
            LOCK(cs_vNodes);
            for (auto const& pnode : vNodes)
            {
                // Periodically clear setAddrKnown to allow refresh broadcasts
                if (nLastRebroadcast)
                    pnode->setAddrKnown.clear();

                // Rebroadcast our address
                if (!fNoListen)
                {
                    CAddress addr = GetLocalAddress(&pnode->addr);
                    if (addr.IsRoutable())
                        pnode->PushAddress(addr);
                }
            }
        }
        nLastRebroadcast =  GetAdjustedTime();
    }

    //
    // Message: addr
    //
    if (fSendTrickle)
    {
        vector<CAddress> vAddr;
        vAddr.reserve(pto->vAddrToSend.size());
        for (auto const& addr : pto->vAddrToSend)
        {
            // returns true if wasn't already contained in the set
            if (pto->setAddrKnown.insert(addr).second)
            {
                vAddr.push_back(addr);
                // receiver rejects addr messages larger than 1000
                if (vAddr.size() >= 1000)
                {
                    pto->PushMessage("gridaddr", vAddr);
                    vAddr.clear();
                }
            }
        }
        pto->vAddrToSend.clear();
        if (!vAddr.empty())
            pto->PushMessage("gridaddr", vAddr);
    }


    //
    // Message: inventory
    //
    vector<CInv> vInv;
    vector<CInv> vInvWait;
    {
        LOCK(pto->cs_inventory);
        vInv.reserve(pto->vInventoryToSend.size());
        vInvWait.reserve(pto->vInventoryToSend.size());
        for (auto const& inv : pto->vInventoryToSend)
        {
            if (pto->setInventoryKnown.count(inv))
                continue;

            // trickle out tx inv to protect privacy
            if (inv.type == MSG_TX && !fSendTrickle)
            {
                // 1/4 of tx invs blast to all immediately
                static uint256 hashSalt;
                if (hashSalt == 0)
                    hashSalt = GetRandHash();
                uint256 hashRand = inv.hash ^ hashSalt;
                hashRand = Hash(BEGIN(hashRand), END(hashRand));
                bool fTrickleWait = ((hashRand & 3) != 0);

                // always trickle our own transactions
                if (!fTrickleWait)
                {
                    CWalletTx wtx;
                    if (GetTransaction(inv.hash, wtx))
                        if (wtx.fFromMe)
                            fTrickleWait = true;
                }

                if (fTrickleWait)
                {
                    vInvWait.push_back(inv);
                    continue;
                }
            }

            // returns true if wasn't already contained in the set
            if (pto->setInventoryKnown.insert(inv).second)
            {
                vInv.push_back(inv);
                if (vInv.size() >= 1000)
                {
                    pto->PushMessage("inv", vInv);
                    vInv.clear();
                }
            }
        }
        pto->vInventoryToSend = vInvWait;
    }
    if (!vInv.empty())
        pto->PushMessage("inv", vInv);


    //
    // Message: getdata
    //
    vector<CInv> vGetData;
    int64_t nNow =  GetAdjustedTime() * 1000000;
    CTxDB txdb("r");
    while (!pto->mapAskFor.empty() && (*pto->mapAskFor.begin()).first <= nNow)
    {
        const CInv& inv = (*pto->mapAskFor.begin()).second;

        // Brod: do not request stuff if it was already removed from this map
        // TODO: check thread safety - JCO - I think I have addressed.
        LOCK(CScraperManifest::cs_mapManifest);

        const auto iaaf= mapAlreadyAskedFor.find(inv);

        bool fAlreadyHave = AlreadyHave(txdb, inv);

        /* Check also the scraper data propagation system to see if it needs
         * this inventory object */
        fAlreadyHave = fAlreadyHave && CScraperManifest::AlreadyHave(0, inv);

        if ( iaaf!=mapAlreadyAskedFor.end() && !fAlreadyHave )
        {
            if (fDebugNet)        LogPrintf("sending getdata: %s", inv.ToString());
            vGetData.push_back(inv);
            if (vGetData.size() >= 1000)
            {
                pto->PushMessage("getdata", vGetData);
                vGetData.clear();
            }

            // mapAlreadyAskedFor[inv] = nNow; //TODO: check why this was here
        }
        pto->mapAskFor.erase(pto->mapAskFor.begin());
    }
    if (!vGetData.empty())
        pto->PushMessage("getdata", vGetData);

    return true;
}

void IncrementCurrentNeuralNetworkSupermajority(std::string NeuralHash, std::string GRCAddress, double distance)
{
    if (NeuralHash.length() < 5)
        return;    

    // 6-13-2015 ONLY Count Each Neural Hash Once per GRC address / CPID (1 VOTE PER RESEARCHER)
    const std::string& Security = ReadCache(Section::CURRENTNEURALSECURITY, GRCAddress).value;
    if (Security == NeuralHash)
    {
        //This node has already voted, throw away the vote
        return;
    }

    WriteCache(Section::CURRENTNEURALSECURITY, GRCAddress,NeuralHash,GetAdjustedTime());

    double multiplier = distance < 40 ? 400 : 200;
    double votes = (1/distance)*multiplier;
    mvCurrentNeuralNetworkHash[NeuralHash] += votes;
}

void IncrementNeuralNetworkSupermajority(const std::string& NeuralHash, const std::string& GRCAddress, double distance, const CBlockIndex* pblockindex)
{
    if (NeuralHash.length() < 5)
        return;
    
    if (pblockindex->nVersion >= 8)
    {
        try
        {
            CBitcoinAddress address(GRCAddress);
            bool validaddresstovote = address.IsValid();
            if (!validaddresstovote)
            {
                LogPrintf("INNS : Vote found in block with invalid GRC address. HASH: %s GRC: %s", NeuralHash, GRCAddress);
                return;
            }
            if (!IsNeuralNodeParticipant(GRCAddress, pblockindex->nTime))
            {
                LogPrintf("INNS : Vote found in block from ineligible neural node participant. HASH: %s GRC: %s", NeuralHash, GRCAddress);
                return;
            }
        }
        catch (const bignum_error& innse)
        {
            LogPrintf("INNS : Exception: %s", innse.what());
            return;
        }
    }

    // 6-13-2015 ONLY Count Each Neural Hash Once per GRC address / CPID (1 VOTE PER RESEARCHER)
    const std::string& Security = ReadCache(Section::NEURALSECURITY, GRCAddress).value;
    if (Security == NeuralHash)
    {
        //This node has already voted, throw away the vote
        return;
    }

    WriteCache(Section::NEURALSECURITY, GRCAddress,NeuralHash,GetAdjustedTime());

    double multiplier = distance < 40 ? 400 : 200;
    double votes = (1/distance)*multiplier;
    mvNeuralNetworkHash[NeuralHash] += votes;
}

void IncrementVersionCount(const std::string& Version)
{
    if(!Version.empty())
        mvNeuralVersion[Version]++;
}



std::string GetNeuralNetworkSupermajorityHash(double& out_popularity)
{
    double highest_popularity = -1;
    std::string neural_hash;

    for(const auto& network_hash : mvNeuralNetworkHash)
    {
        const std::string& hash = network_hash.first;
        double popularity       = network_hash.second;

        // d41d8 is the hash of an empty magnitude contract - don't count it
        if (popularity > 0 &&
            popularity > highest_popularity &&
            hash != "d41d8cd98f00b204e9800998ecf8427e" &&
            hash != "TOTAL_VOTES")
        {
            highest_popularity = popularity;
            neural_hash = hash;
        }
    }

    out_popularity = highest_popularity;
    return neural_hash;
}


std::string GetCurrentNeuralNetworkSupermajorityHash(double& out_popularity)
{
    // Copy to a sorted map.
    std::map<std::string, double> sorted_hashes(
                mvCurrentNeuralNetworkHash.begin(),
                mvCurrentNeuralNetworkHash.end());
    
    double highest_popularity = -1;
    std::string neural_hash;    
    for(auto& entry : sorted_hashes)
    {
        auto& hash = entry.first;
        auto& popularity = entry.second;

                // d41d8 is the hash of an empty magnitude contract - don't count it
        if(popularity > 0 &&
           popularity > highest_popularity &&
           hash != "TOTAL_VOTES" &&
           hash != "d41d8cd98f00b204e9800998ecf8427e")
                {
                    highest_popularity = popularity;
            neural_hash = hash;
                }
    }
    
    out_popularity = highest_popularity;
    return neural_hash;
}

std::string GetNeuralNetworkReport()
{
    //Returns a report of the networks neural hashes in order of popularity
    std::string neural_hash = "";
    std::string report = "Neural_hash, Popularity\n";
    std::string row = "";
    
    // Copy to a sorted map.
    std::map<std::string, double> sorted_hashes(
                mvNeuralNetworkHash.begin(),
                mvNeuralNetworkHash.end());
    
    for(auto& entry : sorted_hashes)
        report += entry.first + "," + RoundToString(entry.second, 0) + "\n";

    return report;
}

std::string GetOrgSymbolFromFeedKey(std::string feedkey)
{
    std::string Symbol = ExtractValue(feedkey,"-",0);
    return Symbol;

}

bool MemorizeMessage(const CTransaction &tx, double dAmount, std::string sRecipient)
{
    const std::string &msg = tx.hashBoinc;
    const int64_t &nTime = tx.nTime;
          if (msg.empty()) return false;
          bool fMessageLoaded = false;

          if (Contains(msg,"<MT>"))
          {
              std::string sMessageType      = ExtractXML(msg,"<MT>","</MT>");
              std::string sMessageKey       = ExtractXML(msg,"<MK>","</MK>");
              std::string sMessageValue     = ExtractXML(msg,"<MV>","</MV>");
              std::string sMessageAction    = ExtractXML(msg,"<MA>","</MA>");
              std::string sSignature        = ExtractXML(msg,"<MS>","</MS>");
              std::string sMessagePublicKey = ExtractXML(msg,"<MPK>","</MPK>");
              if (sMessageType=="beacon" && Contains(sMessageValue,"INVESTOR"))
              {
                    sMessageValue="";
              }

              if (sMessageType=="superblock")
              {
                  // Deny access to superblock processing runtime data
                  sMessageValue="";
              }

              if (!sMessageType.empty() && !sMessageKey.empty() && !sMessageValue.empty() && !sMessageAction.empty() && !sSignature.empty())
              {
                  //Verify sig first
                  bool Verified = CheckMessageSignature(sMessageAction,sMessageType,sMessageType+sMessageKey+sMessageValue,
                      sSignature,sMessagePublicKey);

                  if (Verified)
                  {
                        if (sMessageAction=="A")
                        {
                                /* With this we allow verifying blocks with stupid beacon */
                                if("beacon"==sMessageType)
                                {
                                    std::string out_cpid = "";
                                    std::string out_address = "";
                                    std::string out_publickey = "";
                                    GetBeaconElements(sMessageValue, out_cpid, out_address, out_publickey);
                        WriteCache(Section::BEACONALT, sMessageKey+"."+ToString(nTime),out_publickey,nTime);
                                }

                    try
                    {
                        WriteCache(StringToSection(sMessageType), sMessageKey,sMessageValue,nTime);
                        if(fDebug10 && sMessageType=="beacon" )
                                    LogPrintf("BEACON add %s %s %s", sMessageKey, DecodeBase64(sMessageValue), TimestampToHRDate(nTime));
                                }
                    catch(const std::runtime_error& e)
                    {
                        error("Attempting to add to unknown cache: %s", sMessageType);
                    }

                                fMessageLoaded = true;
                                if (sMessageType=="poll")
                                {
                        msPoll = msg;
                                        }
                        }
                        else if(sMessageAction=="D")
                        {
                                if (fDebug10) LogPrintf("Deleting key type %s Key %s Value %s", sMessageType, sMessageKey, sMessageValue);
                                if(fDebug10 && sMessageType=="beacon" ){
                                    LogPrintf("BEACON DEL %s - %s", sMessageKey, TimestampToHRDate(nTime));
                                }
                    
                    try
                    {
                        DeleteCache(StringToSection(sMessageType), sMessageKey);
                                fMessageLoaded = true;
                        }
                    catch(const std::runtime_error& e)
                    {
                        error("Attempting to add to unknown cache: %s", sMessageType);
                    }
                }
                        // If this is a boinc project, load the projects into the coin:
                        if (sMessageType=="project" || sMessageType=="projectmapping")
                        {
                            //Reserved
                            fMessageLoaded = true;
                        }

                        if(fDebug)
                    WriteCache(Section::TRXID, sMessageType + ";" + sMessageKey,tx.GetHash().GetHex(),nTime);
                  }
                }
    }

   return fMessageLoaded;
}

double GRCMagnitudeUnit(int64_t locktime)
{
    //7-12-2015 - Calculate GRCMagnitudeUnit (Amount paid per magnitude per day)
    StructCPID& network = GetInitializedStructCPID2("NETWORK",mvNetwork);
    double TotalNetworkMagnitude = network.NetworkMagnitude;
    if (TotalNetworkMagnitude < 1000) TotalNetworkMagnitude=1000;
    double MaximumEmission = BLOCKS_PER_DAY*GetMaximumBoincSubsidy(locktime);
    double Kitty = MaximumEmission - (network.payments/14);
    if (Kitty < 1) Kitty = 1;
    double MagnitudeUnit = 0;
    if (AreBinarySuperblocksEnabled(nBestHeight))
    {
        MagnitudeUnit = (Kitty/TotalNetworkMagnitude)*1.25;
    }
    else
    {
        MagnitudeUnit = Kitty/TotalNetworkMagnitude;
    }
    if (MagnitudeUnit > 5) MagnitudeUnit = 5; //Just in case we lose a superblock or something strange happens.
    MagnitudeUnit = SnapToGrid(MagnitudeUnit); //Snaps the value into .025 increments
    return MagnitudeUnit;
}


int64_t ComputeResearchAccrual(int64_t nTime, std::string cpid, std::string operation, CBlockIndex* pindexLast, bool bVerifyingBlock, int iVerificationPhase, double& dAccrualAge, double& dMagnitudeUnit, double& AvgMagnitude)
{
    // If not a researcher save cpu cycles and return 0
    if (!IsResearcher(cpid))
        return 0;

    double dCurrentMagnitude = CalculatedMagnitude2(cpid, nTime, false);
    if(pindexLast->nVersion>=9)
    {
        // Bugfix for newbie rewards always being around 1 GRC
        dMagnitudeUnit = GRCMagnitudeUnit(nTime);
    }
    CBlockIndex* pHistorical = GetHistoricalMagnitude(cpid);
    bool bIsNewbie = (pHistorical->nHeight <= nNewIndex || pHistorical->nTime==0);
    if(pindexLast->nVersion<9)
    {
        // Bugfix for zero mag stakes being mistaken for newbie stake
        bIsNewbie |= pHistorical->nMagnitude==0;
    }
    if (bIsNewbie)
    {
        //No prior block exists... Newbies get .01 age to bootstrap the CPID (otherwise they will not have any prior block to refer to, thus cannot get started):
        if(fDebug && !bVerifyingBlock) LogPrintf("CRE: No prior block exists...");
        if (!AreBinarySuperblocksEnabled(pindexLast->nHeight))
        {
                if(fDebug) LogPrintf("ComputeResearchAccrual: %s Newbie stake, Binary SB not enabled, dCurrentMagnitude= %.1f",
                    cpid, dCurrentMagnitude);
            return dCurrentMagnitude > 0 ? ((dCurrentMagnitude/100)*COIN) : 0;
        }
        else
        {
            // New rules - 12-4-2015 - Pay newbie from the moment beacon was sent as long as it is within 6 months old and NN mag > 0 and newbie is in the superblock and their lifetime paid is zero
            // Note: If Magnitude is zero, or researcher is not in superblock, or lifetimepaid > 0, this function returns zero
            int64_t iBeaconTimestamp = BeaconTimeStamp(cpid, true);
            if (IsLockTimeWithinMinutes(iBeaconTimestamp, pindexBest->GetBlockTime(), 60*24*30*6))
            {
                double dNewbieAccrualAge = ((double)nTime - (double)iBeaconTimestamp) / 86400;
                int64_t iAccrual = (int64_t)((dNewbieAccrualAge*dCurrentMagnitude*dMagnitudeUnit*COIN) + (1*COIN));
                if ((dNewbieAccrualAge*dCurrentMagnitude*dMagnitudeUnit) > 500)
                {
                    LogPrintf("ComputeResearchAccrual: %s Newbie special stake too high, reward=500GRC", cpid);
                    return (500*COIN);
                }
                if(fDebug) LogPrintf("ComputeResearchAccrual: %s Newbie stake, unit=%f, age=%f, magnitude= %.1f -> %f",
                    cpid, dMagnitudeUnit, dNewbieAccrualAge, dCurrentMagnitude, iAccrual/(double)COIN);
                return iAccrual;
            }
            else
            {
                LogPrintf("ComputeResearchAccrual: %s Invalid Beacon, Using 0.01 age bootstrap", cpid);
                return dCurrentMagnitude > 0 ? (((dCurrentMagnitude/100)*COIN) + (1*COIN)): 0;
            }
        }
    }
    // To prevent reorgs and checkblock errors, ensure the research age is > 10 blocks wide:
    int iRABlockSpan = pindexLast->nHeight - pHistorical->nHeight;
    StructCPID& stCPID = GetInitializedStructCPID2(cpid,mvResearchAge);
    double dRAAvgMag = stCPID.TotalMagnitude / (stCPID.Accuracy+0.01);
    // ResearchAge: If the accrual age is > 20 days, add in the midpoint lifetime average magnitude to ensure the overall avg magnitude accurate:
    if (iRABlockSpan > (int)(BLOCKS_PER_DAY*20))
    {
            AvgMagnitude = (pHistorical->nMagnitude + dRAAvgMag + dCurrentMagnitude) / 3;
    }
    else
    {
            AvgMagnitude = (pHistorical->nMagnitude + dCurrentMagnitude) / 2;
    }
    if (AvgMagnitude > 20000) AvgMagnitude = 20000;

    dAccrualAge = ((double)nTime - (double)pHistorical->nTime) / 86400;
    if (dAccrualAge < 0) dAccrualAge=0;
    dMagnitudeUnit = GRCMagnitudeUnit(nTime);

    int64_t Accrual = (int64_t)(dAccrualAge*AvgMagnitude*dMagnitudeUnit*COIN);
    // Double check researcher lifetime paid
    double days = (nTime - stCPID.LowLockTime) / 86400.0;
    double PPD = stCPID.ResearchSubsidy/(days+.01);
    double ReferencePPD = dMagnitudeUnit*dRAAvgMag;

    if ((PPD > ReferencePPD*5))
    {
        if(fDebug) LogPrintf("ComputeResearchAccrual: %s RA-PPD, PPD=%f, unit=%f, RAAvgMag=%f, RASubsidy=%f, RALowLockTime=%d -> Accrual 0 (would be %f)",
                cpid, PPD, dMagnitudeUnit, dRAAvgMag, stCPID.ResearchSubsidy,stCPID.LowLockTime, Accrual/(double)COIN);

        return 0; //Since this condition can occur when a user ramps up computing power, lets return 0 so as to not shortchange the researcher, but instead, owed will continue to accrue and will be paid later when PPD falls below 5
    }

    // Note that if the RA Block Span < 10, we want to return 0 for the Accrual Amount so the CPID can still receive an accurate accrual in the future
    if((pindexLast->nVersion >= 10 && iRABlockSpan < 10) ||
       (pindexLast->nVersion < 10 && iRABlockSpan < 10 && iVerificationPhase != 2))
    {
        if(fDebug) LogPrintf("ComputeResearchAccrual: %s Block Span less than 10 (%d) -> Accrual 0 (would be %f)", cpid, iRABlockSpan, Accrual/(double)COIN);
        if(fDebug2) LogPrintf(" pHistorical w %s", pHistorical->GetBlockHash().GetHex());

        // Note that if the RA Block Span < 10, we want to return 0 for the Accrual Amount so the CPID can still receive an accurate accrual in the future
        return 0;
    }

    if(fDebug) LogPrintf("ComputeResearchAccrual: %s Normal, unit=%f, Age=%f, AvgMagnitude=%f, Span=%d, CurMag=%.1f, OldMag=%.1f, RAAvgMag=%f, RASubsidy=%f, RALowLockTime=%d -> %d",
        cpid, dMagnitudeUnit,dAccrualAge,AvgMagnitude,iRABlockSpan,dCurrentMagnitude,pHistorical->nMagnitude,
        dRAAvgMag,stCPID.ResearchSubsidy,stCPID.LowLockTime, Accrual/(double)COIN);
    return Accrual;
}



CBlockIndex* GetHistoricalMagnitude(std::string cpid)
{
    if (!IsResearcher(cpid)) return pindexGenesisBlock;

    // Starting at the block prior to StartHeight, find the last instance of the CPID in the chain:
    // Limit lookback to 6 months
    int nMinIndex = pindexBest->nHeight-(6*30*BLOCKS_PER_DAY);
    if (nMinIndex < 2) nMinIndex=2;
    // Last block Hash paid to researcher
    StructCPID& stCPID = GetInitializedStructCPID2(cpid,mvResearchAge);
    if (!stCPID.BlockHash.empty())
    {
        uint256 hash(stCPID.BlockHash);

        auto mapItem = mapBlockIndex.find(hash);
        if (mapItem == mapBlockIndex.end())
            return pindexGenesisBlock;

        CBlockIndex* pblockindex = mapItem->second;
        if(!pblockindex->pnext && pblockindex!=pindexBest)
            LogPrintf("WARNING GetHistoricalMagnitude: index {%s %d} for cpid %s, "
            "is not in the main chain",pblockindex->GetBlockHash().GetHex().c_str(),
            pblockindex->nHeight,cpid.c_str());
        if (pblockindex->nHeight < nMinIndex)
        {
            // In this case, the last staked block was Found, but it is over 6 months old....
            LogPrintf("GetHistoricalMagnitude: Last staked block found at height %d, but cannot verify magnitude older than 6 months (min %d)!",pblockindex->nHeight,nMinIndex);
            return pindexGenesisBlock;
        }

        return pblockindex;
    }
    else
    {
        return pindexGenesisBlock;
    }
}

void ZeroOutResearcherTotals(StructCPID& stCPID)
{
    if (!stCPID.cpid.empty())
    {
                stCPID.LastBlock = 0;
                stCPID.BlockHash = "";
                stCPID.InterestSubsidy = 0;
                stCPID.ResearchSubsidy = 0;
                stCPID.Accuracy = 0;
                stCPID.LowLockTime = std::numeric_limits<unsigned int>::max();
                stCPID.HighLockTime = 0;
                stCPID.TotalMagnitude = 0;
    }
}


bool LoadAdminMessages(bool bFullTableScan, std::string& out_errors)
{
    // Find starting block. On full table scan we want to scan 6 months back.
    // On a shallow scan we can limit to 6 blocks back.
    CBlockIndex* pindex = bFullTableScan
            ? blockFinder.FindByMinTime(pindexBest->nTime - MaxBeaconAge())
            : blockFinder.FindByHeight(pindexBest->nHeight - 6);

    if(pindex->nHeight < (fTestNet ? 1 : 164618))
       return true;

    // These are memorized consecutively in order from oldest to newest.
    for(; pindex; pindex = pindex->pnext)
    {
        if (!pindex->IsInMainChain())
            continue;
        if (IsContract(pindex))
        {
            CBlock block;
            if (!block.ReadFromDisk(pindex)) continue;
            int iPos = 0;
            for (auto const &tx : block.vtx)
            {
                  if (iPos > 0)
                  {
                      // Retrieve the Burn Amount for Contracts
                      double dAmount = 0;
                      std::string sRecipient = "";
                      for (unsigned int i = 1; i < tx.vout.size(); i++)
                      {
                            sRecipient = PubKeyToAddress(tx.vout[i].scriptPubKey);
                            dAmount += CoinToDouble(tx.vout[i].nValue);
                      }
                      MemorizeMessage(tx,dAmount,sRecipient);
                  }
                  iPos++;
            }
        }
    }

    return true;
}




MiningCPID GetBoincBlockByIndex(CBlockIndex* pblockindex)
{
    CBlock block;
    MiningCPID bb;
    bb.initialized=false;
    if (!pblockindex || !pblockindex->IsInMainChain()) return bb;
    if (block.ReadFromDisk(pblockindex))
    {
        std::string hashboinc = "";
        if (block.vtx.size() > 0) hashboinc = block.vtx[0].hashBoinc;
        bb = DeserializeBoincBlock(hashboinc,block.nVersion);
        bb.initialized=true;
        return bb;
    }
    return bb;
}

std::string CPIDHash(double dMagIn, std::string sCPID)
{
    std::string sMag = RoundToString(dMagIn,0);
    double dMagLength = (double)sMag.length();
    double dExponent = pow(dMagLength,5);
    std::string sMagComponent1 = RoundToString(dMagIn/(dExponent+.01),0);
    std::string sSuffix = RoundToString(dMagLength * dExponent, 0);
    std::string sHash = sCPID + sMagComponent1 + sSuffix;
    return sHash;
}

std::string GetQuorumHash(const std::string& data)
{
    //Data includes the Magnitudes, and the Projects:
    std::string sMags = ExtractXML(data,"<MAGNITUDES>","</MAGNITUDES>");
    std::vector<std::string> vMags = split(sMags.c_str(),";");
    std::string sHashIn = "";
    for (unsigned int x = 0; x < vMags.size(); x++)
    {
        std::vector<std::string> vRow = split(vMags[x].c_str(),",");

        // Each row should consist of two fields, CPID and magnitude.
        if(vRow.size() < 2)
            continue;

        // First row (CPID) must be exactly 32 bytes.
        const std::string& sCPID = vRow[0];
        if(sCPID.size() != 32)
            continue;

        double dMag = RoundFromString(vRow[1],0);
        sHashIn += CPIDHash(dMag, sCPID) + "<COL>";
    }

    return RetrieveMd5(sHashIn);
}


std::string getHardwareID()
{
    std::string ele1 = "?";
    /*#ifdef QT_GUI
        ele1 = getMacAddress();
    #endif*/
    ele1 += ":" + getCpuHash();
    ele1 += ":" + getHardDriveSerial();

    std::string hwid = RetrieveMd5(ele1);
    return hwid;
}

#ifdef WIN32
static void getCpuid( unsigned int* p, unsigned int ax )
 {
    __asm __volatile
    (   "movl %%ebx, %%esi\n\t"
        "cpuid\n\t"
        "xchgl %%ebx, %%esi"
        : "=a" (p[0]), "=S" (p[1]),
          "=c" (p[2]), "=d" (p[3])
        : "0" (ax)
    );
 }
#endif

 std::string getCpuHash()
 {
    std::string n = boost::asio::ip::host_name();
    #ifdef WIN32
        unsigned int cpuinfo[4] = { 0, 0, 0, 0 };
        getCpuid( cpuinfo, 0 );
        unsigned short hash = 0;
        unsigned int* ptr = (&cpuinfo[0]);
        for ( unsigned int i = 0; i < 4; i++ )
            hash += (ptr[i] & 0xFFFF) + ( ptr[i] >> 16 );
        double dHash = (double)hash;
        return n + ";" + RoundToString(dHash,0);
    #else
        return n;
    #endif
 }



std::string SystemCommand(const char* cmd)
{
    FILE* pipe = popen(cmd, "r");
    if (!pipe) return "ERROR";
    char buffer[128];
    std::string result = "";
    while(!feof(pipe))
    {
        if(fgets(buffer, 128, pipe) != NULL)
            result += buffer;
    }
    pclose(pipe);
    return result;
}


std::string getHardDriveSerial()
{
    if (!msHDDSerial.empty()) return msHDDSerial;
    std::string cmd1 = "";
    #ifdef WIN32
        cmd1 = "wmic path win32_physicalmedia get SerialNumber";
    #else
        cmd1 = "ls /dev/disk/by-uuid";
    #endif
    std::string result = SystemCommand(cmd1.c_str());
    msHDDSerial = result;
    return result;
}

bool IsContract(CBlockIndex* pIndex)
{
    return pIndex->nIsContract==1 ? true : false;
}

bool IsSuperBlock(CBlockIndex* pIndex)
{
    return pIndex->nIsSuperBlock==1 ? true : false;
}


double SnapToGrid(double d)
{
    double dDither = .04;
    double dOut = RoundFromString(RoundToString(d*dDither,3),3) / dDither;
    return dOut;
}

bool IsNeuralNodeParticipant(const std::string& addr, int64_t locktime)
{
    //Calculate the neural network nodes abililty to particiapte by GRC_Address_Day
    int address_day = GetDayOfYear(locktime);
    std::string address_tohash = addr + "_" + ToString(address_day);
    std::string address_day_hash = RetrieveMd5(address_tohash);

    // For now, let's call for a 25% participation rate (approx. 125 nodes):
    // When RA is enabled, 25% of the neural network nodes will work on a quorum at any given time to alleviate stress on the project sites:
    uint256 uRef;
    if (IsResearchAgeEnabled(pindexBest->nHeight))
    {
        uRef = fTestNet
               ? uint256("0x00000000000000000000000000000000ed182f81388f317df738fd9994e7020b")
               : uint256("0x000000000000000000000000000000004d182f81388f317df738fd9994e7020b"); //This hash is approx 25% of the md5 range (90% for testnet)
    }
    else
    {
        uRef = fTestNet
               ? uint256("0x00000000000000000000000000000000ed182f81388f317df738fd9994e7020b")
               : uint256("0x00000000000000000000000000000000fd182f81388f317df738fd9994e7020b"); //This hash is approx 25% of the md5 range (90% for testnet)
    }

    uint256 uADH = uint256("0x" + address_day_hash);
    return (uADH < uRef);
}


bool StrLessThanReferenceHash(std::string rh)
{
    int address_day = GetDayOfYear(GetAdjustedTime());
    std::string address_tohash = rh + "_" + ToString(address_day);
    std::string address_day_hash = RetrieveMd5(address_tohash);
    uint256 uRef = fTestNet ? uint256("0x000000000000000000000000000000004d182f81388f317df738fd9994e7020b") : uint256("0x000000000000000000000000000000004d182f81388f317df738fd9994e7020b"); //This hash is approx 25% of the md5 range (90% for testnet)
    uint256 uADH = uint256("0x" + address_day_hash);
    return (uADH < uRef);
}

bool IsResearcher(const std::string& cpid)
{
    return cpid.length() == 32;
}
<|MERGE_RESOLUTION|>--- conflicted
+++ resolved
@@ -251,6 +251,7 @@
 
 // Gridcoin status    *************
 MiningCPID GlobalCPUMiningCPID = GetMiningCPID();
+int nBoincUtilization = 0;
 std::string sRegVer;
 
 std::map<std::string, StructCPID> mvCPIDs;        //Contains the project stats at the user level
@@ -599,6 +600,7 @@
         double boincmagnitude = CalculatedMagnitude(GetAdjustedTime(),false);
         uint64_t nWeight = 0;
         pwalletMain->GetStakeWeight(nWeight);
+        nBoincUtilization = boincmagnitude; //Legacy Support for the about screen
         double weight = nWeight/COIN;
         double PORDiff = GetDifficulty(GetLastBlockIndex(pindexBest, true));
         std::string sWeight = RoundToString((double)weight,0);
@@ -6496,17 +6498,11 @@
 
             /* Check also the scraper data propagation system to see if it needs
              * this inventory object */
-<<<<<<< HEAD
-            LOCK(CScraperManifest::cs_mapManifest);
-
-            fAlreadyHave = fAlreadyHave && CScraperManifest::AlreadyHave(pfrom, inv);
-=======
             {
                 LOCK(CScraperManifest::cs_mapManifest);
 
                 fAlreadyHave = fAlreadyHave && CScraperManifest::AlreadyHave(pfrom, inv);
             }
->>>>>>> a4fbcec8
 
             if (fDebug10)
                 LogPrintf("  got inventory: %s  %s", inv.ToString(), fAlreadyHave ? "have" : "new");
