// Copyright (c) 2009-2010 Satoshi Nakamoto
// Copyright (c) 2009-2012 The Bitcoin developers
// Distributed under the MIT/X11 software license, see the accompanying
// file COPYING or http://www.opensource.org/licenses/mit-license.php.

#include "alert.h"
#include "checkpoints.h"
#include "db.h"
#include "txdb.h"
#include "net.h"
#include "init.h"
#include "ui_interface.h"
#include "kernel.h"
#include "block.h"
#include "scrypt.h"
#include "global_objects_noui.hpp"
#include "util.h"
#include "cpid.h"
#include "bitcoinrpc.h"
#include "json/json_spirit_value.h"
#include "boinc.h"
#include "beacon.h"

#include <boost/lexical_cast.hpp>
#include <boost/filesystem.hpp>
#include <boost/filesystem/fstream.hpp>
#include <boost/algorithm/string/replace.hpp>
#include <boost/algorithm/string/case_conv.hpp> // for to_lower()
#include <boost/algorithm/string/predicate.hpp> // for startswith() and endswith()
#include <boost/algorithm/string/join.hpp>
#include <boost/thread.hpp>
#include <boost/asio.hpp>

#include <openssl/md5.h>
#include <ctime>
#include <math.h>

int GetDayOfYear();
void GetBeaconElements(std::string sBeacon,std::string& out_cpid, std::string& out_address, std::string& out_publickey);
extern std::string NodeAddress(CNode* pfrom);
extern std::string ConvertBinToHex(std::string a);
extern std::string ConvertHexToBin(std::string a);
extern bool WalletOutOfSync();
extern bool WriteKey(std::string sKey, std::string sValue);
std::string GetBeaconPublicKey(const std::string& cpid, bool bAdvertisingBeacon);
bool AdvertiseBeacon(bool bFromService, std::string &sOutPrivKey, std::string &sOutPubKey, std::string &sError, std::string &sMessage);
std::string SignBlockWithCPID(std::string sCPID, std::string sBlockHash);
extern void CleanInboundConnections(bool bClearAll);
extern bool PushGridcoinDiagnostics();
double qtPushGridcoinDiagnosticData(std::string data);
int RestartClient();
bool RequestSupermajorityNeuralData();
extern bool AskForOutstandingBlocks(uint256 hashStart);
extern bool CleanChain();
extern void ResetTimerMain(std::string timer_name);
extern std::string UnpackBinarySuperblock(std::string sBlock);
extern std::string PackBinarySuperblock(std::string sBlock);
extern bool TallyResearchAverages(bool Forcefully);
extern void IncrementCurrentNeuralNetworkSupermajority(std::string NeuralHash, std::string GRCAddress, double distance);
bool VerifyCPIDSignature(std::string sCPID, std::string sBlockHash, std::string sSignature);
int DownloadBlocks();
int DetermineCPIDType(std::string cpid);
extern MiningCPID GetInitializedMiningCPID(std::string name, std::map<std::string, MiningCPID>& vRef);
std::string GetListOfWithConsensus(std::string datatype);
extern std::string getHardDriveSerial();
extern bool IsSuperBlock(CBlockIndex* pIndex);
extern bool VerifySuperblock(std::string superblock, int nHeight);
extern double ExtractMagnitudeFromExplainMagnitude();
extern void AddPeek(std::string data);
extern void GridcoinServices();
int64_t BeaconTimeStamp(std::string cpid, bool bZeroOutAfterPOR);
extern bool NeedASuperblock();
extern double SnapToGrid(double d);
extern bool NeuralNodeParticipates();
extern bool StrLessThanReferenceHash(std::string rh);
void BusyWaitForTally();
extern bool TallyNetworkAverages(bool Forcefully);
extern bool IsContract(CBlockIndex* pIndex);
std::string ExtractValue(std::string data, std::string delimiter, int pos);
extern MiningCPID GetBoincBlockByIndex(CBlockIndex* pblockindex);
json_spirit::Array MagnitudeReport(std::string cpid);
extern void AddCPIDBlockHash(const std::string& cpid, const uint256& blockhash);
extern void ZeroOutResearcherTotals(std::string cpid);
extern StructCPID GetLifetimeCPID(const std::string& cpid, const std::string& sFrom);
extern std::string getCpuHash();
std::string getMacAddress();
std::string TimestampToHRDate(double dtm);
bool CPIDAcidTest2(std::string bpk, std::string externalcpid);
bool HasActiveBeacon(const std::string& cpid);
extern bool BlockNeedsChecked(int64_t BlockTime);
extern void FixInvalidResearchTotals(std::vector<CBlockIndex*> vDisconnect, std::vector<CBlockIndex*> vConnect);
int64_t GetEarliestWalletTransaction();
extern void IncrementVersionCount(const std::string& Version);
double GetSuperblockAvgMag(std::string data,double& out_beacon_count,double& out_participant_count,double& out_avg,bool bIgnoreBeacons);
extern bool LoadAdminMessages(bool bFullTableScan,std::string& out_errors);
extern bool UnusualActivityReport();

extern std::string GetCurrentNeuralNetworkSupermajorityHash(double& out_popularity);
extern std::string GetNeuralNetworkSupermajorityHash(double& out_popularity);
       
extern double CalculatedMagnitude2(std::string cpid, int64_t locktime,bool bUseLederstrumpf);
extern int64_t ComputeResearchAccrual(int64_t nTime, std::string cpid, std::string operation, CBlockIndex* pindexLast, bool bVerifyingBlock, int VerificationPhase, double& dAccrualAge, double& dMagnitudeUnit, double& AvgMagnitude);



extern bool UpdateNeuralNetworkQuorumData();
bool AsyncNeuralRequest(std::string command_name,std::string cpid,int NodeLimit);
double qtExecuteGenericFunction(std::string function,std::string data);
extern std::string GetQuorumHash(std::string data);
extern bool FullSyncWithDPORNodes();

std::string qtExecuteDotNetStringFunction(std::string function, std::string data);


bool CheckMessageSignature(std::string sMessageAction, std::string sMessageType, std::string sMsg, std::string sSig,std::string opt_pubkey);
extern std::string ReadCache(std::string section, std::string key);
extern std::string strReplace(std::string& str, const std::string& oldStr, const std::string& newStr);
extern bool GetEarliestStakeTime(std::string grcaddress, std::string cpid);
extern double GetTotalBalance();
extern std::string PubKeyToAddress(const CScript& scriptPubKey);
extern void IncrementNeuralNetworkSupermajority(std::string NeuralHash, std::string GRCAddress,double distance);
extern bool LoadSuperblock(std::string data, int64_t nTime, double height);


extern CBlockIndex* GetHistoricalMagnitude(std::string cpid);

extern double GetOutstandingAmountOwed(StructCPID &mag, std::string cpid, int64_t locktime, double& total_owed, double block_magnitude);


extern double GetOwedAmount(std::string cpid);
extern double Round(double d, int place);
extern bool ComputeNeuralNetworkSupermajorityHashes();

extern void DeleteCache(std::string section, std::string keyname);
extern void ClearCache(std::string section);
bool TallyMagnitudesInSuperblock();
extern void WriteCache(std::string section, std::string key, std::string value, int64_t locktime);
std::string qtGetNeuralContract(std::string data);
extern std::string GetNeuralNetworkReport();
void qtSyncWithDPORNodes(std::string data);
std::string GetListOf(std::string datatype);
std::string qtGetNeuralHash(std::string data);
std::string GetCommandNonce(std::string command);
std::string DefaultBlockKey(int key_length);

extern std::string ToOfficialNameNew(std::string proj);

extern double GRCMagnitudeUnit(int64_t locktime);
unsigned int nNodeLifespan;

using namespace std;
using namespace boost;

//
// Global state
//

CCriticalSection cs_setpwalletRegistered;
set<CWallet*> setpwalletRegistered;

CCriticalSection cs_main;

extern std::string NodeAddress(CNode* pfrom);
extern std::string ExtractHTML(std::string HTMLdata, std::string tagstartprefix,  std::string tagstart_suffix, std::string tag_end);

CTxMemPool mempool;
unsigned int nTransactionsUpdated = 0;
unsigned int REORGANIZE_FAILED = 0;

unsigned int WHITELISTED_PROJECTS = 0;
unsigned int CHECKPOINT_VIOLATIONS = 0;
int64_t nLastTallied = 0;
int64_t nLastPing = 0;
int64_t nLastPeek = 0;
int64_t nLastAskedForBlocks = 0;
int64_t nBootup = 0;
int64_t nLastCalculatedMedianTimePast = 0;
double nLastBlockAge = 0;
int64_t nLastCalculatedMedianPeerCount = 0;
int nLastMedianPeerCount = 0;
int64_t nLastTallyBusyWait = 0;

int64_t nLastTalliedNeural = 0;
int64_t nLastLoadAdminMessages = 0;
int64_t nCPIDsLoaded = 0;
int64_t nLastGRCtallied = 0;
int64_t nLastCleaned = 0;


extern bool IsCPIDValidv3(std::string cpidv2, bool allow_investor);

std::string DefaultOrg();
std::string DefaultOrgKey(int key_length);

double MintLimiter(double PORDiff,int64_t RSA_WEIGHT,std::string cpid,int64_t locktime);
extern double GetBlockDifficulty(unsigned int nBits);
double GetLastPaymentTimeByCPID(std::string cpid);
extern bool Contains(const std::string& data, const std::string& instring);

extern double CoinToDouble(double surrogate);
extern double PreviousBlockAge();
void CheckForUpgrade();
int64_t GetRSAWeightByCPID(std::string cpid);
extern MiningCPID GetMiningCPID();
extern StructCPID GetStructCPID();

extern void SetAdvisory();
extern bool InAdvisory();
json_spirit::Array MagnitudeReportCSV(bool detail);

bool bNewUserWizardNotified = false;
int64_t nLastBlockSolved = 0;  //Future timestamp
int64_t nLastBlockSubmitted = 0;

uint256 muGlobalCheckpointHash = 0;
uint256 muGlobalCheckpointHashRelayed = 0;
///////////////////////MINOR VERSION////////////////////////////////
std::string msMasterProjectPublicKey  = "049ac003b3318d9fe28b2830f6a95a2624ce2a69fb0c0c7ac0b513efcc1e93a6a6e8eba84481155dd82f2f1104e0ff62c69d662b0094639b7106abc5d84f948c0a";
// The Private Key is revealed by design, for public messages only:
std::string msMasterMessagePrivateKey = "308201130201010420fbd45ffb02ff05a3322c0d77e1e7aea264866c24e81e5ab6a8e150666b4dc6d8a081a53081a2020101302c06072a8648ce3d0101022100fffffffffffffffffffffffffffffffffffffffffffffffffffffffefffffc2f300604010004010704410479be667ef9dcbbac55a06295ce870b07029bfcdb2dce28d959f2815b16f81798483ada7726a3c4655da4fbfc0e1108a8fd17b448a68554199c47d08ffb10d4b8022100fffffffffffffffffffffffffffffffebaaedce6af48a03bbfd25e8cd0364141020101a144034200044b2938fbc38071f24bede21e838a0758a52a0085f2e034e7f971df445436a252467f692ec9c5ba7e5eaa898ab99cbd9949496f7e3cafbf56304b1cc2e5bdf06e";
std::string msMasterMessagePublicKey  = "044b2938fbc38071f24bede21e838a0758a52a0085f2e034e7f971df445436a252467f692ec9c5ba7e5eaa898ab99cbd9949496f7e3cafbf56304b1cc2e5bdf06e";

std::string BackupGridcoinWallet();
extern double GetPoSKernelPS2();

extern uint256 GridcoinMultipleAlgoHash(std::string t1);
extern bool OutOfSyncByAgeWithChanceOfMining();

int RebootClient();

std::string YesNo(bool bin);

int64_t GetMaximumBoincSubsidy(int64_t nTime);
extern double CalculatedMagnitude(int64_t locktime,bool bUseLederstrumpf);
extern int64_t GetCoinYearReward(int64_t nTime);


map<uint256, CBlockIndex*> mapBlockIndex;
set<pair<COutPoint, unsigned int> > setStakeSeen;

CBigNum bnProofOfWorkLimit(~uint256(0) >> 20); // "standard" scrypt target limit for proof of work, results with 0,000244140625 proof-of-work difficulty
CBigNum bnProofOfStakeLimit(~uint256(0) >> 20);
CBigNum bnProofOfStakeLimitV2(~uint256(0) >> 20);
CBigNum bnProofOfWorkLimitTestNet(~uint256(0) >> 16);

//Gridcoin Minimum Stake Age (16 Hours)
unsigned int nStakeMinAge = 16 * 60 * 60; // 16 hours
unsigned int nStakeMaxAge = -1; // unlimited
unsigned int nModifierInterval = 10 * 60; // time to elapse before new modifier is computed
bool bOPReturnEnabled = true;

// Gridcoin:
int nCoinbaseMaturity = 100;
CBlockIndex* pindexGenesisBlock = NULL;
int nBestHeight = -1;

uint256 nBestChainTrust = 0;
uint256 nBestInvalidTrust = 0;
uint256 hashBestChain = 0;
CBlockIndex* pindexBest = NULL;
int64_t nTimeBestReceived = 0;
CMedianFilter<int> cPeerBlockCounts(5, 0); // Amount of blocks that other nodes claim to have




map<uint256, CBlock*> mapOrphanBlocks;
multimap<uint256, CBlock*> mapOrphanBlocksByPrev;
set<pair<COutPoint, unsigned int> > setStakeSeenOrphan;

map<uint256, CTransaction> mapOrphanTransactions;
map<uint256, set<uint256> > mapOrphanTransactionsByPrev;

// Constant stuff for coinbase transactions we create:
CScript COINBASE_FLAGS;
const string strMessageMagic = "Gridcoin Signed Message:\n";

// Settings
int64_t nTransactionFee = MIN_TX_FEE;
int64_t nReserveBalance = 0;
int64_t nMinimumInputValue = 0;

std::map<std::string, std::string> mvApplicationCache;
std::map<std::string, int64_t> mvApplicationCacheTimestamp;
std::map<std::string, double> mvNeuralNetworkHash;
std::map<std::string, double> mvCurrentNeuralNetworkHash;

std::map<std::string, double> mvNeuralVersion;

std::map<std::string, StructCPID> mvDPOR;
std::map<std::string, StructCPID> mvDPORCopy;

std::map<std::string, StructCPID> mvResearchAge;
std::map<std::string, HashSet> mvCPIDBlockHashes;

enum Checkpoints::CPMode CheckpointsMode;
BlockFinder blockFinder;

// Gridcoin - Rob Halford

extern std::string RetrieveMd5(std::string s1);
extern std::string aes_complex_hash(uint256 scrypt_hash);

volatile bool bNetAveragesLoaded = false;
volatile bool bTallyStarted      = false;
volatile bool bForceUpdate = false;
volatile bool bExecuteCode = false;
volatile bool bCheckedForUpgrade = false;
volatile bool bCheckedForUpgradeLive = false;
volatile bool bGlobalcomInitialized = false;
volatile bool bStakeMinerOutOfSyncWithNetwork = false;
volatile bool bDoTally = false;
volatile bool bExecuteGridcoinServices = false;
volatile bool bTallyFinished = false;
volatile bool bGridcoinGUILoaded = false;

extern double LederstrumpfMagnitude2(double Magnitude, int64_t locktime);
extern double cdbl(std::string s, int place);

extern void WriteAppCache(std::string key, std::string value);
extern std::string AppCache(std::string key);
extern void LoadCPIDsInBackground();

extern void ThreadCPIDs();
extern void GetGlobalStatus();

extern bool OutOfSyncByAge();
extern std::vector<std::string> split(std::string s, std::string delim);
extern bool ProjectIsValid(std::string project);
extern std::string SerializeBoincBlock(MiningCPID mcpid);
extern MiningCPID DeserializeBoincBlock(std::string block);

double GetNetworkAvgByProject(std::string projectname);
extern bool IsCPIDValid_Retired(std::string cpid, std::string ENCboincpubkey);
extern bool IsCPIDValidv2(MiningCPID& mc, int height);
extern std::string getfilecontents(std::string filename);
extern std::string ToOfficialName(std::string proj);
extern bool LessVerbose(int iMax1000);
extern std::string ExtractXML(std::string XMLdata, std::string key, std::string key_end);
extern MiningCPID GetNextProject(bool bForce);
extern void HarvestCPIDs(bool cleardata);

static boost::thread_group* cpidThreads = NULL;

///////////////////////////////
// Standard Boinc Projects ////
///////////////////////////////

//Global variables to display current mined project in various places:
std::string     msMiningProject = "";
std::string     msMiningCPID = "";
std::string    msPrimaryCPID = "";
std::string    msENCboincpublickey = "";
double          mdMiningRAC =0;
double         mdMiningNetworkRAC = 0;
double          mdPORNonce = 0;
double         mdPORNonceSolved = 0;
double         mdLastPorNonce = 0;
double         mdMachineTimer = 0;
double         mdMachineTimerLast = 0;
bool           mbBlocksDownloaded = false;
// Mining status variables
std::string    msHashBoinc    = "";
std::string    msHashBoincTxId= "";
std::string    msMiningErrors = "";
std::string    msPoll = "";
std::string    msMiningErrors5 = "";
std::string    msMiningErrors6 = "";
std::string    msMiningErrors7 = "";
std::string    msMiningErrors8 = "";
std::string    msPeek = "";
std::string    msLastCommand = "";

std::string    msAttachmentGuid = "";

std::string    msMiningErrorsIncluded = "";
std::string    msMiningErrorsExcluded = "";
std::string    msContracts = "";

std::string    msRSAOverview = "";
std::string    Organization = "";
std::string    OrganizationKey = "";
std::string    msNeuralResponse = "";
std::string    msHDDSerial = "";
//When syncing, we grandfather block rejection rules up to this block, as rules became stricter over time and fields changed

int nGrandfather = 860000;
int nNewIndex = 271625;
int nNewIndex2 = 364500;

int64_t nGenesisSupply = 340569880;

// Stats for Main Screen:
std::string    msLastPaymentTime = "";
globalStatusType GlobalStatusStruct = {"","","","","","","","","","",""};

bool fColdBoot = true;
bool fEnforceCanonical = true;
bool fUseFastIndex = false;

// Gridcoin status    *************
MiningCPID GlobalCPUMiningCPID = GetMiningCPID();
int nBoincUtilization = 0;
double nMinerPaymentCount = 0;
std::string sRegVer = "";
std::string sDefaultWalletAddress = "";


std::map<std::string, StructCPID> mvCPIDs;        //Contains the project stats at the user level
std::map<std::string, StructCPID> mvCreditNode;   //Contains the verified stats at the user level
std::map<std::string, StructCPID> mvNetwork;      //Contains the project stats at the network level
std::map<std::string, StructCPID> mvNetworkCopy;      //Contains the project stats at the network level
std::map<std::string, StructCPID> mvCreditNodeCPID;        // Contains verified CPID Magnitudes;
std::map<std::string, StructCPIDCache> mvCPIDCache; //Contains cached blocknumbers for CPID+Projects;
std::map<std::string, StructCPIDCache> mvAppCache; //Contains cached blocknumbers for CPID+Projects;
std::map<std::string, StructCPID> mvBoincProjects; // Contains all of the allowed boinc projects;
std::map<std::string, StructCPID> mvMagnitudes; // Contains Magnitudes by CPID & Outstanding Payments Owed per CPID
std::map<std::string, StructCPID> mvMagnitudesCopy; // Contains Magnitudes by CPID & Outstanding Payments Owed per CPID

std::map<std::string, int> mvTimers; // Contains event timers that reset after max ms duration iterator is exceeded

// End of Gridcoin Global vars

bool bDebugMode = false;
bool bBoincSubsidyEligible = false;

//////////////////////////////////////////////////////////////////////////////
//
// dispatching functions
//
void ResetTimerMain(std::string timer_name)
{
    mvTimers[timer_name] = 0;
}


bool TimerMain(std::string timer_name, int max_ms)
{
    mvTimers[timer_name] = mvTimers[timer_name] + 1;
    if (mvTimers[timer_name] > max_ms)
    {
        mvTimers[timer_name]=0;
        return true;
    }
    return false;
}

bool UpdateNeuralNetworkQuorumData()
{
            #if defined(WIN32) && defined(QT_GUI)
                if (!bGlobalcomInitialized) return false;
                std::string errors1 = "";
                int64_t superblock_age = GetAdjustedTime() - mvApplicationCacheTimestamp["superblock;magnitudes"];
                std::string myNeuralHash = "";
                double popularity = 0;
                std::string consensus_hash = GetNeuralNetworkSupermajorityHash(popularity);
                std::string sAge = RoundToString((double)superblock_age,0);
                std::string sBlock = mvApplicationCache["superblock;block_number"];
                std::string sTimestamp = TimestampToHRDate(mvApplicationCacheTimestamp["superblock;magnitudes"]);
                std::string data = "<QUORUMDATA><AGE>" + sAge + "</AGE><HASH>" + consensus_hash + "</HASH><BLOCKNUMBER>" + sBlock + "</BLOCKNUMBER><TIMESTAMP>"
                    + sTimestamp + "</TIMESTAMP><PRIMARYCPID>" + msPrimaryCPID + "</PRIMARYCPID></QUORUMDATA>";
                std::string testnet_flag = fTestNet ? "TESTNET" : "MAINNET";
                qtExecuteGenericFunction("SetTestNetFlag",testnet_flag);
                qtExecuteDotNetStringFunction("SetQuorumData",data);
                return true;
            #endif
            return false;
}

bool PushGridcoinDiagnostics()
{
        #if defined(WIN32) && defined(QT_GUI)
                if (!bGlobalcomInitialized) return false;
                std::string errors1 = "";
                LoadAdminMessages(false,errors1);
                std::string cpiddata = GetListOf("beacon");
                std::string sWhitelist = GetListOf("project");
                int64_t superblock_age = GetAdjustedTime() - mvApplicationCacheTimestamp["superblock;magnitudes"];
                double popularity = 0;
                std::string consensus_hash = GetNeuralNetworkSupermajorityHash(popularity);
                std::string sAge = RoundToString((double)superblock_age,0);
                std::string sBlock = mvApplicationCache["superblock;block_number"];
                std::string sTimestamp = TimestampToHRDate(mvApplicationCacheTimestamp["superblock;magnitudes"]);
                printf("Pushing diagnostic data...");
                double lastblockage = PreviousBlockAge();
                double PORDiff = GetDifficulty(GetLastBlockIndex(pindexBest, true));
                std::string data = "<WHITELIST>" + sWhitelist + "</WHITELIST><CPIDDATA>"
                    + cpiddata + "</CPIDDATA><QUORUMDATA><AGE>" + sAge + "</AGE><HASH>" + consensus_hash + "</HASH><BLOCKNUMBER>" + sBlock + "</BLOCKNUMBER><TIMESTAMP>"
                    + sTimestamp + "</TIMESTAMP><PRIMARYCPID>" + msPrimaryCPID + "</PRIMARYCPID><LASTBLOCKAGE>" + RoundToString(lastblockage,0) + "</LASTBLOCKAGE><DIFFICULTY>" + RoundToString(PORDiff,2) + "</DIFFICULTY></QUORUMDATA>";
                std::string testnet_flag = fTestNet ? "TESTNET" : "MAINNET";
                qtExecuteGenericFunction("SetTestNetFlag",testnet_flag);
                double dResponse = qtPushGridcoinDiagnosticData(data);
                return true;
        #endif
        return false;
}

bool FullSyncWithDPORNodes()
{
            #if defined(WIN32) && defined(QT_GUI)

                std::string sDisabled = GetArgument("disableneuralnetwork", "false");
                if (sDisabled=="true") return false;
                // 3-30-2016 : First try to get the master database from another neural network node if these conditions occur:
                // The foreign node is fully synced.  The foreign nodes quorum hash matches the supermajority hash.  My hash != supermajority hash.
                double dCurrentPopularity = 0;
                std::string sCurrentNeuralSupermajorityHash = GetCurrentNeuralNetworkSupermajorityHash(dCurrentPopularity);
                std::string sMyNeuralHash = "";
                #if defined(WIN32) && defined(QT_GUI)
                           sMyNeuralHash = qtGetNeuralHash("");
                #endif
                if (!sMyNeuralHash.empty() && !sCurrentNeuralSupermajorityHash.empty() && sMyNeuralHash != sCurrentNeuralSupermajorityHash)
                {
                    bool bNodeOnline = RequestSupermajorityNeuralData();
                    if (bNodeOnline) return false;  // Async call to another node will continue after the node responds.
                }
            
                std::string errors1;
                LoadAdminMessages(false,errors1);
                std::string cpiddata = GetListOfWithConsensus("beacon");
		        std::string sWhitelist = GetListOf("project");
                int64_t superblock_age = GetAdjustedTime() - mvApplicationCacheTimestamp["superblock;magnitudes"];
				printf(" list of cpids %s \r\n",cpiddata.c_str());
                double popularity = 0;
                std::string consensus_hash = GetNeuralNetworkSupermajorityHash(popularity);
                std::string sAge = RoundToString((double)superblock_age,0);
                std::string sBlock = mvApplicationCache["superblock;block_number"];
                std::string sTimestamp = TimestampToHRDate(mvApplicationCacheTimestamp["superblock;magnitudes"]);
                std::string data = "<WHITELIST>" + sWhitelist + "</WHITELIST><CPIDDATA>"
                    + cpiddata + "</CPIDDATA><QUORUMDATA><AGE>" + sAge + "</AGE><HASH>" + consensus_hash + "</HASH><BLOCKNUMBER>" + sBlock + "</BLOCKNUMBER><TIMESTAMP>"
                    + sTimestamp + "</TIMESTAMP><PRIMARYCPID>" + msPrimaryCPID + "</PRIMARYCPID></QUORUMDATA>";
                std::string testnet_flag = fTestNet ? "TESTNET" : "MAINNET";
                qtExecuteGenericFunction("SetTestNetFlag",testnet_flag);
                qtSyncWithDPORNodes(data);
            #endif
            return true;
}



double GetPoSKernelPS2()
{
    int nPoSInterval = 72;
    double dStakeKernelsTriedAvg = 0;
    int nStakesHandled = 0, nStakesTime = 0;

    CBlockIndex* pindex = pindexBest;;
    CBlockIndex* pindexPrevStake = NULL;

    while (pindex && nStakesHandled < nPoSInterval)
    {
        if (pindex->IsProofOfStake())
        {
            dStakeKernelsTriedAvg += GetDifficulty(pindex) * 4294967296.0;
            nStakesTime += pindexPrevStake ? (pindexPrevStake->nTime - pindex->nTime) : 0;
            pindexPrevStake = pindex;
            nStakesHandled++;
        }

        pindex = pindex->pprev;
    }

    double result = 0;

    if (nStakesTime)
        result = dStakeKernelsTriedAvg / nStakesTime;

    if (IsProtocolV2(nBestHeight))
        result *= STAKE_TIMESTAMP_MASK + 1;

    return result/100;
}


void GetGlobalStatus()
{
    //Populate overview

    try
    {
        std::string status = "";
        double boincmagnitude = CalculatedMagnitude(GetAdjustedTime(),false);
        uint64_t nWeight = 0;
        pwalletMain->GetStakeWeight(nWeight);
        nBoincUtilization = boincmagnitude; //Legacy Support for the about screen
        double weight = nWeight/COIN+boincmagnitude;
        double PORDiff = GetDifficulty(GetLastBlockIndex(pindexBest, true));
        std::string sWeight = RoundToString((double)weight,0);

        //9-6-2015 Add RSA fields to overview
        if ((double)weight > 100000000000000)
        {
            sWeight = sWeight.substr(0,13) + "E" + RoundToString((double)sWeight.length()-13,0);
        }

        GlobalStatusStruct.blocks = RoundToString((double)nBestHeight,0);
        GlobalStatusStruct.difficulty = RoundToString(PORDiff,3);
        GlobalStatusStruct.netWeight = RoundToString(GetPoSKernelPS2(),2);
        GlobalStatusStruct.dporWeight = sWeight;
        GlobalStatusStruct.magnitude = RoundToString(boincmagnitude,2);
        GlobalStatusStruct.project = msMiningProject;
        GlobalStatusStruct.cpid = GlobalCPUMiningCPID.cpid;
        GlobalStatusStruct.status = msMiningErrors;
        GlobalStatusStruct.poll = msPoll;
        GlobalStatusStruct.errors =  msMiningErrors5 + " " + msMiningErrors6 + " " + msMiningErrors7 + " " + msMiningErrors8;
        GlobalStatusStruct.rsaOverview =  msRSAOverview; // not displayed on overview page anymore.

        return;
    }
    catch (std::exception& e)
    {
        msMiningErrors = _("Error obtaining status.");

        printf("Error obtaining status\r\n");
        return;
    }
    catch(...)
    {
        msMiningErrors = _("Error obtaining status (08-18-2014).");
        return;
    }
}



std::string AppCache(std::string key)
{

    StructCPIDCache setting = mvAppCache["cache"+key];
    if (!setting.initialized)
    {
        setting.initialized=true;
        setting.xml = "";
        mvAppCache.insert(map<string,StructCPIDCache>::value_type("cache"+key,setting));
        mvAppCache["cache"+key]=setting;
    }
    return setting.xml;
}



bool Timer_Main(std::string timer_name, int max_ms)
{
    mvTimers[timer_name] = mvTimers[timer_name] + 1;
    if (mvTimers[timer_name] > max_ms)
    {
        mvTimers[timer_name]=0;
        return true;
    }
    return false;
}



void WriteAppCache(std::string key, std::string value)
{
    StructCPIDCache setting = mvAppCache["cache"+key];
    if (!setting.initialized)
    {
        setting.initialized=true;
        setting.xml = "";
        mvAppCache.insert(map<string,StructCPIDCache>::value_type("cache"+key,setting));
        mvAppCache["cache"+key]=setting;
    }
    setting.xml = value;
    mvAppCache["cache"+key]=setting;
}



void RegisterWallet(CWallet* pwalletIn)
{
    {
        LOCK(cs_setpwalletRegistered);
        setpwalletRegistered.insert(pwalletIn);
    }
}

void UnregisterWallet(CWallet* pwalletIn)
{
    {
        LOCK(cs_setpwalletRegistered);
        setpwalletRegistered.erase(pwalletIn);
    }
}


MiningCPID GetInitializedGlobalCPUMiningCPID(std::string cpid)
{

    MiningCPID mc = GetMiningCPID();
    mc.initialized = true;
    mc.cpid=cpid;
    mc.projectname = cpid;
    mc.cpidv2=cpid;
    mc.cpidhash = "";
    mc.email = cpid;
    mc.boincruntimepublickey = cpid;
    mc.rac=0;
    mc.encboincpublickey = "";
    mc.enccpid = "";
    mc.NetworkRAC = 0;
    mc.Magnitude = 0;
    mc.clientversion = "";
    mc.RSAWeight = GetRSAWeightByCPID(cpid);
    mc.LastPaymentTime = nLastBlockSolved;
    mc.diffbytes = 0;
    mc.lastblockhash = "0";
    return mc;
}


MiningCPID GetNextProject(bool bForce)
{



    if (GlobalCPUMiningCPID.projectname.length() > 3   &&  GlobalCPUMiningCPID.projectname != "INVESTOR"  && GlobalCPUMiningCPID.Magnitude > 1)
    {
                if (!Timer_Main("globalcpuminingcpid",10))
                {
                    //Prevent Thrashing
                    return GlobalCPUMiningCPID;
                }
    }


    std::string sBoincKey = GetArgument("boinckey","");
    if (!sBoincKey.empty())
    {
        if (fDebug3 && LessVerbose(50)) printf("Using cached boinckey for project %s\r\n",GlobalCPUMiningCPID.projectname.c_str());
                    msMiningProject = GlobalCPUMiningCPID.projectname;
                    msMiningCPID = GlobalCPUMiningCPID.cpid;
                    if (LessVerbose(5)) printf("BoincKey - Mining project %s     RAC(%f)  enc %s\r\n",  GlobalCPUMiningCPID.projectname.c_str(), GlobalCPUMiningCPID.rac, msENCboincpublickey.c_str());
                    double ProjectRAC = GetNetworkAvgByProject(GlobalCPUMiningCPID.projectname);
                    GlobalCPUMiningCPID.NetworkRAC = ProjectRAC;
                    mdMiningNetworkRAC = GlobalCPUMiningCPID.NetworkRAC;
                    GlobalCPUMiningCPID.Magnitude = CalculatedMagnitude(GetAdjustedTime(),false);
                    if (fDebug3) printf("(boinckey) For CPID %s Verified Magnitude = %f",GlobalCPUMiningCPID.cpid.c_str(),GlobalCPUMiningCPID.Magnitude);
                    msMiningErrors = (msMiningCPID == "INVESTOR" || msPrimaryCPID=="INVESTOR" || msMiningCPID.empty()) ? _("Staking Interest") : _("Mining");
                    GlobalCPUMiningCPID.RSAWeight = GetRSAWeightByCPID(GlobalCPUMiningCPID.cpid);
                    GlobalCPUMiningCPID.LastPaymentTime = GetLastPaymentTimeByCPID(GlobalCPUMiningCPID.cpid);
                    return GlobalCPUMiningCPID;
    }

    
    msMiningProject = "";
    msMiningCPID = "";
    mdMiningRAC = 0;
    msENCboincpublickey = "";
    GlobalCPUMiningCPID = GetInitializedGlobalCPUMiningCPID("");

    std::string email = GetArgument("email", "NA");
    boost::to_lower(email);



    if ( (IsInitialBlockDownload() || !bCPIDsLoaded) && !bForce)
    {
            if (LessVerbose(100))           printf("CPUMiner: Gridcoin is downloading blocks Or CPIDs are not yet loaded...");
            MilliSleep(1);
            return GlobalCPUMiningCPID;
    }


    try
    {

        if (mvCPIDs.size() < 1)
        {
            if (fDebug && LessVerbose(10)) printf("Gridcoin has no CPIDs...");
            //Let control reach the investor area
        }

        int iValidProjects=0;
        //Count valid projects:
        for(map<string,StructCPID>::iterator ii=mvCPIDs.begin(); ii!=mvCPIDs.end(); ++ii)
        {
                StructCPID structcpid = mvCPIDs[(*ii).first];
                if (        msPrimaryCPID == structcpid.cpid &&
                    structcpid.initialized && structcpid.Iscpidvalid)           iValidProjects++;
        }

        // Find next available CPU project:
        int iDistributedProject = 0;
        int iRow = 0;

        if (email=="" || email=="NA") iValidProjects = 0;  //Let control reach investor area


        if (iValidProjects > 0)
        {
        for (int i = 0; i <= 4;i++)
        {
            iRow=0;
            iDistributedProject = (rand() % iValidProjects)+1;

            for(map<string,StructCPID>::iterator ii=mvCPIDs.begin(); ii!=mvCPIDs.end(); ++ii)
            {
                StructCPID structcpid = mvCPIDs[(*ii).first];

                if (structcpid.initialized)
                {
                    if (msPrimaryCPID == structcpid.cpid &&
                        structcpid.Iscpidvalid && structcpid.projectname.length() > 1)
                    {
                            iRow++;
                            if (i==4 || iDistributedProject == iRow)
                            {
                                if (true)
                                {
                                    GlobalCPUMiningCPID.enccpid = structcpid.boincpublickey;
                                    bool checkcpid = IsCPIDValid_Retired(structcpid.cpid,GlobalCPUMiningCPID.enccpid);
                                    if (!checkcpid)
                                    {
                                        printf("CPID invalid %s  1.  ",structcpid.cpid.c_str());
                                        continue;
                                    }

                                    if (checkcpid)
                                    {

                                        GlobalCPUMiningCPID.email = email;

                                        if (LessVerbose(1) || fDebug || fDebug3) printf("Ready to CPU Mine project %s with CPID %s, RAC(%f) \r\n",
                                            structcpid.projectname.c_str(),structcpid.cpid.c_str(),
                                            structcpid.rac);
                                        //Required for project to be mined in a block:
                                        GlobalCPUMiningCPID.cpid=structcpid.cpid;
                                        GlobalCPUMiningCPID.projectname = structcpid.projectname;
                                        GlobalCPUMiningCPID.rac=structcpid.rac;
                                        GlobalCPUMiningCPID.encboincpublickey = structcpid.boincpublickey;
                                        GlobalCPUMiningCPID.encaes = structcpid.boincpublickey;


                                        GlobalCPUMiningCPID.boincruntimepublickey = structcpid.cpidhash;
                                        if(fDebug) printf("\r\n GNP: Setting bpk to %s\r\n",structcpid.cpidhash.c_str());

                                        uint256 pbh = 1;
                                        GlobalCPUMiningCPID.cpidv2 = ComputeCPIDv2(GlobalCPUMiningCPID.email,GlobalCPUMiningCPID.boincruntimepublickey, pbh);
                                        GlobalCPUMiningCPID.lastblockhash = "0";
                                        // Sign the block
                                        GlobalCPUMiningCPID.BoincPublicKey = GetBeaconPublicKey(structcpid.cpid, false);
                                        GlobalCPUMiningCPID.BoincSignature = SignBlockWithCPID(GlobalCPUMiningCPID.cpid,GlobalCPUMiningCPID.lastblockhash);
                                
                                        if (!IsCPIDValidv2(GlobalCPUMiningCPID,1))
                                        {
                                            printf("CPID INVALID (GetNextProject) %s, %s  ",GlobalCPUMiningCPID.cpid.c_str(),GlobalCPUMiningCPID.cpidv2.c_str());
                                            continue;
                                        }


                                        //Only used for global status:
                                        msMiningProject = structcpid.projectname;
                                        msMiningCPID = structcpid.cpid;
                                        mdMiningRAC = structcpid.rac;

                                        double ProjectRAC = GetNetworkAvgByProject(GlobalCPUMiningCPID.projectname);
                                        GlobalCPUMiningCPID.NetworkRAC = ProjectRAC;
                                        mdMiningNetworkRAC = GlobalCPUMiningCPID.NetworkRAC;
                                        GlobalCPUMiningCPID.Magnitude = CalculatedMagnitude(GetAdjustedTime(),false);
                                        if (fDebug && LessVerbose(2)) printf("For CPID %s Verified Magnitude = %f",GlobalCPUMiningCPID.cpid.c_str(),GlobalCPUMiningCPID.Magnitude);
                                        //Reserved for GRC Speech Synthesis
                                        msMiningErrors = (msMiningCPID == "INVESTOR" || msPrimaryCPID=="INVESTOR" || msMiningCPID.empty() || msPrimaryCPID.empty()) ? _("Staking Interest") : _("Boinc Mining");
                                        GlobalCPUMiningCPID.RSAWeight = GetRSAWeightByCPID(GlobalCPUMiningCPID.cpid);
                                        GlobalCPUMiningCPID.LastPaymentTime = GetLastPaymentTimeByCPID(GlobalCPUMiningCPID.cpid);
                                        return GlobalCPUMiningCPID;
                                    }
                                }
                            }

                    }

                }
            }

        }
        }

        msMiningErrors = (msPrimaryCPID == "INVESTOR") ? "" : _("All BOINC projects exhausted.");
        msMiningProject = "INVESTOR";
        msMiningCPID = "INVESTOR";
        mdMiningRAC = 0;
        msENCboincpublickey = "";
        GlobalCPUMiningCPID = GetInitializedGlobalCPUMiningCPID("INVESTOR");
        mdMiningNetworkRAC = 0;
        if (fDebug10) printf("-Investor mode-");

        }
        catch (std::exception& e)
        {
            msMiningErrors = _("Error obtaining next project.  Error 16172014.");

            printf("Error obtaining next project\r\n");
        }
        catch(...)
        {
            msMiningErrors = _("Error obtaining next project.  Error 06172014.");
            printf("Error obtaining next project 2.\r\n");
        }
        return GlobalCPUMiningCPID;

}



// check whether the passed transaction is from us
bool static IsFromMe(CTransaction& tx)
{
    BOOST_FOREACH(CWallet* pwallet, setpwalletRegistered)
        if (pwallet->IsFromMe(tx))
            return true;
    return false;
}

// get the wallet transaction with the given hash (if it exists)
bool static GetTransaction(const uint256& hashTx, CWalletTx& wtx)
{
    BOOST_FOREACH(CWallet* pwallet, setpwalletRegistered)
        if (pwallet->GetTransaction(hashTx,wtx))
            return true;
    return false;
}

// erases transaction with the given hash from all wallets
void static EraseFromWallets(uint256 hash)
{
    BOOST_FOREACH(CWallet* pwallet, setpwalletRegistered)
        pwallet->EraseFromWallet(hash);
}

// make sure all wallets know about the given transaction, in the given block
void SyncWithWallets(const CTransaction& tx, const CBlock* pblock, bool fUpdate, bool fConnect)
{
    if (!fConnect)
    {
        // ppcoin: wallets need to refund inputs when disconnecting coinstake
        if (tx.IsCoinStake())
        {
            BOOST_FOREACH(CWallet* pwallet, setpwalletRegistered)
                if (pwallet->IsFromMe(tx))
                    pwallet->DisableTransaction(tx);
        }
        return;
    }

    BOOST_FOREACH(CWallet* pwallet, setpwalletRegistered)
        pwallet->AddToWalletIfInvolvingMe(tx, pblock, fUpdate);
}

// notify wallets about a new best chain
void static SetBestChain(const CBlockLocator& loc)
{
    BOOST_FOREACH(CWallet* pwallet, setpwalletRegistered)
        pwallet->SetBestChain(loc);
}

// notify wallets about an updated transaction
void static UpdatedTransaction(const uint256& hashTx)
{
    BOOST_FOREACH(CWallet* pwallet, setpwalletRegistered)
        pwallet->UpdatedTransaction(hashTx);
}

// dump all wallets
void static PrintWallets(const CBlock& block)
{
    BOOST_FOREACH(CWallet* pwallet, setpwalletRegistered)
        pwallet->PrintWallet(block);
}

// notify wallets about an incoming inventory (for request counts)
void static Inventory(const uint256& hash)
{
    BOOST_FOREACH(CWallet* pwallet, setpwalletRegistered)
        pwallet->Inventory(hash);
}

// ask wallets to resend their transactions
void ResendWalletTransactions(bool fForce)
{
    BOOST_FOREACH(CWallet* pwallet, setpwalletRegistered)
        pwallet->ResendWalletTransactions(fForce);
}


double CoinToDouble(double surrogate)
{
    //Converts satoshis to a human double amount
    double coin = (double)surrogate/(double)COIN;
    return coin;
}

double GetTotalBalance()
{
    double total = 0;
    BOOST_FOREACH(CWallet* pwallet, setpwalletRegistered)
    {
        total = total + pwallet->GetBalance();
        total = total + pwallet->GetStake();
    }
    return total/COIN;
}
//////////////////////////////////////////////////////////////////////////////
//
// mapOrphanTransactions
//

bool AddOrphanTx(const CTransaction& tx)
{
    uint256 hash = tx.GetHash();
    if (mapOrphanTransactions.count(hash))
        return false;

    // Ignore big transactions, to avoid a
    // send-big-orphans memory exhaustion attack. If a peer has a legitimate
    // large transaction with a missing parent then we assume
    // it will rebroadcast it later, after the parent transaction(s)
    // have been mined or received.
    // 10,000 orphans, each of which is at most 5,000 bytes big is
    // at most 500 megabytes of orphans:

    size_t nSize = tx.GetSerializeSize(SER_NETWORK, CTransaction::CURRENT_VERSION);

    if (nSize > 5000)
    {
        printf("ignoring large orphan tx (size: %" PRIszu ", hash: %s)\n", nSize, hash.ToString().substr(0,10).c_str());
        return false;
    }

    mapOrphanTransactions[hash] = tx;
    BOOST_FOREACH(const CTxIn& txin, tx.vin)
        mapOrphanTransactionsByPrev[txin.prevout.hash].insert(hash);

    printf("stored orphan tx %s (mapsz %" PRIszu ")\n", hash.ToString().substr(0,10).c_str(),   mapOrphanTransactions.size());
    return true;
}

void static EraseOrphanTx(uint256 hash)
{
    if (!mapOrphanTransactions.count(hash))
        return;
    const CTransaction& tx = mapOrphanTransactions[hash];
    BOOST_FOREACH(const CTxIn& txin, tx.vin)
    {
        mapOrphanTransactionsByPrev[txin.prevout.hash].erase(hash);
        if (mapOrphanTransactionsByPrev[txin.prevout.hash].empty())
            mapOrphanTransactionsByPrev.erase(txin.prevout.hash);
    }
    mapOrphanTransactions.erase(hash);
}

unsigned int LimitOrphanTxSize(unsigned int nMaxOrphans)
{
    unsigned int nEvicted = 0;
    while (mapOrphanTransactions.size() > nMaxOrphans)
    {
        // Evict a random orphan:
        uint256 randomhash = GetRandHash();
        map<uint256, CTransaction>::iterator it = mapOrphanTransactions.lower_bound(randomhash);
        if (it == mapOrphanTransactions.end())
            it = mapOrphanTransactions.begin();
        EraseOrphanTx(it->first);
        ++nEvicted;
    }
    return nEvicted;
}



std::string DefaultWalletAddress()
{
    try
    {
        //Gridcoin - Find the default public GRC address (since a user may have many receiving addresses):
        if (!sDefaultWalletAddress.empty())
            return sDefaultWalletAddress;
        string strAccount;
        BOOST_FOREACH(const PAIRTYPE(CTxDestination, string)& item, pwalletMain->mapAddressBook)
        {
             const CBitcoinAddress& address = item.first;
             const std::string& strName = item.second;
             bool fMine = IsMine(*pwalletMain, address.Get());
             if (fMine && strName == "Default") 
             {
                 sDefaultWalletAddress=CBitcoinAddress(address).ToString();
                 return sDefaultWalletAddress;
             }
        }


        //Cant Find

        BOOST_FOREACH(const PAIRTYPE(CTxDestination, string)& item, pwalletMain->mapAddressBook)
        {
             const CBitcoinAddress& address = item.first;
             //const std::string& strName = item.second;
             bool fMine = IsMine(*pwalletMain, address.Get());
             if (fMine)
             {
                 sDefaultWalletAddress=CBitcoinAddress(address).ToString();
                 return sDefaultWalletAddress;
             }
        }
    }
    catch (std::exception& e)
    {
        return "ERROR";
    }
    return "NA";
}






//////////////////////////////////////////////////////////////////////////////
//
// CTransaction and CTxIndex
//

bool CTransaction::ReadFromDisk(CTxDB& txdb, COutPoint prevout, CTxIndex& txindexRet)
{
    SetNull();
    if (!txdb.ReadTxIndex(prevout.hash, txindexRet))
        return false;
    if (!ReadFromDisk(txindexRet.pos))
        return false;
    if (prevout.n >= vout.size())
    {
        SetNull();
        return false;
    }
    return true;
}

bool CTransaction::ReadFromDisk(CTxDB& txdb, COutPoint prevout)
{
    CTxIndex txindex;
    return ReadFromDisk(txdb, prevout, txindex);
}

bool CTransaction::ReadFromDisk(COutPoint prevout)
{
    CTxDB txdb("r");
    CTxIndex txindex;
    return ReadFromDisk(txdb, prevout, txindex);
}





bool IsStandardTx(const CTransaction& tx)
{
    std::string reason = "";
    if (tx.nVersion > CTransaction::CURRENT_VERSION)
        return false;

    // Treat non-final transactions as non-standard to prevent a specific type
    // of double-spend attack, as well as DoS attacks. (if the transaction
    // can't be mined, the attacker isn't expending resources broadcasting it)
    // Basically we don't want to propagate transactions that can't included in
    // the next block.
    //
    // However, IsFinalTx() is confusing... Without arguments, it uses
    // chainActive.Height() to evaluate nLockTime; when a block is accepted, chainActive.Height()
    // is set to the value of nHeight in the block. However, when IsFinalTx()
    // is called within CBlock::AcceptBlock(), the height of the block *being*
    // evaluated is what is used. Thus if we want to know if a transaction can
    // be part of the *next* block, we need to call IsFinalTx() with one more
    // than chainActive.Height().
    //
    // Timestamps on the other hand don't get any special treatment, because we
    // can't know what timestamp the next block will have, and there aren't
    // timestamp applications where it matters.
    if (!IsFinalTx(tx, nBestHeight + 1)) {
        return false;
    }
    // nTime has different purpose from nLockTime but can be used in similar attacks
    if (tx.nTime > FutureDrift(GetAdjustedTime(), nBestHeight + 1)) {
        return false;
    }

    // Extremely large transactions with lots of inputs can cost the network
    // almost as much to process as they cost the sender in fees, because
    // computing signature hashes is O(ninputs*txsize). Limiting transactions
    // to MAX_STANDARD_TX_SIZE mitigates CPU exhaustion attacks.
    unsigned int sz = tx.GetSerializeSize(SER_NETWORK, CTransaction::CURRENT_VERSION);
    if (sz >= MAX_STANDARD_TX_SIZE)
        return false;

    BOOST_FOREACH(const CTxIn& txin, tx.vin)
    {

        // Biggest 'standard' txin is a 15-of-15 P2SH multisig with compressed
        // keys. (remember the 520 byte limit on redeemScript size) That works
        // out to a (15*(33+1))+3=513 byte redeemScript, 513+1+15*(73+1)=1624
        // bytes of scriptSig, which we round off to 1650 bytes for some minor
        // future-proofing. That's also enough to spend a 20-of-20
        // CHECKMULTISIG scriptPubKey, though such a scriptPubKey is not
        // considered standard)

        if (txin.scriptSig.size() > 1650)
            return false;
        if (!txin.scriptSig.IsPushOnly())
            return false;
        if (fEnforceCanonical && !txin.scriptSig.HasCanonicalPushes()) {
            return false;
        }
    }

    unsigned int nDataOut = 0;
    txnouttype whichType;
    BOOST_FOREACH(const CTxOut& txout, tx.vout) {
        if (!::IsStandard(txout.scriptPubKey, whichType))
            return false;
        if (whichType == TX_NULL_DATA)
            nDataOut++;
        if (txout.nValue == 0)
            return false;
        if (fEnforceCanonical && !txout.scriptPubKey.HasCanonicalPushes()) {
            return false;
        }
    }


    // not more than one data txout per non-data txout is permitted
    // only one data txout is permitted too
    if (nDataOut > 1 && nDataOut > tx.vout.size()/2)
    {
        reason = "multi-op-return";
        return false;
    }


    return true;
}

bool IsFinalTx(const CTransaction &tx, int nBlockHeight, int64_t nBlockTime)
{
    AssertLockHeld(cs_main);
    // Time based nLockTime implemented in 0.1.6
    if (tx.nLockTime == 0)
        return true;
    if (nBlockHeight == 0)
        nBlockHeight = nBestHeight;
    if (nBlockTime == 0)
        nBlockTime = GetAdjustedTime();
    if ((int64_t)tx.nLockTime < ((int64_t)tx.nLockTime < LOCKTIME_THRESHOLD ? (int64_t)nBlockHeight : nBlockTime))
        return true;
    BOOST_FOREACH(const CTxIn& txin, tx.vin)
        if (!txin.IsFinal())
            return false;
    return true;
}

//
// Check transaction inputs, and make sure any
// pay-to-script-hash transactions are evaluating IsStandard scripts
//
// Why bother? To avoid denial-of-service attacks; an attacker
// can submit a standard HASH... OP_EQUAL transaction,
// which will get accepted into blocks. The redemption
// script can be anything; an attacker could use a very
// expensive-to-check-upon-redemption script like:
//   DUP CHECKSIG DROP ... repeated 100 times... OP_1
//
bool CTransaction::AreInputsStandard(const MapPrevTx& mapInputs) const
{
    if (IsCoinBase())
        return true; // Coinbases don't use vin normally

    for (unsigned int i = 0; i < vin.size(); i++)
    {
        const CTxOut& prev = GetOutputFor(vin[i], mapInputs);

        vector<vector<unsigned char> > vSolutions;
        txnouttype whichType;
        // get the scriptPubKey corresponding to this input:
        const CScript& prevScript = prev.scriptPubKey;
        if (!Solver(prevScript, whichType, vSolutions))
            return false;
        int nArgsExpected = ScriptSigArgsExpected(whichType, vSolutions);
        if (nArgsExpected < 0)
            return false;

        // Transactions with extra stuff in their scriptSigs are
        // non-standard. Note that this EvalScript() call will
        // be quick, because if there are any operations
        // beside "push data" in the scriptSig the
        // IsStandard() call returns false
        vector<vector<unsigned char> > stack;
        if (!EvalScript(stack, vin[i].scriptSig, *this, i, 0))            return false;

        if (whichType == TX_SCRIPTHASH)
        {
            if (stack.empty())
                return false;
            CScript subscript(stack.back().begin(), stack.back().end());
            vector<vector<unsigned char> > vSolutions2;
            txnouttype whichType2;
            if (!Solver(subscript, whichType2, vSolutions2))
                return false;
            if (whichType2 == TX_SCRIPTHASH)
                return false;

            int tmpExpected;
            tmpExpected = ScriptSigArgsExpected(whichType2, vSolutions2);
            if (tmpExpected < 0)
                return false;
            nArgsExpected += tmpExpected;
        }

        if (stack.size() != (unsigned int)nArgsExpected)
            return false;
    }

    return true;
}

unsigned int CTransaction::GetLegacySigOpCount() const
{
    unsigned int nSigOps = 0;
    BOOST_FOREACH(const CTxIn& txin, vin)
    {
        nSigOps += txin.scriptSig.GetSigOpCount(false);
    }
    BOOST_FOREACH(const CTxOut& txout, vout)
    {
        nSigOps += txout.scriptPubKey.GetSigOpCount(false);
    }
    return nSigOps;
}


int CMerkleTx::SetMerkleBranch(const CBlock* pblock)
{
    AssertLockHeld(cs_main);

    CBlock blockTmp;
    if (pblock == NULL)
    {
        // Load the block this tx is in
        CTxIndex txindex;
        if (!CTxDB("r").ReadTxIndex(GetHash(), txindex))
            return 0;
        if (!blockTmp.ReadFromDisk(txindex.pos.nFile, txindex.pos.nBlockPos))
            return 0;
        pblock = &blockTmp;
    }

    // Update the tx's hashBlock
    hashBlock = pblock->GetHash();

    // Locate the transaction
    for (nIndex = 0; nIndex < (int)pblock->vtx.size(); nIndex++)
        if (pblock->vtx[nIndex] == *(CTransaction*)this)
            break;
    if (nIndex == (int)pblock->vtx.size())
    {
        vMerkleBranch.clear();
        nIndex = -1;
        printf("ERROR: SetMerkleBranch() : couldn't find tx in block\n");
        return 0;
    }

    // Fill in merkle branch
    vMerkleBranch = pblock->GetMerkleBranch(nIndex);

    // Is the tx in a block that's in the main chain
    map<uint256, CBlockIndex*>::iterator mi = mapBlockIndex.find(hashBlock);
    if (mi == mapBlockIndex.end())
        return 0;
    CBlockIndex* pindex = (*mi).second;
    if (!pindex || !pindex->IsInMainChain())
        return 0;

    return pindexBest->nHeight - pindex->nHeight + 1;
}




bool CTransaction::CheckTransaction() const
{
    // Basic checks that don't depend on any context
    if (vin.empty())
        return DoS(10, error("CTransaction::CheckTransaction() : vin empty"));
    if (vout.empty())
        return DoS(10, error("CTransaction::CheckTransaction() : vout empty"));
    // Size limits
    if (::GetSerializeSize(*this, SER_NETWORK, PROTOCOL_VERSION) > MAX_BLOCK_SIZE)
        return DoS(100, error("CTransaction::CheckTransaction() : size limits failed"));

    // Check for negative or overflow output values
    int64_t nValueOut = 0;
    for (unsigned int i = 0; i < vout.size(); i++)
    {
        const CTxOut& txout = vout[i];
        if (txout.IsEmpty() && !IsCoinBase() && !IsCoinStake())
            return DoS(100, error("CTransaction::CheckTransaction() : txout empty for user transaction"));
        if (txout.nValue < 0)
            return DoS(100, error("CTransaction::CheckTransaction() : txout.nValue negative"));
        if (txout.nValue > MAX_MONEY)
            return DoS(100, error("CTransaction::CheckTransaction() : txout.nValue too high"));
        nValueOut += txout.nValue;
        if (!MoneyRange(nValueOut))
            return DoS(100, error("CTransaction::CheckTransaction() : txout total out of range"));
    }

    // Check for duplicate inputs
    set<COutPoint> vInOutPoints;
    BOOST_FOREACH(const CTxIn& txin, vin)
    {
        if (vInOutPoints.count(txin.prevout))
            return false;
        vInOutPoints.insert(txin.prevout);
    }

    if (IsCoinBase())
    {
        if (vin[0].scriptSig.size() < 2 || vin[0].scriptSig.size() > 100)
            return DoS(100, error("CTransaction::CheckTransaction() : coinbase script size is invalid"));
    }
    else
    {
        BOOST_FOREACH(const CTxIn& txin, vin)
            if (txin.prevout.IsNull())
                return DoS(10, error("CTransaction::CheckTransaction() : prevout is null"));
    }

    return true;
}

int64_t CTransaction::GetMinFee(unsigned int nBlockSize, enum GetMinFee_mode mode, unsigned int nBytes) const
{
    // Base fee is either MIN_TX_FEE or MIN_RELAY_TX_FEE
    int64_t nBaseFee = (mode == GMF_RELAY) ? MIN_RELAY_TX_FEE : MIN_TX_FEE;

    unsigned int nNewBlockSize = nBlockSize + nBytes;
    int64_t nMinFee = (1 + (int64_t)nBytes / 1000) * nBaseFee;

    // To limit dust spam, require MIN_TX_FEE/MIN_RELAY_TX_FEE if any output is less than 0.01
    if (nMinFee < nBaseFee)
    {
        BOOST_FOREACH(const CTxOut& txout, vout)
            if (txout.nValue < CENT)
                nMinFee = nBaseFee;
    }

    // Raise the price as the block approaches full
    if (nBlockSize != 1 && nNewBlockSize >= MAX_BLOCK_SIZE_GEN/2)
    {
        if (nNewBlockSize >= MAX_BLOCK_SIZE_GEN)
            return MAX_MONEY;
        nMinFee *= MAX_BLOCK_SIZE_GEN / (MAX_BLOCK_SIZE_GEN - nNewBlockSize);
    }

    if (!MoneyRange(nMinFee))
        nMinFee = MAX_MONEY;
    return nMinFee;
}


bool AcceptToMemoryPool(CTxMemPool& pool, CTransaction &tx, bool* pfMissingInputs)
{
    AssertLockHeld(cs_main);
    if (pfMissingInputs)
        *pfMissingInputs = false;

    if (!tx.CheckTransaction())
        return error("AcceptToMemoryPool : CheckTransaction failed");

    // Coinbase is only valid in a block, not as a loose transaction
    if (tx.IsCoinBase())
        return tx.DoS(100, error("AcceptToMemoryPool : coinbase as individual tx"));

    // ppcoin: coinstake is also only valid in a block, not as a loose transaction
    if (tx.IsCoinStake())
        return tx.DoS(100, error("AcceptToMemoryPool : coinstake as individual tx"));

    // Rather not work on nonstandard transactions (unless -testnet)
    if (!fTestNet && !IsStandardTx(tx))
        return error("AcceptToMemoryPool : nonstandard transaction type");

    // is it already in the memory pool?
    uint256 hash = tx.GetHash();
    if (pool.exists(hash))
        return false;

    // Check for conflicts with in-memory transactions
    CTransaction* ptxOld = NULL;
    {
        LOCK(pool.cs); // protect pool.mapNextTx
        for (unsigned int i = 0; i < tx.vin.size(); i++)
        {
            COutPoint outpoint = tx.vin[i].prevout;
            if (pool.mapNextTx.count(outpoint))
            {
                // Disable replacement feature for now
                return false;

                // Allow replacing with a newer version of the same transaction
                if (i != 0)
                    return false;
                ptxOld = pool.mapNextTx[outpoint].ptx;
                if (IsFinalTx(*ptxOld))
                    return false;
                if (!tx.IsNewerThan(*ptxOld))
                    return false;
                for (unsigned int i = 0; i < tx.vin.size(); i++)
                {
                    COutPoint outpoint = tx.vin[i].prevout;
                    if (!pool.mapNextTx.count(outpoint) || pool.mapNextTx[outpoint].ptx != ptxOld)
                        return false;
                }
                break;
            }
        }
    }

    {
        CTxDB txdb("r");

        // do we already have it?
        if (txdb.ContainsTx(hash))
            return false;

        MapPrevTx mapInputs;
        map<uint256, CTxIndex> mapUnused;
        bool fInvalid = false;
        if (!tx.FetchInputs(txdb, mapUnused, false, false, mapInputs, fInvalid))
        {
            if (fInvalid)
                return error("AcceptToMemoryPool : FetchInputs found invalid tx %s", hash.ToString().substr(0,10).c_str());
            if (pfMissingInputs)
                *pfMissingInputs = true;
            return false;
        }

        // Check for non-standard pay-to-script-hash in inputs
        if (!tx.AreInputsStandard(mapInputs) && !fTestNet)
            return error("AcceptToMemoryPool : nonstandard transaction input");

        // Note: if you modify this code to accept non-standard transactions, then
        // you should add code here to check that the transaction does a
        // reasonable number of ECDSA signature verifications.

        int64_t nFees = tx.GetValueIn(mapInputs)-tx.GetValueOut();
        unsigned int nSize = ::GetSerializeSize(tx, SER_NETWORK, PROTOCOL_VERSION);

        // Don't accept it if it can't get into a block
        int64_t txMinFee = tx.GetMinFee(1000, GMF_RELAY, nSize);
        if (nFees < txMinFee)
            return error("AcceptToMemoryPool : not enough fees %s, %" PRId64 " < %" PRId64,
                         hash.ToString().c_str(),
                         nFees, txMinFee);

        // Continuously rate-limit free transactions
        // This mitigates 'penny-flooding' -- sending thousands of free transactions just to
        // be annoying or make others' transactions take longer to confirm.
        if (nFees < MIN_RELAY_TX_FEE)
        {
            static CCriticalSection cs;
            static double dFreeCount;
            static int64_t nLastTime;
            int64_t nNow =  GetAdjustedTime();

            {
                LOCK(pool.cs);
                // Use an exponentially decaying ~10-minute window:
                dFreeCount *= pow(1.0 - 1.0/600.0, (double)(nNow - nLastTime));
                nLastTime = nNow;
                // -limitfreerelay unit is thousand-bytes-per-minute
                // At default rate it would take over a month to fill 1GB
                if (dFreeCount > GetArg("-limitfreerelay", 15)*10*1000 && !IsFromMe(tx))
                    return error("AcceptToMemoryPool : free transaction rejected by rate limiter");
                if (fDebug)
                    printf("Rate limit dFreeCount: %g => %g\n", dFreeCount, dFreeCount+nSize);
                dFreeCount += nSize;
            }
        }

        // Check against previous transactions
        // This is done last to help prevent CPU exhaustion denial-of-service attacks.
        if (!tx.ConnectInputs(txdb, mapInputs, mapUnused, CDiskTxPos(1,1,1), pindexBest, false, false))
        {
            // If this happens repeatedly, purge peers
            if (TimerMain("AcceptToMemoryPool", 20))
            {
                printf("\r\nAcceptToMemoryPool::CleaningInboundConnections\r\n");
                CleanInboundConnections(true);
            }   
            if (fDebug || true)
            {
                return error("AcceptToMemoryPool : Unable to Connect Inputs %s", hash.ToString().c_str());
            }
            else
            {
                return false;
            }
        }
    }

    // Store transaction in memory
    {
        LOCK(pool.cs);
        if (ptxOld)
        {
            printf("AcceptToMemoryPool : replacing tx %s with new version\n", ptxOld->GetHash().ToString().c_str());
            pool.remove(*ptxOld);
        }
        pool.addUnchecked(hash, tx);
    }

    ///// are we sure this is ok when loading transactions or restoring block txes
    // If updated, erase old tx from wallet
    if (ptxOld)
        EraseFromWallets(ptxOld->GetHash());
    if (fDebug)     printf("AcceptToMemoryPool : accepted %s (poolsz %" PRIszu ")\n",           hash.ToString().c_str(),           pool.mapTx.size());
    return true;
}

bool CTxMemPool::addUnchecked(const uint256& hash, CTransaction &tx)
{
    // Add to memory pool without checking anything.  Don't call this directly,
    // call AcceptToMemoryPool to properly check the transaction first.
    {
        mapTx[hash] = tx;
        for (unsigned int i = 0; i < tx.vin.size(); i++)
            mapNextTx[tx.vin[i].prevout] = CInPoint(&mapTx[hash], i);
        nTransactionsUpdated++;
    }
    return true;
}


bool CTxMemPool::remove(const CTransaction &tx, bool fRecursive)
{
    // Remove transaction from memory pool
    {
        LOCK(cs);
        uint256 hash = tx.GetHash();
        if (mapTx.count(hash))
        {
            if (fRecursive) {
                for (unsigned int i = 0; i < tx.vout.size(); i++) {
                    std::map<COutPoint, CInPoint>::iterator it = mapNextTx.find(COutPoint(hash, i));
                    if (it != mapNextTx.end())
                        remove(*it->second.ptx, true);
                }
            }
            BOOST_FOREACH(const CTxIn& txin, tx.vin)
                mapNextTx.erase(txin.prevout);
            mapTx.erase(hash);
            nTransactionsUpdated++;
        }
    }
    return true;
}

bool CTxMemPool::removeConflicts(const CTransaction &tx)
{
    // Remove transactions which depend on inputs of tx, recursively
    LOCK(cs);
    BOOST_FOREACH(const CTxIn &txin, tx.vin) {
        std::map<COutPoint, CInPoint>::iterator it = mapNextTx.find(txin.prevout);
        if (it != mapNextTx.end()) {
            const CTransaction &txConflict = *it->second.ptx;
            if (txConflict != tx)
                remove(txConflict, true);
        }
    }
    return true;
}

void CTxMemPool::clear()
{
    LOCK(cs);
    mapTx.clear();
    mapNextTx.clear();
    ++nTransactionsUpdated;
}

void CTxMemPool::queryHashes(std::vector<uint256>& vtxid)
{
    vtxid.clear();

    LOCK(cs);
    vtxid.reserve(mapTx.size());
    for (map<uint256, CTransaction>::iterator mi = mapTx.begin(); mi != mapTx.end(); ++mi)
        vtxid.push_back((*mi).first);
}




int CMerkleTx::GetDepthInMainChainINTERNAL(CBlockIndex* &pindexRet) const
{
    if (hashBlock == 0 || nIndex == -1)
        return 0;
    AssertLockHeld(cs_main);

    // Find the block it claims to be in
    map<uint256, CBlockIndex*>::iterator mi = mapBlockIndex.find(hashBlock);
    if (mi == mapBlockIndex.end())
        return 0;
    CBlockIndex* pindex = (*mi).second;
    if (!pindex || !pindex->IsInMainChain())
        return 0;

    // Make sure the merkle branch connects to this block
    if (!fMerkleVerified)
    {
        if (CBlock::CheckMerkleBranch(GetHash(), vMerkleBranch, nIndex) != pindex->hashMerkleRoot)
            return 0;
        fMerkleVerified = true;
    }

    pindexRet = pindex;
    return pindexBest->nHeight - pindex->nHeight + 1;
}

int CMerkleTx::GetDepthInMainChain(CBlockIndex* &pindexRet) const
{
    AssertLockHeld(cs_main);
    int nResult = GetDepthInMainChainINTERNAL(pindexRet);
    if (nResult == 0 && !mempool.exists(GetHash()))
        return -1; // Not in chain, not in mempool

    return nResult;
}

int CMerkleTx::GetBlocksToMaturity() const
{
    if (!(IsCoinBase() || IsCoinStake()))
        return 0;
    return max(0, (nCoinbaseMaturity+10) - GetDepthInMainChain());
}


bool CMerkleTx::AcceptToMemoryPool()
{
    return ::AcceptToMemoryPool(mempool, *this, NULL);
}



bool CWalletTx::AcceptWalletTransaction(CTxDB& txdb)
{

    {
        // Add previous supporting transactions first
        BOOST_FOREACH(CMerkleTx& tx, vtxPrev)
        {
            if (!(tx.IsCoinBase() || tx.IsCoinStake()))
            {
                uint256 hash = tx.GetHash();
                if (!mempool.exists(hash) && !txdb.ContainsTx(hash))
                    tx.AcceptToMemoryPool();
            }
        }
        return AcceptToMemoryPool();
    }
    return false;
}

bool CWalletTx::AcceptWalletTransaction()
{
    CTxDB txdb("r");
    return AcceptWalletTransaction(txdb);
}

int CTxIndex::GetDepthInMainChain() const
{
    // Read block header
    CBlock block;
    if (!block.ReadFromDisk(pos.nFile, pos.nBlockPos, false))
        return 0;
    // Find the block in the index
    map<uint256, CBlockIndex*>::iterator mi = mapBlockIndex.find(block.GetHash());
    if (mi == mapBlockIndex.end())
        return 0;
    CBlockIndex* pindex = (*mi).second;
    if (!pindex || !pindex->IsInMainChain())
        return 0;
    return 1 + nBestHeight - pindex->nHeight;
}

// Return transaction in tx, and if it was found inside a block, its hash is placed in hashBlock
bool GetTransaction(const uint256 &hash, CTransaction &tx, uint256 &hashBlock)
{
    {
        LOCK(cs_main);
        {
            if (mempool.lookup(hash, tx))
            {
                return true;
            }
        }
        CTxDB txdb("r");
        CTxIndex txindex;
        if (tx.ReadFromDisk(txdb, COutPoint(hash, 0), txindex))
        {
            CBlock block;
            if (block.ReadFromDisk(txindex.pos.nFile, txindex.pos.nBlockPos, false))
                hashBlock = block.GetHash();
            return true;
        }
    }
    return false;
}






//////////////////////////////////////////////////////////////////////////////
//
// CBlock and CBlockIndex
//
bool CBlock::ReadFromDisk(const CBlockIndex* pindex, bool fReadTransactions)
{
    if (!fReadTransactions)
    {
        *this = pindex->GetBlockHeader();
        return true;
    }
    if (!ReadFromDisk(pindex->nFile, pindex->nBlockPos, fReadTransactions))
        return false;
    if (GetHash() != pindex->GetBlockHash())
        return error("CBlock::ReadFromDisk() : GetHash() doesn't match index");
    return true;
}

uint256 static GetOrphanRoot(const CBlock* pblock)
{
    // Work back to the first block in the orphan chain
    while (mapOrphanBlocks.count(pblock->hashPrevBlock))
        pblock = mapOrphanBlocks[pblock->hashPrevBlock];
    return pblock->GetHash();
}

// ppcoin: find block wanted by given orphan block
uint256 WantedByOrphan(const CBlock* pblockOrphan)
{
    // Work back to the first block in the orphan chain
    while (mapOrphanBlocks.count(pblockOrphan->hashPrevBlock))
        pblockOrphan = mapOrphanBlocks[pblockOrphan->hashPrevBlock];
    return pblockOrphan->hashPrevBlock;
}


static CBigNum GetProofOfStakeLimit(int nHeight)
{
    if (IsProtocolV2(nHeight))
        return bnProofOfStakeLimitV2;
    else
        return bnProofOfStakeLimit;
}


double CalculatedMagnitude(int64_t locktime,bool bUseLederstrumpf)
{
    // Get neural network magnitude:
    std::string cpid = "";
    if (GlobalCPUMiningCPID.initialized && !GlobalCPUMiningCPID.cpid.empty()) cpid = GlobalCPUMiningCPID.cpid;
    StructCPID stDPOR = GetInitializedStructCPID2(cpid,mvDPOR);
    return bUseLederstrumpf ? LederstrumpfMagnitude2(stDPOR.Magnitude,locktime) : stDPOR.Magnitude;
}

double CalculatedMagnitude2(std::string cpid, int64_t locktime,bool bUseLederstrumpf)
{
    // Get neural network magnitude:
    StructCPID stDPOR = GetInitializedStructCPID2(cpid,mvDPOR);
    return bUseLederstrumpf ? LederstrumpfMagnitude2(stDPOR.Magnitude,locktime) : stDPOR.Magnitude;
}



// miner's coin base reward
int64_t GetProofOfWorkReward(int64_t nFees, int64_t locktime, int64_t height)
{
    //NOTE: THIS REWARD IS ONLY USED IN THE POW PHASE (Block < 8000):
    int64_t nSubsidy = CalculatedMagnitude(locktime,true) * COIN;
    if (fDebug && GetBoolArg("-printcreation"))
        printf("GetProofOfWorkReward() : create=%s nSubsidy=%" PRId64 "\n", FormatMoney(nSubsidy).c_str(), nSubsidy);
    if (nSubsidy < (30*COIN)) nSubsidy=30*COIN;
    //Gridcoin Foundation Block:
    if (height==10)
    {
        nSubsidy = nGenesisSupply * COIN;
    }
    if (fTestNet) nSubsidy += 1000*COIN;

    return nSubsidy + nFees;
}


int64_t GetProofOfWorkMaxReward(int64_t nFees, int64_t locktime, int64_t height)
{
    int64_t nSubsidy = (GetMaximumBoincSubsidy(locktime)+1) * COIN;
    if (height==10)
    {
        //R.Halford: 10-11-2014: Gridcoin Foundation Block:
        //Note: Gridcoin Classic emitted these coins.  So we had to add them to block 10.  The coins were burned then given back to the owners that mined them in classic (as research coins).
        nSubsidy = nGenesisSupply * COIN;
    }

    if (fTestNet) nSubsidy += 1000*COIN;
    return nSubsidy + nFees;
}

//Survey Results: Start inflation rate: 9%, end=1%, 30 day steps, 9 steps, mag multiplier start: 2, mag end .3, 9 steps
int64_t GetMaximumBoincSubsidy(int64_t nTime)
{
    // Gridcoin Global Daily Maximum Researcher Subsidy Schedule
    int MaxSubsidy = 500;
    if (nTime >= 1410393600 && nTime <= 1417305600) MaxSubsidy =    500; // between inception  and 11-30-2014
    if (nTime >= 1417305600 && nTime <= 1419897600) MaxSubsidy =    400; // between 11-30-2014 and 12-30-2014
    if (nTime >= 1419897600 && nTime <= 1422576000) MaxSubsidy =    400; // between 12-30-2014 and 01-30-2015
    if (nTime >= 1422576000 && nTime <= 1425254400) MaxSubsidy =    300; // between 01-30-2015 and 02-28-2015
    if (nTime >= 1425254400 && nTime <= 1427673600) MaxSubsidy =    250; // between 02-28-2015 and 03-30-2015
    if (nTime >= 1427673600 && nTime <= 1430352000) MaxSubsidy =    200; // between 03-30-2015 and 04-30-2015
    if (nTime >= 1430352000 && nTime <= 1438310876) MaxSubsidy =    150; // between 05-01-2015 and 07-31-2015
    if (nTime >= 1438310876 && nTime <= 1445309276) MaxSubsidy =    100; // between 08-01-2015 and 10-20-2015
    if (nTime >= 1445309276 && nTime <= 1447977700) MaxSubsidy =     75; // between 10-20-2015 and 11-20-2015
    if (nTime > 1447977700)                         MaxSubsidy =     50; // from  11-20-2015 forever
    return MaxSubsidy+.5;  //The .5 allows for fractional amounts after the 4th decimal place (used to store the POR indicator)
}

int64_t GetCoinYearReward(int64_t nTime)
{
    // Gridcoin Global Interest Rate Schedule
    int64_t INTEREST = 9;
    if (nTime >= 1410393600 && nTime <= 1417305600) INTEREST =   9 * CENT; // 09% between inception  and 11-30-2014
    if (nTime >= 1417305600 && nTime <= 1419897600) INTEREST =   8 * CENT; // 08% between 11-30-2014 and 12-30-2014
    if (nTime >= 1419897600 && nTime <= 1422576000) INTEREST =   8 * CENT; // 08% between 12-30-2014 and 01-30-2015
    if (nTime >= 1422576000 && nTime <= 1425254400) INTEREST =   7 * CENT; // 07% between 01-30-2015 and 02-30-2015
    if (nTime >= 1425254400 && nTime <= 1427673600) INTEREST =   6 * CENT; // 06% between 02-30-2015 and 03-30-2015
    if (nTime >= 1427673600 && nTime <= 1430352000) INTEREST =   5 * CENT; // 05% between 03-30-2015 and 04-30-2015
    if (nTime >= 1430352000 && nTime <= 1438310876) INTEREST =   4 * CENT; // 04% between 05-01-2015 and 07-31-2015
    if (nTime >= 1438310876 && nTime <= 1447977700) INTEREST =   3 * CENT; // 03% between 08-01-2015 and 11-20-2015
    if (nTime > 1447977700)                         INTEREST = 1.5 * CENT; //1.5% from 11-21-2015 forever
    return INTEREST;
}

double GetMagnitudeMultiplier(int64_t nTime)
{
    // Gridcoin Global Resarch Subsidy Multiplier Schedule
    double magnitude_multiplier = 2;
    if (nTime >= 1410393600 && nTime <= 1417305600) magnitude_multiplier =    2;  // between inception and 11-30-2014
    if (nTime >= 1417305600 && nTime <= 1419897600) magnitude_multiplier =  1.5;  // between 11-30-2014 and 12-30-2014
    if (nTime >= 1419897600 && nTime <= 1422576000) magnitude_multiplier =  1.5;  // between 12-30-2014 and 01-30-2015
    if (nTime >= 1422576000 && nTime <= 1425254400) magnitude_multiplier =    1;  // between 01-30-2015 and 02-30-2015
    if (nTime >= 1425254400 && nTime <= 1427673600) magnitude_multiplier =   .9;  // between 02-30-2015 and 03-30-2015
    if (nTime >= 1427673600 && nTime <= 1430352000) magnitude_multiplier =   .8;  // between 03-30-2015 and 04-30-2015
    if (nTime >= 1430352000 && nTime <= 1438310876) magnitude_multiplier =   .7;  // between 05-01-2015 and 07-31-2015
    if (nTime >= 1438310876 && nTime <= 1447977700) magnitude_multiplier =  .60;  // between 08-01-2015 and 11-20-2015
    if (nTime > 1447977700)                         magnitude_multiplier =  .50;  // from 11-21-2015  forever
    return magnitude_multiplier;
}


int64_t GetProofOfStakeMaxReward(int64_t nCoinAge, int64_t nFees, int64_t locktime)
{
    int64_t nInterest = nCoinAge * GetCoinYearReward(locktime) * 33 / (365 * 33 + 8);
    nInterest += 10*COIN;
    int64_t nBoinc    = (GetMaximumBoincSubsidy(locktime)+1) * COIN;
    int64_t nSubsidy  = nInterest + nBoinc;
    return nSubsidy + nFees;
}

double GetProofOfResearchReward(std::string cpid, bool VerifyingBlock)
{

        StructCPID mag = GetInitializedStructCPID2(cpid,mvMagnitudes);

        if (!mag.initialized) return 0;
        double owed = (mag.owed*1.0);
        if (owed < 0) owed = 0;
        // Coarse Payment Rule (helps prevent sync problems):
        if (!VerifyingBlock)
        {
            //If owed less than 4% of max subsidy, assess at 0:
            if (owed < (GetMaximumBoincSubsidy(GetAdjustedTime())/50))
            {
                owed = 0;
            }
            //Coarse payment rule:
            if (mag.totalowed > (GetMaximumBoincSubsidy(GetAdjustedTime())*2))
            {
                //If owed more than 2* Max Block, pay normal amount
                owed = (owed*1);
            }
            else
            {
                owed = owed/2;
            }

            if (owed > (GetMaximumBoincSubsidy(GetAdjustedTime()))) owed = GetMaximumBoincSubsidy(GetAdjustedTime());


        }
        //End of Coarse Payment Rule
        return owed * COIN;
}


// miner's coin stake reward based on coin age spent (coin-days)

int64_t GetProofOfStakeReward(int64_t nCoinAge, int64_t nFees, std::string cpid,
    bool VerifyingBlock, int VerificationPhase, int64_t nTime, CBlockIndex* pindexLast, std::string operation,
    double& OUT_POR, double& OUT_INTEREST, double& dAccrualAge, double& dMagnitudeUnit, double& AvgMagnitude)
{

    // Non Research Age - RSA Mode - Legacy (before 10-20-2015)
    if (!IsResearchAgeEnabled(pindexLast->nHeight))
    {
            int64_t nInterest = nCoinAge * GetCoinYearReward(nTime) * 33 / (365 * 33 + 8);
            int64_t nBoinc    = GetProofOfResearchReward(cpid,VerifyingBlock);
            int64_t nSubsidy  = nInterest + nBoinc;
            if (fDebug10 || GetBoolArg("-printcreation"))
            {
                printf("GetProofOfStakeReward(): create=%s nCoinAge=%" PRId64 " nBoinc=%" PRId64 "   \n",
                FormatMoney(nSubsidy).c_str(), nCoinAge, nBoinc);
            }
            int64_t maxStakeReward1 = GetProofOfStakeMaxReward(nCoinAge, nFees, nTime);
            int64_t maxStakeReward2 = GetProofOfStakeMaxReward(nCoinAge, nFees, GetAdjustedTime());
            int64_t maxStakeReward = std::min(maxStakeReward1, maxStakeReward2);
            if ((nSubsidy+nFees) > maxStakeReward) nSubsidy = maxStakeReward-nFees;
            int64_t nTotalSubsidy = nSubsidy + nFees;
            if (nBoinc > 1)
            {
                std::string sTotalSubsidy = RoundToString(CoinToDouble(nTotalSubsidy)+.00000123,8);
                if (sTotalSubsidy.length() > 7)
                {
                    sTotalSubsidy = sTotalSubsidy.substr(0,sTotalSubsidy.length()-4) + "0124";
                    nTotalSubsidy = cdbl(sTotalSubsidy,8)*COIN;
                }
            }

            OUT_POR = CoinToDouble(nBoinc);
            OUT_INTEREST = CoinToDouble(nInterest);
            return nTotalSubsidy;
    }
    else
    {
            // Research Age Subsidy - PROD
            int64_t nBoinc = ComputeResearchAccrual(nTime, cpid, operation, pindexLast, VerifyingBlock, VerificationPhase, dAccrualAge, dMagnitudeUnit, AvgMagnitude);
            int64_t nInterest = nCoinAge * GetCoinYearReward(nTime) * 33 / (365 * 33 + 8);

            // TestNet: For any subsidy < 30 day duration, ensure 100% that we have a start magnitude and an end magnitude, otherwise make subsidy 0 : PASS
            // TestNet: For any subsidy > 30 day duration, ensure 100% that we have a midpoint magnitude in Every Period, otherwise, make subsidy 0 : In Test as of 09-06-2015
            // TestNet: Ensure no magnitudes are out of bounds to ensure we do not generate an insane payment : PASS (Lifetime PPD takes care of this)
            // TestNet: Any subsidy with a duration wider than 6 months should not be paid : PASS

            int64_t maxStakeReward = GetMaximumBoincSubsidy(nTime) * COIN * 255;

            if (nBoinc > maxStakeReward) nBoinc = maxStakeReward;
            int64_t nSubsidy = nInterest + nBoinc;

            if (fDebug10 || GetBoolArg("-printcreation"))
            {
                printf("GetProofOfStakeReward(): create=%s nCoinAge=%" PRId64 " nBoinc=%" PRId64 "   \n",
                FormatMoney(nSubsidy).c_str(), nCoinAge, nBoinc);
            }

            int64_t nTotalSubsidy = nSubsidy + nFees;
            if (nBoinc > 1)
            {
                std::string sTotalSubsidy = RoundToString(CoinToDouble(nTotalSubsidy)+.00000123,8);
                if (sTotalSubsidy.length() > 7)
                {
                    sTotalSubsidy = sTotalSubsidy.substr(0,sTotalSubsidy.length()-4) + "0124";
                    nTotalSubsidy = cdbl(sTotalSubsidy,8)*COIN;
                }
            }

            OUT_POR = CoinToDouble(nBoinc);
            OUT_INTEREST = CoinToDouble(nInterest);
            return nTotalSubsidy;

    }
}



static const int64_t nTargetTimespan = 16 * 60;  // 16 mins

//
// maximum nBits value could possible be required nTime after
//
unsigned int ComputeMaxBits(CBigNum bnTargetLimit, unsigned int nBase, int64_t nTime)
{
    CBigNum bnResult;
    bnResult.SetCompact(nBase);
    bnResult *= 2;
    while (nTime > 0 && bnResult < bnTargetLimit)
    {
        // Maximum 200% adjustment per day...
        bnResult *= 2;
        nTime -= 24 * 60 * 60;
    }
    if (bnResult > bnTargetLimit)
        bnResult = bnTargetLimit;
    return bnResult.GetCompact();
}

//
// minimum amount of work that could possibly be required nTime after
// minimum proof-of-work required was nBase
//
unsigned int ComputeMinWork(unsigned int nBase, int64_t nTime)
{
    return ComputeMaxBits(bnProofOfWorkLimit, nBase, nTime);
}

//
// minimum amount of stake that could possibly be required nTime after
// minimum proof-of-stake required was nBase
//
unsigned int ComputeMinStake(unsigned int nBase, int64_t nTime, unsigned int nBlockTime)
{
    return ComputeMaxBits(bnProofOfStakeLimit, nBase, nTime);
}


// ppcoin: find last block index up to pindex
const CBlockIndex* GetLastBlockIndex(const CBlockIndex* pindex, bool fProofOfStake)
{
    while (pindex && pindex->pprev && (pindex->IsProofOfStake() != fProofOfStake))
        pindex = pindex->pprev;
    return pindex;
}


static unsigned int GetNextTargetRequiredV1(const CBlockIndex* pindexLast, bool fProofOfStake)
{
    CBigNum bnTargetLimit = fProofOfStake ? bnProofOfStakeLimit : bnProofOfWorkLimit;

    if (pindexLast == NULL)
        return bnTargetLimit.GetCompact(); // genesis block

    const CBlockIndex* pindexPrev = GetLastBlockIndex(pindexLast, fProofOfStake);
    if (pindexPrev->pprev == NULL)
        return bnTargetLimit.GetCompact(); // first block
    const CBlockIndex* pindexPrevPrev = GetLastBlockIndex(pindexPrev->pprev, fProofOfStake);
    if (pindexPrevPrev->pprev == NULL)
        return bnTargetLimit.GetCompact(); // second block

    int64_t nTargetSpacing = GetTargetSpacing(pindexLast->nHeight);
    int64_t nActualSpacing = pindexPrev->GetBlockTime() - pindexPrevPrev->GetBlockTime();

    // ppcoin: target change every block
    // ppcoin: retarget with exponential moving toward target spacing
    CBigNum bnNew;
    bnNew.SetCompact(pindexPrev->nBits);
    int64_t nInterval = nTargetTimespan / nTargetSpacing;
    bnNew *= ((nInterval - 1) * nTargetSpacing + nActualSpacing + nActualSpacing);
    bnNew /= ((nInterval + 1) * nTargetSpacing);

    if (bnNew > bnTargetLimit)
        bnNew = bnTargetLimit;

    return bnNew.GetCompact();
}

static unsigned int GetNextTargetRequiredV2(const CBlockIndex* pindexLast, bool fProofOfStake)
{
    CBigNum bnTargetLimit = fProofOfStake ? GetProofOfStakeLimit(pindexLast->nHeight) : bnProofOfWorkLimit;

    if (pindexLast == NULL)
        return bnTargetLimit.GetCompact(); // genesis block

    const CBlockIndex* pindexPrev = GetLastBlockIndex(pindexLast, fProofOfStake);
    if (pindexPrev->pprev == NULL)
        return bnTargetLimit.GetCompact(); // first block
    const CBlockIndex* pindexPrevPrev = GetLastBlockIndex(pindexPrev->pprev, fProofOfStake);
    if (pindexPrevPrev->pprev == NULL)
        return bnTargetLimit.GetCompact(); // second block

    int64_t nTargetSpacing = GetTargetSpacing(pindexLast->nHeight);
    int64_t nActualSpacing = pindexPrev->GetBlockTime() - pindexPrevPrev->GetBlockTime();
    if (nActualSpacing < 0)
        nActualSpacing = nTargetSpacing;

    // ppcoin: target change every block
    // ppcoin: retarget with exponential moving toward target spacing
    CBigNum bnNew;
    bnNew.SetCompact(pindexPrev->nBits);

    //Gridcoin - Reset Diff to 1 on 12-19-2014 (R Halford) - Diff sticking at 2065 due to many incompatible features
    if (pindexLast->nHeight >= 91387 && pindexLast->nHeight <= 91500)
    {
            return bnTargetLimit.GetCompact();
    }

    //1-14-2015 R Halford - Make diff reset to zero after periods of exploding diff:
    double PORDiff = GetDifficulty(GetLastBlockIndex(pindexBest, true));
    if (PORDiff > 900000)
    {
            return bnTargetLimit.GetCompact();
    }


    //Since our nTargetTimespan is (16 * 60) or 16 mins and our TargetSpacing = 64, the nInterval = 15 min

    int64_t nInterval = nTargetTimespan / nTargetSpacing;
    bnNew *= ((nInterval - 1) * nTargetSpacing + nActualSpacing + nActualSpacing);
    bnNew /= ((nInterval + 1) * nTargetSpacing);

    if (bnNew <= 0 || bnNew > bnTargetLimit)
    {
        bnNew = bnTargetLimit;
    }

    return bnNew.GetCompact();
}

unsigned int GetNextTargetRequired(const CBlockIndex* pindexLast, bool fProofOfStake)
{
    //After block 89600, new diff algorithm is used
    if (pindexLast->nHeight < 89600)
        return GetNextTargetRequiredV1(pindexLast, fProofOfStake);
    else
        return GetNextTargetRequiredV2(pindexLast, fProofOfStake);
}

bool CheckProofOfWork(uint256 hash, unsigned int nBits)
{
    CBigNum bnTarget;
    bnTarget.SetCompact(nBits);

    // Check range
    if (bnTarget <= 0 || bnTarget > bnProofOfWorkLimit)
        return error("CheckProofOfWork() : nBits below minimum work");

    // Check proof of work matches claimed amount
    if (hash > bnTarget.getuint256())
        return error("CheckProofOfWork() : hash doesn't match nBits");

    return true;
}

// Return maximum amount of blocks that other nodes claim to have
int GetNumBlocksOfPeers()
{
    if (IsLockTimeWithinMinutes(nLastCalculatedMedianPeerCount,1))
    {
        return nLastMedianPeerCount;
    }
    nLastCalculatedMedianPeerCount = GetAdjustedTime();
    nLastMedianPeerCount = std::max(cPeerBlockCounts.median(), Checkpoints::GetTotalBlocksEstimate());
    return nLastMedianPeerCount;
}

bool IsInitialBlockDownload()
{
    LOCK(cs_main);
    if (pindexBest == NULL || nBestHeight < GetNumBlocksOfPeers())
        return true;
    static int64_t nLastUpdate;
    static CBlockIndex* pindexLastBest;
    if (pindexBest != pindexLastBest)
    {
        pindexLastBest = pindexBest;
        nLastUpdate =  GetAdjustedTime();
    }
    return ( GetAdjustedTime() - nLastUpdate < 15 &&
            pindexBest->GetBlockTime() <  GetAdjustedTime() - 8 * 60 * 60);
}

void static InvalidChainFound(CBlockIndex* pindexNew)
{
    if (pindexNew->nChainTrust > nBestInvalidTrust)
    {
        nBestInvalidTrust = pindexNew->nChainTrust;
        CTxDB().WriteBestInvalidTrust(CBigNum(nBestInvalidTrust));
        uiInterface.NotifyBlocksChanged();
    }

    uint256 nBestInvalidBlockTrust = pindexNew->nChainTrust - pindexNew->pprev->nChainTrust;
    uint256 nBestBlockTrust = pindexBest->nHeight != 0 ? (pindexBest->nChainTrust - pindexBest->pprev->nChainTrust) : pindexBest->nChainTrust;

    printf("InvalidChainFound: invalid block=%s  height=%d  trust=%s  blocktrust=%" PRId64 "  date=%s\n",
      pindexNew->GetBlockHash().ToString().substr(0,20).c_str(), pindexNew->nHeight,
      CBigNum(pindexNew->nChainTrust).ToString().c_str(), nBestInvalidBlockTrust.Get64(),
      DateTimeStrFormat("%x %H:%M:%S", pindexNew->GetBlockTime()).c_str());
    printf("InvalidChainFound:  current best=%s  height=%d  trust=%s  blocktrust=%" PRId64 "  date=%s\n",
      hashBestChain.ToString().substr(0,20).c_str(), nBestHeight,
      CBigNum(pindexBest->nChainTrust).ToString().c_str(),
      nBestBlockTrust.Get64(),
      DateTimeStrFormat("%x %H:%M:%S", pindexBest->GetBlockTime()).c_str());
}


void CBlock::UpdateTime(const CBlockIndex* pindexPrev)
{
    nTime = max(GetBlockTime(), GetAdjustedTime());
}



bool CTransaction::DisconnectInputs(CTxDB& txdb)
{
    // Relinquish previous transactions' spent pointers
    if (!IsCoinBase())
    {
        BOOST_FOREACH(const CTxIn& txin, vin)
        {
            COutPoint prevout = txin.prevout;
            // Get prev txindex from disk
            CTxIndex txindex;
            if (!txdb.ReadTxIndex(prevout.hash, txindex))
                return error("DisconnectInputs() : ReadTxIndex failed");

            if (prevout.n >= txindex.vSpent.size())
                return error("DisconnectInputs() : prevout.n out of range");

            // Mark outpoint as not spent
            txindex.vSpent[prevout.n].SetNull();

            // Write back
            if (!txdb.UpdateTxIndex(prevout.hash, txindex))
                return error("DisconnectInputs() : UpdateTxIndex failed");
        }
    }

    // Remove transaction from index
    // This can fail if a duplicate of this transaction was in a chain that got
    // reorganized away. This is only possible if this transaction was completely
    // spent, so erasing it would be a no-op anyway.
    txdb.EraseTxIndex(*this);

    return true;
}


bool CTransaction::FetchInputs(CTxDB& txdb, const map<uint256, CTxIndex>& mapTestPool,
                               bool fBlock, bool fMiner, MapPrevTx& inputsRet, bool& fInvalid)
{
    // FetchInputs can return false either because we just haven't seen some inputs
    // (in which case the transaction should be stored as an orphan)
    // or because the transaction is malformed (in which case the transaction should
    // be dropped).  If tx is definitely invalid, fInvalid will be set to true.
    fInvalid = false;

    if (IsCoinBase())
        return true; // Coinbase transactions have no inputs to fetch.

    for (unsigned int i = 0; i < vin.size(); i++)
    {
        COutPoint prevout = vin[i].prevout;
        if (inputsRet.count(prevout.hash))
            continue; // Got it already

        // Read txindex
        CTxIndex& txindex = inputsRet[prevout.hash].first;
        bool fFound = true;
        if ((fBlock || fMiner) && mapTestPool.count(prevout.hash))
        {
            // Get txindex from current proposed changes
            txindex = mapTestPool.find(prevout.hash)->second;
        }
        else
        {
            // Read txindex from txdb
            fFound = txdb.ReadTxIndex(prevout.hash, txindex);
        }
        if (!fFound && (fBlock || fMiner))
            return fMiner ? false : error("FetchInputs() : %s prev tx %s index entry not found", GetHash().ToString().substr(0,10).c_str(),  prevout.hash.ToString().substr(0,10).c_str());

        // Read txPrev
        CTransaction& txPrev = inputsRet[prevout.hash].second;
        if (!fFound || txindex.pos == CDiskTxPos(1,1,1))
        {
            // Get prev tx from single transactions in memory
            if (!mempool.lookup(prevout.hash, txPrev))
            {
                if (fDebug) printf("FetchInputs() : %s mempool Tx prev not found %s", GetHash().ToString().substr(0,10).c_str(),  prevout.hash.ToString().substr(0,10).c_str());
                return false;
            }
            if (!fFound)
                txindex.vSpent.resize(txPrev.vout.size());
        }
        else
        {
            // Get prev tx from disk
            if (!txPrev.ReadFromDisk(txindex.pos))
                return error("FetchInputs() : %s ReadFromDisk prev tx %s failed", GetHash().ToString().substr(0,10).c_str(),  prevout.hash.ToString().substr(0,10).c_str());
        }
    }

    // Make sure all prevout.n indexes are valid:
    for (unsigned int i = 0; i < vin.size(); i++)
    {
        const COutPoint prevout = vin[i].prevout;
        assert(inputsRet.count(prevout.hash) != 0);
        const CTxIndex& txindex = inputsRet[prevout.hash].first;
        const CTransaction& txPrev = inputsRet[prevout.hash].second;
        if (prevout.n >= txPrev.vout.size() || prevout.n >= txindex.vSpent.size())
        {
            // Revisit this if/when transaction replacement is implemented and allows
            // adding inputs:
            fInvalid = true;
            return DoS(100, error("FetchInputs() : %s prevout.n out of range %d %" PRIszu " %" PRIszu " prev tx %s\n%s", GetHash().ToString().substr(0,10).c_str(), prevout.n, txPrev.vout.size(), txindex.vSpent.size(), prevout.hash.ToString().substr(0,10).c_str(), txPrev.ToString().c_str()));
        }
    }

    return true;
}

const CTxOut& CTransaction::GetOutputFor(const CTxIn& input, const MapPrevTx& inputs) const
{
    MapPrevTx::const_iterator mi = inputs.find(input.prevout.hash);
    if (mi == inputs.end())
        throw std::runtime_error("CTransaction::GetOutputFor() : prevout.hash not found");

    const CTransaction& txPrev = (mi->second).second;
    if (input.prevout.n >= txPrev.vout.size())
        throw std::runtime_error("CTransaction::GetOutputFor() : prevout.n out of range");

    return txPrev.vout[input.prevout.n];
}


std::vector<std::string> split(std::string s, std::string delim)
{
    //Split a std::string by a std::string delimiter into a vector of strings:
    size_t pos = 0;
    std::string token;
    std::vector<std::string> elems;
    while ((pos = s.find(delim)) != std::string::npos)
    {
        token = s.substr(0, pos);
        elems.push_back(token);
        s.erase(0, pos + delim.length());
    }
    elems.push_back(s);
    return elems;

}



int64_t CTransaction::GetValueIn(const MapPrevTx& inputs) const
{
    if (IsCoinBase())
        return 0;

    int64_t nResult = 0;
    for (unsigned int i = 0; i < vin.size(); i++)
    {
        nResult += GetOutputFor(vin[i], inputs).nValue;
    }
    return nResult;

}


double PreviousBlockAge()
{
        if (nBestHeight < 10) return 99999;
        if (IsLockTimeWithinMinutes(nLastCalculatedMedianTimePast,1))
        {
            return nLastBlockAge;
        }
        nLastCalculatedMedianTimePast = GetAdjustedTime();
        // Returns the time in seconds since the last block:
        double nTime = max(pindexBest->GetMedianTimePast()+1, GetAdjustedTime());
        double nActualTimespan = nTime - pindexBest->pprev->GetBlockTime();
        nLastBlockAge = nActualTimespan;
        return nActualTimespan;
}



bool ClientOutOfSync()
{
    //This function will return True if the client is downloading blocks, reindexing, or out of sync by more than 30 blocks as compared to its peers, or if its best block is over 30 mins old
    double lastblockage = PreviousBlockAge();
    if (lastblockage > (30*60)) return true;
    if (pindexBest == NULL || nBestHeight < GetNumBlocksOfPeers()-30) return true;
    return false;
}



bool OutOfSyncByMoreThan(double dMinutes)
{
    double lastblockage = PreviousBlockAge();
    if (lastblockage > (60*dMinutes)) return true;
    if (pindexBest == NULL || nBestHeight < GetNumBlocksOfPeers()-30) return true;
    return false;
}



bool OutOfSyncByAge()
{
    double lastblockage = PreviousBlockAge();
    if (lastblockage > (60*30)) return true;
    return false;
}


bool LessVerbose(int iMax1000)
{
     //Returns True when RND() level is lower than the number presented
     int iVerbosityLevel = rand() % 1000;
     if (iVerbosityLevel < iMax1000) return true;
     return false;
}


bool KeyEnabled(std::string key)
{
    if (mapArgs.count("-" + key))
    {
            std::string sBool = GetArg("-" + key, "false");
            if (sBool == "true") return true;
    }
    return false;
}


bool OutOfSyncByAgeWithChanceOfMining()
{
    // If the client is out of sync, we dont want it to mine orphan blocks on its own fork, so we return OOS when that is the case 95% of the time:
    // If the client is in sync, this function returns false and the client mines.
    // The reason we allow mining 5% of the time, is if all nodes leave Gridcoin, we want someone to be able to jump start the coin in that extremely rare circumstance (IE End of Life, or Network Outage across the country, etc).
    try
    {
            if (fTestNet) return false;
            if (KeyEnabled("overrideoutofsyncrule")) return false;
            bool oosbyage = OutOfSyncByAge();
            //Rule 1: If  Last Block Out of sync by Age - Return Out of Sync 95% of the time:
            if (oosbyage) if (LessVerbose(900)) return true;
            // Rule 2 : Dont mine on Fork Rule:
            //If the diff is < .00015 in Prod, Most likely the client is mining on a fork: (Make it exceedingly hard):
            double PORDiff = GetDifficulty(GetLastBlockIndex(pindexBest, true));
            if (!fTestNet && PORDiff < .00010)
            {
                printf("Most likely you are mining on a fork! Diff %f",PORDiff);
                if (LessVerbose(950)) return true;
            }
            return false;
    }
    catch (std::exception &e)
    {
                printf("Error while assessing Sync Condition\r\n");
                return true;
    }
    catch(...)
    {
                printf("Error while assessing Sync Condition[2].\r\n");
                return true;
    }
    return true;

}


unsigned int CTransaction::GetP2SHSigOpCount(const MapPrevTx& inputs) const
{
    if (IsCoinBase())
        return 0;

    unsigned int nSigOps = 0;
    for (unsigned int i = 0; i < vin.size(); i++)
    {
        const CTxOut& prevout = GetOutputFor(vin[i], inputs);
        if (prevout.scriptPubKey.IsPayToScriptHash())
            nSigOps += prevout.scriptPubKey.GetSigOpCount(vin[i].scriptSig);
    }
    return nSigOps;
}

bool CTransaction::ConnectInputs(CTxDB& txdb, MapPrevTx inputs, map<uint256, CTxIndex>& mapTestPool, const CDiskTxPos& posThisTx,
    const CBlockIndex* pindexBlock, bool fBlock, bool fMiner)
{
    // Take over previous transactions' spent pointers
    // fBlock is true when this is called from AcceptBlock when a new best-block is added to the blockchain
    // fMiner is true when called from the internal bitcoin miner
    // ... both are false when called from CTransaction::AcceptToMemoryPool
    if (!IsCoinBase())
    {
        int64_t nValueIn = 0;
        int64_t nFees = 0;
        for (unsigned int i = 0; i < vin.size(); i++)
        {
            COutPoint prevout = vin[i].prevout;
            assert(inputs.count(prevout.hash) > 0);
            CTxIndex& txindex = inputs[prevout.hash].first;
            CTransaction& txPrev = inputs[prevout.hash].second;

            if (prevout.n >= txPrev.vout.size() || prevout.n >= txindex.vSpent.size())
                return DoS(100, error("ConnectInputs() : %s prevout.n out of range %d %" PRIszu " %" PRIszu " prev tx %s\n%s", GetHash().ToString().substr(0,10).c_str(), prevout.n, txPrev.vout.size(), txindex.vSpent.size(), prevout.hash.ToString().substr(0,10).c_str(), txPrev.ToString().c_str()));

            // If prev is coinbase or coinstake, check that it's matured
            if (txPrev.IsCoinBase() || txPrev.IsCoinStake())
                for (const CBlockIndex* pindex = pindexBlock; pindex && pindexBlock->nHeight - pindex->nHeight < nCoinbaseMaturity; pindex = pindex->pprev)
                    if (pindex->nBlockPos == txindex.pos.nBlockPos && pindex->nFile == txindex.pos.nFile)
                        return error("ConnectInputs() : tried to spend %s at depth %d", txPrev.IsCoinBase() ? "coinbase" : "coinstake", pindexBlock->nHeight - pindex->nHeight);

            // ppcoin: check transaction timestamp
            if (txPrev.nTime > nTime)
                return DoS(100, error("ConnectInputs() : transaction timestamp earlier than input transaction"));

            // Check for negative or overflow input values
            nValueIn += txPrev.vout[prevout.n].nValue;
            if (!MoneyRange(txPrev.vout[prevout.n].nValue) || !MoneyRange(nValueIn))
                return DoS(100, error("ConnectInputs() : txin values out of range"));

        }
        // The first loop above does all the inexpensive checks.
        // Only if ALL inputs pass do we perform expensive ECDSA signature checks.
        // Helps prevent CPU exhaustion attacks.
        for (unsigned int i = 0; i < vin.size(); i++)
        {
            COutPoint prevout = vin[i].prevout;
            assert(inputs.count(prevout.hash) > 0);
            CTxIndex& txindex = inputs[prevout.hash].first;
            CTransaction& txPrev = inputs[prevout.hash].second;

            // Check for conflicts (double-spend)
            // This doesn't trigger the DoS code on purpose; if it did, it would make it easier
            // for an attacker to attempt to split the network.
            if (!txindex.vSpent[prevout.n].IsNull())
            {
                if (fMiner)
                {
                    msMiningErrorsExcluded += " ConnectInputs() : " + GetHash().GetHex() + " used at "
                        + txindex.vSpent[prevout.n].ToString() + ";   ";
                    return false;
                }
                if (!txindex.vSpent[prevout.n].IsNull())
                {
                    if (fTestNet && pindexBlock->nHeight < nGrandfather)
                    {
                        return fMiner ? false : true;
                    }
                    if (!fTestNet && pindexBlock->nHeight < nGrandfather)
                    {
                        return fMiner ? false : true;
                    }
                    if (TimerMain("ConnectInputs", 20))
                    {
                        CleanInboundConnections(false);
                    }   
                    
                    if (fMiner) return false;
                    return fDebug ? error("ConnectInputs() : %s prev tx already used at %s", GetHash().ToString().c_str(), txindex.vSpent[prevout.n].ToString().c_str()) : false;
                }

            }

            // Skip ECDSA signature verification when connecting blocks (fBlock=true)
            // before the last blockchain checkpoint. This is safe because block merkle hashes are
            // still computed and checked, and any change will be caught at the next checkpoint.

            if (!(fBlock && (nBestHeight < Checkpoints::GetTotalBlocksEstimate())))
            {
                // Verify signature
                if (!VerifySignature(txPrev, *this, i, 0))
                {
                    return DoS(100,error("ConnectInputs() : %s VerifySignature failed", GetHash().ToString().substr(0,10).c_str()));
                }
            }

            // Mark outpoints as spent
            txindex.vSpent[prevout.n] = posThisTx;

            // Write back
            if (fBlock || fMiner)
            {
                mapTestPool[prevout.hash] = txindex;
            }
        }

        if (!IsCoinStake())
        {
            if (nValueIn < GetValueOut())
            {
                printf("ConnectInputs(): VALUE IN < VALUEOUT \r\n");
                return DoS(100, error("ConnectInputs() : %s value in < value out", GetHash().ToString().substr(0,10).c_str()));
            }

            // Tally transaction fees
            int64_t nTxFee = nValueIn - GetValueOut();
            if (nTxFee < 0)
                return DoS(100, error("ConnectInputs() : %s nTxFee < 0", GetHash().ToString().substr(0,10).c_str()));

            // enforce transaction fees for every block
            if (nTxFee < GetMinFee())
                return fBlock? DoS(100, error("ConnectInputs() : %s not paying required fee=%s, paid=%s", GetHash().ToString().substr(0,10).c_str(), FormatMoney(GetMinFee()).c_str(), FormatMoney(nTxFee).c_str())) : false;

            nFees += nTxFee;
            if (!MoneyRange(nFees))
                return DoS(100, error("ConnectInputs() : nFees out of range"));
        }
    }

    return true;
}

bool CBlock::DisconnectBlock(CTxDB& txdb, CBlockIndex* pindex)
{

    // Disconnect in reverse order
    bool bDiscTxFailed = false;
    for (int i = vtx.size()-1; i >= 0; i--)
    {
        if (!vtx[i].DisconnectInputs(txdb))
        {
            bDiscTxFailed = true;
        }
    }

    // Update block index on disk without changing it in memory.
    // The memory index structure will be changed after the db commits.
    if (pindex->pprev)
    {
        CDiskBlockIndex blockindexPrev(pindex->pprev);
        blockindexPrev.hashNext = 0;
        if (!txdb.WriteBlockIndex(blockindexPrev))
            return error("DisconnectBlock() : WriteBlockIndex failed");
    }

    // ppcoin: clean up wallet after disconnecting coinstake
    BOOST_FOREACH(CTransaction& tx, vtx)
        SyncWithWallets(tx, this, false, false);

    StructCPID stCPID = GetLifetimeCPID(pindex->GetCPID(),"DisconnectBlock()");
    // We normally fail to disconnect a block if we can't find the previous input due to "DisconnectInputs() : ReadTxIndex failed".  Imo, I believe we should let this call succeed, otherwise a chain can never be re-organized in this circumstance.
    if (bDiscTxFailed && fDebug3) printf("!DisconnectBlock()::Failed, recovering. ");
    return true;
}



double BlockVersion(std::string v)
{
    if (v.length() < 10) return 0;
    std::string vIn = v.substr(1,7);
    boost::replace_all(vIn, ".", "");
    double ver1 = cdbl(vIn,0);
    return ver1;
}


std::string PubKeyToAddress(const CScript& scriptPubKey)
{
    //Converts a script Public Key to a Gridcoin wallet address
    txnouttype type;
    vector<CTxDestination> addresses;
    int nRequired;
    if (!ExtractDestinations(scriptPubKey, type, addresses, nRequired))
    {
        return "";
    }
    std::string address = "";
    BOOST_FOREACH(const CTxDestination& addr, addresses)
    {
        address = CBitcoinAddress(addr).ToString();
    }
    return address;
}

bool LoadSuperblock(std::string data, int64_t nTime, double height)
{
        WriteCache("superblock","magnitudes",ExtractXML(data,"<MAGNITUDES>","</MAGNITUDES>"),nTime);
        WriteCache("superblock","averages",ExtractXML(data,"<AVERAGES>","</AVERAGES>"),nTime);
        WriteCache("superblock","quotes",ExtractXML(data,"<QUOTES>","</QUOTES>"),nTime);
        WriteCache("superblock","all",data,nTime);
        WriteCache("superblock","block_number",RoundToString(height,0),nTime);
        return true;
}

std::string CharToString(char c)
{
    std::stringstream ss;
    std::string sOut = "";
    ss << c;
    ss >> sOut;
    return sOut;
}


template< typename T >
std::string int_to_hex( T i )
{
  std::stringstream stream;
  stream << "0x" 
         << std::setfill ('0') << std::setw(sizeof(T)*2) 
         << std::hex << i;
  return stream.str();
}

std::string DoubleToHexStr(double d, int iPlaces)
{
    int nMagnitude = atoi(RoundToString(d,0).c_str()); 
    std::string hex_string = int_to_hex(nMagnitude);
    std::string sOut = "00000000" + hex_string;
    std::string sHex = sOut.substr(sOut.length()-iPlaces,iPlaces);
    return sHex;
}

int HexToInt(std::string sHex)
{
    int x;   
    std::stringstream ss;
    ss << std::hex << sHex;
    ss >> x;
    return x;
}
std::string ConvertHexToBin(std::string a)
{
    if (a.empty()) return "";
    std::string sOut = "";
    for (unsigned int x = 1; x <= a.length(); x += 2)
    {
       std::string sChunk = a.substr(x-1,2);
       int i = HexToInt(sChunk);
       char c = (char)i;
       sOut.push_back(c);
    }
    return sOut;
}


double ConvertHexToDouble(std::string hex)
{
    int d = HexToInt(hex);
    double dOut = (double)d;
    return dOut;
}


std::string ConvertBinToHex(std::string a) 
{
      if (a.empty()) return "0";
      std::string sOut = "";
      for (unsigned int x = 1; x <= a.length(); x++)
      {
           char c = a[x-1];
           int i = (int)c; 
           std::string sHex = DoubleToHexStr((double)i,2);
           sOut += sHex;
      }
      return sOut;
}

std::string UnpackBinarySuperblock(std::string sBlock)
{
    // 12-21-2015: R HALFORD: If the block is not binary, return the legacy format for backward compatibility
    std::string sBinary = ExtractXML(sBlock,"<BINARY>","</BINARY>");
    if (sBinary.empty()) return sBlock;
    std::string sZero = ExtractXML(sBlock,"<ZERO>","</ZERO>");
    double dZero = cdbl(sZero,0);
    // Binary data support structure:
    // Each CPID consumes 16 bytes and 2 bytes for magnitude: (Except CPIDs with zero magnitude - the count of those is stored in XML node <ZERO> to save space)
    // 1234567890123456MM
    // MM = Magnitude stored as 2 bytes
    // No delimiter between CPIDs, Step Rate = 18
    std::string sReconstructedMagnitudes = "";
    for (unsigned int x = 0; x < sBinary.length(); x += 18)
    {
        if (sBinary.length() >= x+18)
        {
            std::string bCPID = sBinary.substr(x,16);
            std::string bMagnitude = sBinary.substr(x+16,2);
            std::string sCPID = ConvertBinToHex(bCPID);
            std::string sHexMagnitude = ConvertBinToHex(bMagnitude);
            double dMagnitude = ConvertHexToDouble("0x" + sHexMagnitude);
            std::string sRow = sCPID + "," + RoundToString(dMagnitude,0) + ";";
            sReconstructedMagnitudes += sRow;
            // if (fDebug3) printf("\r\n HEX CPID %s, HEX MAG %s, dMag %f, Row %s   ",sCPID.c_str(),sHexMagnitude.c_str(),dMagnitude,sRow.c_str());
        }
    }
    // Append zero magnitude researchers so the beacon count matches
    for (double d0 = 1; d0 <= dZero; d0++)
    {
            std::string sZeroCPID = "0";
            std::string sRow1 = sZeroCPID + ",15;";
            sReconstructedMagnitudes += sRow1;
    }
    std::string sAverages   = ExtractXML(sBlock,"<AVERAGES>","</AVERAGES>");
    std::string sQuotes     = ExtractXML(sBlock,"<QUOTES>","</QUOTES>");
    std::string sReconstructedBlock = "<AVERAGES>" + sAverages + "</AVERAGES><QUOTES>" + sQuotes + "</QUOTES><MAGNITUDES>" + sReconstructedMagnitudes + "</MAGNITUDES>";
    return sReconstructedBlock;
}

std::string PackBinarySuperblock(std::string sBlock)
{

    std::string sMagnitudes = ExtractXML(sBlock,"<MAGNITUDES>","</MAGNITUDES>");
    std::string sAverages   = ExtractXML(sBlock,"<AVERAGES>","</AVERAGES>");
    std::string sQuotes     = ExtractXML(sBlock,"<QUOTES>","</QUOTES>");
    // For each CPID in the superblock, convert data to binary
    std::vector<std::string> vSuperblock = split(sMagnitudes.c_str(),";");
    std::string sBinary = "";
    double dZeroMagCPIDCount = 0;
    for (unsigned int i = 0; i < vSuperblock.size(); i++)
    {
            if (vSuperblock[i].length() > 1)
            {
                std::string sPrefix = "00000000000000000000000000000000000" + ExtractValue(vSuperblock[i],",",0);
                std::string sCPID = sPrefix.substr(sPrefix.length()-32,32);
                double magnitude = cdbl(ExtractValue("0"+vSuperblock[i],",",1),0);
                if (magnitude < 0)     magnitude=0;
                if (magnitude > 32767) magnitude = 32767;  // Ensure we do not blow out the binary space (technically we can handle 0-65535)
                std::string sBinaryCPID   = ConvertHexToBin(sCPID);
                std::string sHexMagnitude = DoubleToHexStr(magnitude,4);
                std::string sBinaryMagnitude = ConvertHexToBin(sHexMagnitude);
                std::string sBinaryEntry  = sBinaryCPID+sBinaryMagnitude;
                // if (fDebug3) printf("\r\n PackBinarySuperblock: DecMag %f HEX MAG %s bin_cpid_len %f bm_len %f be_len %f,",  magnitude,sHexMagnitude.c_str(),(double)sBinaryCPID.length(),(double)sBinaryMagnitude.length(),(double)sBinaryEntry.length());
                if (sCPID=="00000000000000000000000000000000")
                {
                    dZeroMagCPIDCount += 1;
                }
                else
                {
                    sBinary += sBinaryEntry;
                }

            }
    }
    std::string sReconstructedBinarySuperblock = "<ZERO>" + RoundToString(dZeroMagCPIDCount,0) + "</ZERO><BINARY>" + sBinary + "</BINARY><AVERAGES>" + sAverages + "</AVERAGES><QUOTES>" + sQuotes + "</QUOTES>";
    return sReconstructedBinarySuperblock;
}




double ClientVersionNew()
{
    double cv = BlockVersion(FormatFullVersion());
    return cv;
}


int64_t ReturnCurrentMoneySupply(CBlockIndex* pindexcurrent)
{
    if (pindexcurrent->pprev)
    {
        // If previous exists, and previous money supply > Genesis, OK to use it:
        if (pindexcurrent->pprev->nHeight > 11 && pindexcurrent->pprev->nMoneySupply > nGenesisSupply)
        {
            return pindexcurrent->pprev->nMoneySupply;
        }
    }
    // Special case where block height < 12, use standard old logic:
    if (pindexcurrent->nHeight < 12)
    {
        return (pindexcurrent->pprev? pindexcurrent->pprev->nMoneySupply : 0);
    }
    // At this point, either the last block pointer was NULL, or the client erased the money supply previously, fix it:
    CBlockIndex* pblockIndex = pindexcurrent;
    CBlockIndex* pblockMemory = pindexcurrent;
    int nMinDepth = (pindexcurrent->nHeight)-140000;
    if (nMinDepth < 12) nMinDepth=12;
    while (pblockIndex->nHeight > nMinDepth)
    {
            pblockIndex = pblockIndex->pprev;
            printf("Money Supply height %f",(double)pblockIndex->nHeight);

            if (pblockIndex == NULL || !pblockIndex->IsInMainChain()) continue;
            if (pblockIndex == pindexGenesisBlock)
            {
                return nGenesisSupply;
            }
            if (pblockIndex->nMoneySupply > nGenesisSupply)
            {
                //Set index back to original pointer
                pindexcurrent = pblockMemory;
                //Return last valid money supply
                return pblockIndex->nMoneySupply;
            }
    }
    // At this point, we fall back to the old logic with a minimum of the genesis supply (should never happen - if it did, blockchain will need rebuilt anyway due to other fields being invalid):
    pindexcurrent = pblockMemory;
    return (pindexcurrent->pprev? pindexcurrent->pprev->nMoneySupply : nGenesisSupply);
}

bool CBlock::ConnectBlock(CTxDB& txdb, CBlockIndex* pindex, bool fJustCheck, bool fReorganizing)
{
    // Check it again in case a previous version let a bad block in, but skip BlockSig checking
    if (!CheckBlock("ConnectBlock",pindex->pprev->nHeight, 395*COIN, !fJustCheck, !fJustCheck, false,false))
    {
        printf("ConnectBlock::Failed - \r\n");
        return false;
    }
    //// issue here: it doesn't know the version
    unsigned int nTxPos;
    if (fJustCheck)
        // FetchInputs treats CDiskTxPos(1,1,1) as a special "refer to memorypool" indicator
        // Since we're just checking the block and not actually connecting it, it might not (and probably shouldn't) be on the disk to get the transaction from
        nTxPos = 1;
    else
        nTxPos = pindex->nBlockPos + ::GetSerializeSize(CBlock(), SER_DISK, CLIENT_VERSION) - (2 * GetSizeOfCompactSize(0)) + GetSizeOfCompactSize(vtx.size());

    map<uint256, CTxIndex> mapQueuedChanges;
    int64_t nFees = 0;
    int64_t nValueIn = 0;
    int64_t nValueOut = 0;
    int64_t nStakeReward = 0;
    unsigned int nSigOps = 0;
    double DPOR_Paid = 0;

    bool bIsDPOR = false;


    BOOST_FOREACH(CTransaction& tx, vtx)
    {
        uint256 hashTx = tx.GetHash();

        // Do not allow blocks that contain transactions which 'overwrite' older transactions,
        // unless those are already completely spent.
        // If such overwrites are allowed, coinbases and transactions depending upon those
        // can be duplicated to remove the ability to spend the first instance -- even after
        // being sent to another address.
        // See BIP30 and http://r6.ca/blog/20120206T005236Z.html for more information.
        // This logic is not necessary for memory pool transactions, as AcceptToMemoryPool
        // already refuses previously-known transaction ids entirely.
        // This rule was originally applied all blocks whose timestamp was after March 15, 2012, 0:00 UTC.
        // Now that the whole chain is irreversibly beyond that time it is applied to all blocks except the
        // two in the chain that violate it. This prevents exploiting the issue against nodes in their
        // initial block download.
        CTxIndex txindexOld;
        if (txdb.ReadTxIndex(hashTx, txindexOld)) {
            BOOST_FOREACH(CDiskTxPos &pos, txindexOld.vSpent)
                if (pos.IsNull())
                    return false;
        }

        nSigOps += tx.GetLegacySigOpCount();
        if (nSigOps > MAX_BLOCK_SIGOPS)
            return DoS(100, error("ConnectBlock[] : too many sigops"));

        CDiskTxPos posThisTx(pindex->nFile, pindex->nBlockPos, nTxPos);
        if (!fJustCheck)
            nTxPos += ::GetSerializeSize(tx, SER_DISK, CLIENT_VERSION);

        MapPrevTx mapInputs;
        if (tx.IsCoinBase())
        {
            nValueOut += tx.GetValueOut();
        }
        else
        {
            bool fInvalid;
            if (!tx.FetchInputs(txdb, mapQueuedChanges, true, false, mapInputs, fInvalid))
                return false;

            // Add in sigops done by pay-to-script-hash inputs;
            // this is to prevent a "rogue miner" from creating
            // an incredibly-expensive-to-validate block.
            nSigOps += tx.GetP2SHSigOpCount(mapInputs);
            if (nSigOps > MAX_BLOCK_SIGOPS)
                return DoS(100, error("ConnectBlock[] : too many sigops"));

            int64_t nTxValueIn = tx.GetValueIn(mapInputs);
            int64_t nTxValueOut = tx.GetValueOut();
            nValueIn += nTxValueIn;
            nValueOut += nTxValueOut;
            if (!tx.IsCoinStake())
                nFees += nTxValueIn - nTxValueOut;
            if (tx.IsCoinStake())
            {
                nStakeReward = nTxValueOut - nTxValueIn;
                if (tx.vout.size() > 3 && pindex->nHeight > nGrandfather) bIsDPOR = true;
                // ResearchAge: Verify vouts cannot contain any other payments except coinstake: PASS (GetValueOut returns the sum of all spent coins in the coinstake)
                if (IsResearchAgeEnabled(pindex->nHeight) && fDebug10)
                {
                    int64_t nTotalCoinstake = 0;
                    for (unsigned int i = 0; i < tx.vout.size(); i++)
                    {
                        nTotalCoinstake += tx.vout[i].nValue;
                    }
                    if (fDebug10)   printf(" nHeight %f; nTCS %f; nTxValueOut %f     ",
                        (double)pindex->nHeight,CoinToDouble(nTotalCoinstake),CoinToDouble(nTxValueOut));
                }

                // Verify no recipients exist after coinstake (Recipients start at output position 3 (0=Coinstake flag, 1=coinstake amount, 2=splitstake amount)
                if (bIsDPOR && pindex->nHeight > nGrandfather)
                {
                    for (unsigned int i = 3; i < tx.vout.size(); i++)
                    {
                        std::string Recipient = PubKeyToAddress(tx.vout[i].scriptPubKey);
                        double      Amount    = CoinToDouble(tx.vout[i].nValue);
                        if (fDebug10) printf("Iterating Recipient #%f  %s with Amount %f \r\n,",(double)i,Recipient.c_str(),Amount);
                        if (Amount > 0)
                        {
                            if (fDebug3) printf("Iterating Recipient #%f  %s with Amount %f \r\n,",(double)i,Recipient.c_str(),Amount);
                            printf("POR Payment results in an overpayment; Recipient %s, Amount %f \r\n",Recipient.c_str(), Amount);
                            return DoS(50,error("POR Payment results in an overpayment; Recipient %s, Amount %f \r\n",
                                                Recipient.c_str(), Amount));
                        }
                    }
                }
            }

            if (!tx.ConnectInputs(txdb, mapInputs, mapQueuedChanges, posThisTx, pindex, true, false))
                return false;
        }

        mapQueuedChanges[hashTx] = CTxIndex(posThisTx, tx.vout.size());
    }

    if (IsProofOfWork() && pindex->nHeight > nGrandfather)
    {
        int64_t nReward = GetProofOfWorkMaxReward(nFees,nTime,pindex->nHeight);
        // Check coinbase reward
        if (vtx[0].GetValueOut() > nReward)
            return DoS(50, error("ConnectBlock[] : coinbase reward exceeded (actual=%" PRId64 " vs calculated=%" PRId64 ")",
                   vtx[0].GetValueOut(),
                   nReward));
    }

    MiningCPID bb = DeserializeBoincBlock(vtx[0].hashBoinc);
    uint64_t nCoinAge = 0;

    double dStakeReward = CoinToDouble(nStakeReward+nFees) - DPOR_Paid; //DPOR Recipients checked above already
    double dStakeRewardWithoutFees = CoinToDouble(nStakeReward) - DPOR_Paid;

    if (fDebug) printf("Stake Reward of %f , DPOR PAID %f    ",dStakeReward,DPOR_Paid);

    if (IsProofOfStake() && pindex->nHeight > nGrandfather)
    {
        // ppcoin: coin stake tx earns reward instead of paying fee
        if (!vtx[1].GetCoinAge(txdb, nCoinAge))
            return error("ConnectBlock[] : %s unable to get coin age for coinstake", vtx[1].GetHash().ToString().substr(0,10).c_str());

        double dCalcStakeReward = CoinToDouble(GetProofOfStakeMaxReward(nCoinAge, nFees, nTime));

        if (dStakeReward > dCalcStakeReward+1 && !IsResearchAgeEnabled(pindex->nHeight))
            return DoS(1, error("ConnectBlock[] : coinstake pays above maximum (actual= %f, vs calculated=%f )", dStakeReward, dCalcStakeReward));

        //9-3-2015
        double dMaxResearchAgeReward = CoinToDouble(GetMaximumBoincSubsidy(nTime) * COIN * 255);

        if (bb.ResearchSubsidy > dMaxResearchAgeReward && IsResearchAgeEnabled(pindex->nHeight))
            return DoS(1, error("ConnectBlock[ResearchAge] : Coinstake pays above maximum (actual= %f, vs calculated=%f )", dStakeRewardWithoutFees, dMaxResearchAgeReward));

        if (bb.cpid=="INVESTOR" && dStakeReward > 1)
        {
            double OUT_POR = 0;
            double OUT_INTEREST_OWED = 0;

            double dAccrualAge = 0;
            double dAccrualMagnitudeUnit = 0;
            double dAccrualMagnitude = 0;

            double dCalculatedResearchReward = CoinToDouble(GetProofOfStakeReward(nCoinAge, nFees, bb.cpid, true, 1, nTime,
                    pindex, "connectblock_investor",
                    OUT_POR, OUT_INTEREST_OWED, dAccrualAge, dAccrualMagnitudeUnit, dAccrualMagnitude));
            if (dStakeReward > (OUT_INTEREST_OWED+1+nFees) )
            {
                    return DoS(10, error("ConnectBlock[] : Investor Reward pays too much : cpid %s (actual %f vs calculated %f), dCalcResearchReward %f, Fees %f",
                    bb.cpid.c_str(), dStakeReward, OUT_INTEREST_OWED, dCalculatedResearchReward, (double)nFees));
            }
        }

    }


    AddCPIDBlockHash(bb.cpid, pindex->GetBlockHash());

    // Track money supply and mint amount info
    pindex->nMint = nValueOut - nValueIn + nFees;
    if (fDebug10) printf (".TMS.");

    pindex->nMoneySupply = ReturnCurrentMoneySupply(pindex) + nValueOut - nValueIn;

    // Gridcoin: Store verified magnitude and CPID in block index (7-11-2015)
    if (pindex->nHeight > nNewIndex2)
    {
        pindex->SetCPID(bb.cpid);
        pindex->nMagnitude = bb.Magnitude;
        pindex->nResearchSubsidy = bb.ResearchSubsidy;
        pindex->nInterestSubsidy = bb.InterestSubsidy;
        pindex->nIsSuperBlock =  (bb.superblock.length() > 20) ? 1 : 0;
        // Must scan transactions after CoinStake to know if this is a contract.
        int iPos = 0;
        pindex->nIsContract = 0;
        BOOST_FOREACH(const CTransaction &tx, vtx)
        {
            if (tx.hashBoinc.length() > 3 && iPos > 0)
            {
                pindex->nIsContract = 1;
                break;
            }
            iPos++;
        }
        pindex->sGRCAddress = bb.GRCAddress;
    }

    double mint = CoinToDouble(pindex->nMint);
    double PORDiff = GetBlockDifficulty(nBits);

    if (pindex->nHeight > nGrandfather && !fReorganizing)
    {
        // Block Spamming
        if (mint < MintLimiter(PORDiff,bb.RSAWeight,bb.cpid,GetBlockTime()))
        {
            return error("CheckProofOfStake[] : Mint too Small, %f",(double)mint);
        }

        if (mint == 0) return error("CheckProofOfStake[] : Mint is ZERO! %f",(double)mint);

        double OUT_POR = 0;
        double OUT_INTEREST = 0;
        double dAccrualAge = 0;
        double dMagnitudeUnit = 0;
        double dAvgMagnitude = 0;

        // ResearchAge 1: 
        GetProofOfStakeReward(nCoinAge, nFees, bb.cpid, true, 1, nTime,
            pindex, "connectblock_researcher", OUT_POR, OUT_INTEREST, dAccrualAge, dMagnitudeUnit, dAvgMagnitude);
        if (bb.cpid != "INVESTOR" && dStakeReward > 1)
        {
            
                //ResearchAge: Since the best block may increment before the RA is connected but After the RA is computed, the ResearchSubsidy can sometimes be slightly smaller than we calculate here due to the RA timespan increasing.  So we will allow for time shift before rejecting the block.
                double dDrift = IsResearchAgeEnabled(pindex->nHeight) ? bb.ResearchSubsidy*.15 : 1;
                if (IsResearchAgeEnabled(pindex->nHeight) && dDrift < 10) dDrift = 10;

                if ((bb.ResearchSubsidy + bb.InterestSubsidy + dDrift) < dStakeRewardWithoutFees)
                {
                        return error("ConnectBlock[] : Researchers Interest %f + Research %f + TimeDrift %f and total Mint %f, [StakeReward] <> %f, with Out_Interest %f, OUT_POR %f, Fees %f, DPOR %f  for CPID %s does not match calculated research subsidy",
                            (double)bb.InterestSubsidy,(double)bb.ResearchSubsidy,dDrift,CoinToDouble(mint),dStakeRewardWithoutFees,
                            (double)OUT_INTEREST,(double)OUT_POR,CoinToDouble(nFees),(double)DPOR_Paid,bb.cpid.c_str());

                }
                if (IsResearchAgeEnabled(pindex->nHeight) && BlockNeedsChecked(nTime))
                {
                        if (dStakeReward > ((OUT_POR*1.25)+OUT_INTEREST+1+CoinToDouble(nFees)))
                        {
                            StructCPID st1 = GetLifetimeCPID(pindex->GetCPID(),"ConnectBlock()");
                            GetProofOfStakeReward(nCoinAge, nFees, bb.cpid, true, 2, nTime,
                                        pindex, "connectblock_researcher_doublecheck", OUT_POR, OUT_INTEREST, dAccrualAge, dMagnitudeUnit, dAvgMagnitude);
                            if (dStakeReward > ((OUT_POR*1.25)+OUT_INTEREST+1+CoinToDouble(nFees)))
                            {

                                if (fDebug3) printf("ConnectBlockError[ResearchAge] : Researchers Reward Pays too much : Interest %f and Research %f and StakeReward %f, OUT_POR %f, with Out_Interest %f for CPID %s ",
                                    (double)bb.InterestSubsidy,(double)bb.ResearchSubsidy,dStakeReward,(double)OUT_POR,(double)OUT_INTEREST,bb.cpid.c_str());

                                return DoS(10,error("ConnectBlock[ResearchAge] : Researchers Reward Pays too much : Interest %f and Research %f and StakeReward %f, OUT_POR %f, with Out_Interest %f for CPID %s ",
                                    (double)bb.InterestSubsidy,(double)bb.ResearchSubsidy,dStakeReward,(double)OUT_POR,(double)OUT_INTEREST,bb.cpid.c_str()));
                            }
                        }
                }
        }

        //Approve first coinstake in DPOR block
        if (bb.cpid != "INVESTOR" && IsLockTimeWithinMinutes(GetBlockTime(),15) && !IsResearchAgeEnabled(pindex->nHeight))
        {
                if (bb.ResearchSubsidy > (GetOwedAmount(bb.cpid)+1))
                {
                        bDoTally=true;
                        if (bb.ResearchSubsidy > (GetOwedAmount(bb.cpid)+1))
                        {
                            StructCPID strUntrustedHost = GetInitializedStructCPID2(bb.cpid,mvMagnitudes);
                            if (bb.ResearchSubsidy > strUntrustedHost.totalowed)
                            {
                                double deficit = strUntrustedHost.totalowed - bb.ResearchSubsidy;
                                if ( (deficit < -500 && strUntrustedHost.Accuracy > 10) || (deficit < -150 && strUntrustedHost.Accuracy > 5) || deficit < -50)
                                {
                                        printf("ConnectBlock[] : Researchers Reward results in deficit of %f for CPID %s with trust level of %f - (Submitted Research Subsidy %f vs calculated=%f) Hash: %s",
                                         deficit, bb.cpid.c_str(), (double)strUntrustedHost.Accuracy, bb.ResearchSubsidy,
                                         OUT_POR, vtx[0].hashBoinc.c_str());
                                }
                                else
                                {
                                    return error("ConnectBlock[] : Researchers Reward for CPID %s pays too much - (Submitted Research Subsidy %f vs calculated=%f) Hash: %s",
                                        bb.cpid.c_str(), bb.ResearchSubsidy,
                                        OUT_POR, vtx[0].hashBoinc.c_str());
                                }
                            }
                    }
                }
        }

    }

    //Gridcoin: Maintain network consensus for Payments and Neural popularity:  (As of 7-5-2015 this is now done exactly every 30 blocks)

    //DPOR - 6/12/2015 - Reject superblocks not hashing to the supermajority:

    if (bb.superblock.length() > 20)
    {
        if (pindex->nHeight > nGrandfather && !fReorganizing)
        {
            // 12-20-2015 : Add support for Binary Superblocks
            std::string superblock = UnpackBinarySuperblock(bb.superblock);
            std::string neural_hash = GetQuorumHash(superblock);
            std::string legacy_neural_hash = RetrieveMd5(superblock);
            double popularity = 0;
            std::string consensus_hash = GetNeuralNetworkSupermajorityHash(popularity);
            // Only reject superblock when it is new And when QuorumHash of Block != the Popular Quorum Hash:
            if (IsLockTimeWithinMinutes(GetBlockTime(),15)  && !fColdBoot)
            {
                if (!VerifySuperblock(superblock,pindex->nHeight))
                {
                    return error("ConnectBlock[] : Superblock avg mag below 10; SuperblockHash: %s, Consensus Hash: %s",
                                        neural_hash.c_str(), consensus_hash.c_str());
                }
                if (!IsResearchAgeEnabled(pindex->nHeight))
                {
                    if (consensus_hash != neural_hash && consensus_hash != legacy_neural_hash)
                    {
                        return error("ConnectBlock[] : Superblock hash does not match consensus hash; SuperblockHash: %s, Consensus Hash: %s",
                                        neural_hash.c_str(), consensus_hash.c_str());
                    }
                }
                else
                {
                    if (consensus_hash != neural_hash)
                    {
                        return error("ConnectBlock[] : Superblock hash does not match consensus hash; SuperblockHash: %s, Consensus Hash: %s",
                                        neural_hash.c_str(), consensus_hash.c_str());
                    }
                }

            }
        }


            //If we are out of sync, and research age is enabled, and the superblock is valid, load it now, so we can continue checking blocks accurately
            if ((OutOfSyncByAge() || fColdBoot || fReorganizing) && IsResearchAgeEnabled(pindex->nHeight) && pindex->nHeight > nGrandfather)
            {
                    if (bb.superblock.length() > 20)
                    {
                            std::string superblock = UnpackBinarySuperblock(bb.superblock);
                            if (VerifySuperblock(superblock,pindex->nHeight))
                            {
                                        LoadSuperblock(superblock,pindex->nTime,pindex->nHeight);
                                        if (fDebug3) printf("ConnectBlock(): Superblock Loaded %f \r\n",(double)pindex->nHeight);
                                        /*  Reserved for future use:
                                            bNetAveragesLoaded=false;
                                            nLastTallied = 0;
                                            BsyWaitForTally();
                                        */
                                        if (!fColdBoot)
                                        {
                                            bDoTally = true;
                                        }
                            }
                            else
                            {
                                if (fDebug3) printf("ConnectBlock(): Superblock Not Loaded %f\r\n",(double)pindex->nHeight);
                            }
                    }
            }



        /*
            -- Normal Superblocks are loaded 15 blocks later
        */
    }

    //  End of Network Consensus

    // Gridcoin: Track payments to CPID, and last block paid
    if (!bb.cpid.empty() && bb.cpid != "INVESTOR" && pindex->nHeight > nNewIndex2)
    {
        StructCPID stCPID = GetInitializedStructCPID2(bb.cpid,mvResearchAge);
        stCPID.InterestSubsidy += bb.InterestSubsidy;
        stCPID.ResearchSubsidy += bb.ResearchSubsidy;

        if (pindex->nHeight > stCPID.LastBlock && pindex->nResearchSubsidy > 0)
        {
                stCPID.LastBlock = pindex->nHeight;
                stCPID.BlockHash = pindex->GetBlockHash().GetHex();
        }

        if (pindex->nMagnitude > 0)
        {
                stCPID.Accuracy++;
                stCPID.TotalMagnitude += pindex->nMagnitude;
                stCPID.ResearchAverageMagnitude = stCPID.TotalMagnitude/(stCPID.Accuracy+.01);
        }

        if (pindex->nTime < stCPID.LowLockTime)  stCPID.LowLockTime = pindex->nTime;
        if (pindex->nTime > stCPID.HighLockTime) stCPID.HighLockTime = pindex->nTime;

        mvResearchAge[bb.cpid]=stCPID;
    }

    if (!txdb.WriteBlockIndex(CDiskBlockIndex(pindex)))
        return error("Connect() : WriteBlockIndex for pindex failed");

    if (pindex->nHeight % 5 == 0 && pindex->nHeight > 100)
    {
        std::string errors1 = "";
        LoadAdminMessages(false,errors1);
    }

    // Slow down Retallying when in RA mode so we minimize disruption of the network
    if ( (pindex->nHeight % 60 == 0) && IsResearchAgeEnabled(pindex->nHeight) && BlockNeedsChecked(pindex->nTime))
    {
        if (fDebug3) printf("\r\n*BusyWaitForTally*\r\n");
        BusyWaitForTally();
    }


    if (IsResearchAgeEnabled(pindex->nHeight) && !OutOfSyncByAge()) 
    {
            fColdBoot = false;
            bDoTally=true;
    }

    if (fJustCheck)
        return true;

    // Write queued txindex changes
    for (map<uint256, CTxIndex>::iterator mi = mapQueuedChanges.begin(); mi != mapQueuedChanges.end(); ++mi)
    {
        if (!txdb.UpdateTxIndex((*mi).first, (*mi).second))
            return error("ConnectBlock[] : UpdateTxIndex failed");
    }

    // Update block index on disk without changing it in memory.
    // The memory index structure will be changed after the db commits.
    if (pindex->pprev)
    {
        CDiskBlockIndex blockindexPrev(pindex->pprev);
        blockindexPrev.hashNext = pindex->GetBlockHash();
        if (!txdb.WriteBlockIndex(blockindexPrev))
            return error("ConnectBlock[] : WriteBlockIndex failed");
    }

    // Watch for transactions paying to me
    BOOST_FOREACH(CTransaction& tx, vtx)
        SyncWithWallets(tx, this, true);

    return true;
}




bool static Reorganize(CTxDB& txdb, CBlockIndex* pindexNew)
{
    printf("REORGANIZE\n");
    // Find the fork
    CBlockIndex* pfork = pindexBest;
    CBlockIndex* plonger = pindexNew;
    while (pfork != plonger)
    {
        while (plonger->nHeight > pfork->nHeight)
            if (!(plonger = plonger->pprev))
                return error("Reorganize() : plonger->pprev is null");
        if (pfork == plonger)
            break;
        if (!(pfork = pfork->pprev))
            return error("Reorganize() : pfork->pprev is null");
    }

    // List of what to disconnect
    vector<CBlockIndex*> vDisconnect;
    for (CBlockIndex* pindex = pindexBest; pindex != pfork; pindex = pindex->pprev)
        vDisconnect.push_back(pindex);

    // List of what to connect
    vector<CBlockIndex*> vConnect;
    for (CBlockIndex* pindex = pindexNew; pindex != pfork; pindex = pindex->pprev)
        vConnect.push_back(pindex);
    reverse(vConnect.begin(), vConnect.end());

    printf("REORGANIZE: Disconnect %" PRIszu " blocks; %s..%s\n", vDisconnect.size(), pfork->GetBlockHash().ToString().substr(0,20).c_str(), pindexBest->GetBlockHash().ToString().substr(0,20).c_str());
    printf("REORGANIZE: Connect %" PRIszu " blocks; %s..%s\n", vConnect.size(), pfork->GetBlockHash().ToString().substr(0,20).c_str(), pindexNew->GetBlockHash().ToString().substr(0,20).c_str());

    if (vDisconnect.size() > 0)
    {
        //Block was disconnected - User is Re-eligibile for staking

        StructCPID sMag = GetInitializedStructCPID2(GlobalCPUMiningCPID.cpid,mvMagnitudes);

        if (sMag.initialized)
        {
            sMag.LastPaymentTime = 0;
            mvMagnitudes[GlobalCPUMiningCPID.cpid]=sMag;
        }
        nLastBlockSolved = 0;
    }
    printf("REORGANIZE Disc Size %f",(double)vDisconnect.size());

    // Disconnect shorter branch
    list<CTransaction> vResurrect;
    BOOST_FOREACH(CBlockIndex* pindex, vDisconnect)
    {
        CBlock block;
        if (!block.ReadFromDisk(pindex))
            return error("Reorganize() : ReadFromDisk for disconnect failed");
        if (!block.DisconnectBlock(txdb, pindex))
            return error("Reorganize() : DisconnectBlock %s failed", pindex->GetBlockHash().ToString().substr(0,20).c_str());

        // Queue memory transactions to resurrect.
        // We only do this for blocks after the last checkpoint (reorganisation before that
        // point should only happen with -reindex/-loadblock, or a misbehaving peer.
        BOOST_REVERSE_FOREACH(const CTransaction& tx, block.vtx)
            if (!(tx.IsCoinBase() || tx.IsCoinStake()) && pindex->nHeight > Checkpoints::GetTotalBlocksEstimate())
                vResurrect.push_front(tx);
    }

    // Connect longer branch
    vector<CTransaction> vDelete;
    for (unsigned int i = 0; i < vConnect.size(); i++)
    {
        CBlockIndex* pindex = vConnect[i];
        CBlock block;
        if (!block.ReadFromDisk(pindex))
            return error("Reorganize() : ReadFromDisk for connect failed");
        if (!block.ConnectBlock(txdb, pindex, false, true))
        {
            // Invalid block
            return error("Reorganize() : ConnectBlock %s failed", pindex->GetBlockHash().ToString().substr(0,20).c_str());
        }

        // Queue memory transactions to delete
        BOOST_FOREACH(const CTransaction& tx, block.vtx)
            vDelete.push_back(tx);

        if (!IsResearchAgeEnabled(pindex->nHeight))
        {
            //MiningCPID bb = GetInitializedMiningCPID(pindex->GetBlockHash().GetHex(), mvBlockIndex);
            //bb = DeserializeBoincBlock(block.vtx[0].hashBoinc);
            //mvBlockIndex[pindex->GetBlockHash().GetHex()] = bb;
        }
    }

    if (!txdb.WriteHashBestChain(pindexNew->GetBlockHash()))
        return error("Reorganize() : WriteHashBestChain failed");

    // Make sure it's successfully written to disk before changing memory structure
    if (!txdb.TxnCommit())
        return error("Reorganize() : TxnCommit failed");

    // Disconnect shorter branch
    BOOST_FOREACH(CBlockIndex* pindex, vDisconnect)
    {
        if (pindex->pprev)
            pindex->pprev->pnext = NULL;
    }

    // Connect longer branch
    BOOST_FOREACH(CBlockIndex* pindex, vConnect)
    {
        if (pindex->pprev)
            pindex->pprev->pnext = pindex;
    }

    // Resurrect memory transactions that were in the disconnected branch
    BOOST_FOREACH(CTransaction& tx, vResurrect)
        AcceptToMemoryPool(mempool, tx, NULL);

    // Delete redundant memory transactions that are in the connected branch
    BOOST_FOREACH(CTransaction& tx, vDelete)
    {
        mempool.remove(tx);
        mempool.removeConflicts(tx);
    }

    // Gridcoin: Now that the chain is back in order, Fix the researchers who were disrupted:
    
    printf("REORGANIZE: done\n");
    return true;
}


bool CleanChain()
{
    CTxDB txdb;
   if (!txdb.TxnBegin())
        return error("CleanChain() : TxnBegin failed");

    if (nBestHeight < 1000) return true;

    printf("\r\n** CLEAN CHAIN **\r\n");
    // Roll back a few blocks from best height
    printf(" Current best height %f ",(double)pindexBest->nHeight);
    CBlockIndex* pfork = pindexBest->pprev;
    CBlockIndex* pindexNew = pfork->pprev;
    printf(" Target height %f ",(double)pfork->nHeight);

    if (!Reorganize(txdb, pfork))
    {
                    printf("Failed to Reorganize during Attempt #%f \r\n",(double)1);
                    txdb.TxnAbort();
                    //InvalidChainFound(pindexNew);
                    return false;
    }
    else
    {
            CBlock blockNew;
            if (!blockNew.ReadFromDisk(pindexNew))
            {
                printf("CleanChain(): Fatal Error while reading new best block.\r\n");
                return false;
            }

            if (!blockNew.SetBestChain(txdb, pindexNew))
            {
                return error("CleanChain(): Fatal Error while setting best chain.\r\n");
            }

            printf(" Clean Chain succeeded. ");
    }
    AskForOutstandingBlocks(uint256(0));
    return true;

}



void SetAdvisory()
{
    CheckpointsMode = Checkpoints::ADVISORY;

}

bool InAdvisory()
{
    return (CheckpointsMode == Checkpoints::ADVISORY);
}

// Called from inside SetBestChain: attaches a block to the new best chain being built
bool CBlock::SetBestChainInner(CTxDB& txdb, CBlockIndex *pindexNew, bool fReorganizing)
{
    uint256 hash = GetHash();

    // Adding to current best branch
    if (!ConnectBlock(txdb, pindexNew, false, fReorganizing) || !txdb.WriteHashBestChain(hash))
    {
        txdb.TxnAbort();
        if (fDebug3) printf("Invalid Chain Found.  Invalid block %s\r\n",hash.GetHex().c_str());
        InvalidChainFound(pindexNew);
        return false;
    }
    if (!txdb.TxnCommit())
        return error("SetBestChain() : TxnCommit failed");

    // Add to current best branch
    pindexNew->pprev->pnext = pindexNew;

    // Delete redundant memory transactions
    BOOST_FOREACH(CTransaction& tx, vtx)
        mempool.remove(tx);

    return true;
}

bool CBlock::SetBestChain(CTxDB& txdb, CBlockIndex* pindexNew)
{
    uint256 hash = GetHash();

    if (!txdb.TxnBegin())
        return error("SetBestChain() : TxnBegin failed");

    if (pindexGenesisBlock == NULL && hash == (!fTestNet ? hashGenesisBlock : hashGenesisBlockTestNet))
    {
        txdb.WriteHashBestChain(hash);
        if (!txdb.TxnCommit())
            return error("SetBestChain() : TxnCommit failed");
        pindexGenesisBlock = pindexNew;
    }
    else if (hashPrevBlock == hashBestChain)
    {
        if (!SetBestChainInner(txdb, pindexNew, false))
        {
            //int nResult = 0;
            return error("SetBestChain() : SetBestChainInner failed");
        }
    }
    else
    {
        // the first block in the new chain that will cause it to become the new best chain
        CBlockIndex *pindexIntermediate = pindexNew;
        // list of blocks that need to be connected afterwards
        std::vector<CBlockIndex*> vpindexSecondary;
        printf("\r\n**Reorganize**");

        //10-6-2015 Make Reorganize work more gracefully - try up to 5 times to reorganize, each with an intermediate further back
        for (int iRegression = 0; iRegression < 5; iRegression++)
        {
            int rollback = iRegression * 100;

            // Reorganize is costly in terms of db load, as it works in a single db transaction.
            // Try to limit how much needs to be done inside
            int rolled_back = 1;
            while (pindexIntermediate->pprev && pindexIntermediate->pprev->nChainTrust > pindexBest->nChainTrust && rolled_back < rollback)
            {
                vpindexSecondary.push_back(pindexIntermediate);
                pindexIntermediate = pindexIntermediate->pprev;
                if (pindexIntermediate==pindexGenesisBlock) break;
                rolled_back++;
            }

            if (!vpindexSecondary.empty())
            printf("\r\nReorganizing Attempt #%f, regression to block #%f \r\n",(double)iRegression+1,(double)pindexIntermediate->nHeight);

            printf("Postponing %" PRIszu " reconnects\n", vpindexSecondary.size());
            if (iRegression==4 && !Reorganize(txdb, pindexIntermediate))
            {
                    printf("Failed to Reorganize during Attempt #%f \r\n",(double)iRegression+1);
                    txdb.TxnAbort();
                    InvalidChainFound(pindexNew);
                    printf("\r\nReorg BusyWait\r\n");
                    BusyWaitForTally();
                    REORGANIZE_FAILED++;
                    return error("SetBestChain() : Reorganize failed");
            }
        }
        // Switch to new best branch
        REORGANIZE_FAILED=0;

        // Connect further blocks
        BOOST_REVERSE_FOREACH(CBlockIndex *pindex, vpindexSecondary)
        {
            CBlock block;
            if (!block.ReadFromDisk(pindex))
            {
                printf("SetBestChain() : ReadFromDisk failed\n");
                break;
            }
            if (!txdb.TxnBegin()) {
                printf("SetBestChain() : TxnBegin 2 failed\n");
                break;
            }
            // errors now are not fatal, we still did a reorganisation to a new chain in a valid way
            if (!block.SetBestChainInner(txdb, pindex, true))
                break;
        }
    }

    // Update best block in wallet (so we can detect restored wallets)
    bool fIsInitialDownload = IsInitialBlockDownload();
    if (!fIsInitialDownload)
    {
        const CBlockLocator locator(pindexNew);
        ::SetBestChain(locator);
    }

    // New best block
    hashBestChain = hash;
    pindexBest = pindexNew;
    blockFinder.Reset();
    nBestHeight = pindexBest->nHeight;
    nBestChainTrust = pindexNew->nChainTrust;
    nTimeBestReceived =  GetAdjustedTime();
    nTransactionsUpdated++;

    uint256 nBestBlockTrust = pindexBest->nHeight != 0 ? (pindexBest->nChainTrust - pindexBest->pprev->nChainTrust) : pindexBest->nChainTrust;

    if (fDebug)
    {
        printf("{SBC} SetBestChain: new best=%s  height=%d  trust=%s  blocktrust=%" PRId64 "  date=%s\n",
          hashBestChain.ToString().substr(0,20).c_str(), nBestHeight,
          CBigNum(nBestChainTrust).ToString().c_str(),
          nBestBlockTrust.Get64(),
          DateTimeStrFormat("%x %H:%M:%S", pindexBest->GetBlockTime()).c_str());
    }
    else
        printf("{SBC} new best=%s  height=%d ; ",hashBestChain.ToString().c_str(), nBestHeight);

    // Check the version of the last 100 blocks to see if we need to upgrade:
    if (!fIsInitialDownload)
    {
        int nUpgraded = 0;
        const CBlockIndex* pindex = pindexBest;
        for (int i = 0; i < 100 && pindex != NULL; i++)
        {
            if (pindex->nVersion > CBlock::CURRENT_VERSION)
                ++nUpgraded;
            pindex = pindex->pprev;
        }
        if (nUpgraded > 0)
            printf("SetBestChain: %d of last 100 blocks above version %d\n", nUpgraded, CBlock::CURRENT_VERSION);
        if (nUpgraded > 100/2)
            // strMiscWarning is read by GetWarnings(), called by Qt and the JSON-RPC code to warn the user:
            strMiscWarning = _("Warning: This version is obsolete, upgrade required!");
    }

    std::string strCmd = GetArg("-blocknotify", "");

    if (!fIsInitialDownload && !strCmd.empty())
    {
        boost::replace_all(strCmd, "%s", hashBestChain.GetHex());
        boost::thread t(runCommand, strCmd); // thread runs free
    }
    REORGANIZE_FAILED=0;

    return true;
}

// ppcoin: total coin age spent in transaction, in the unit of coin-days.
// Only those coins meeting minimum age requirement counts. As those
// transactions not in main chain are not currently indexed so we
// might not find out about their coin age. Older transactions are
// guaranteed to be in main chain by sync-checkpoint. This rule is
// introduced to help nodes establish a consistent view of the coin
// age (trust score) of competing branches.
bool CTransaction::GetCoinAge(CTxDB& txdb, uint64_t& nCoinAge) const
{
    CBigNum bnCentSecond = 0;  // coin age in the unit of cent-seconds
    nCoinAge = 0;

    if (IsCoinBase())
        return true;

    BOOST_FOREACH(const CTxIn& txin, vin)
    {
        // First try finding the previous transaction in database
        CTransaction txPrev;
        CTxIndex txindex;
        if (!txPrev.ReadFromDisk(txdb, txin.prevout, txindex))
            continue;  // previous transaction not in main chain
        if (nTime < txPrev.nTime)
            return false;  // Transaction timestamp violation

        // Read block header
        CBlock block;
        if (!block.ReadFromDisk(txindex.pos.nFile, txindex.pos.nBlockPos, false))
            return false; // unable to read block of previous transaction
        if (block.GetBlockTime() + nStakeMinAge > nTime)
            continue; // only count coins meeting min age requirement

        int64_t nValueIn = txPrev.vout[txin.prevout.n].nValue;
        bnCentSecond += CBigNum(nValueIn) * (nTime-txPrev.nTime) / CENT;

        if (fDebug && GetBoolArg("-printcoinage"))
            printf("coin age nValueIn=%" PRId64 " nTimeDiff=%d bnCentSecond=%s\n", nValueIn, nTime - txPrev.nTime, bnCentSecond.ToString().c_str());
    }

    CBigNum bnCoinDay = bnCentSecond * CENT / COIN / (24 * 60 * 60);
    if (fDebug && GetBoolArg("-printcoinage"))
        printf("coin age bnCoinDay=%s\n", bnCoinDay.ToString().c_str());
    nCoinAge = bnCoinDay.getuint64();
    return true;
}

// ppcoin: total coin age spent in block, in the unit of coin-days.
bool CBlock::GetCoinAge(uint64_t& nCoinAge) const
{
    nCoinAge = 0;

    CTxDB txdb("r");
    BOOST_FOREACH(const CTransaction& tx, vtx)
    {
        uint64_t nTxCoinAge;
        if (tx.GetCoinAge(txdb, nTxCoinAge))
            nCoinAge += nTxCoinAge;
        else
            return false;
    }

    if (nCoinAge == 0) // block coin age minimum 1 coin-day
        nCoinAge = 1;
    if (fDebug && GetBoolArg("-printcoinage"))
        printf("block coin age total nCoinDays=%" PRId64 "\n", nCoinAge);
    return true;
}

bool CBlock::AddToBlockIndex(unsigned int nFile, unsigned int nBlockPos, const uint256& hashProof)
{
    // Check for duplicate
    uint256 hash = GetHash();
    if (mapBlockIndex.count(hash))
        return error("AddToBlockIndex() : %s already exists", hash.ToString().substr(0,20).c_str());

    // Construct new block index object
    CBlockIndex* pindexNew = new CBlockIndex(nFile, nBlockPos, *this);
    if (!pindexNew)
        return error("AddToBlockIndex() : new CBlockIndex failed");
    pindexNew->phashBlock = &hash;
    map<uint256, CBlockIndex*>::iterator miPrev = mapBlockIndex.find(hashPrevBlock);
    if (miPrev != mapBlockIndex.end())
    {
        pindexNew->pprev = (*miPrev).second;
        pindexNew->nHeight = pindexNew->pprev->nHeight + 1;
    }

    // ppcoin: compute chain trust score
    pindexNew->nChainTrust = (pindexNew->pprev ? pindexNew->pprev->nChainTrust : 0) + pindexNew->GetBlockTrust();

    // ppcoin: compute stake entropy bit for stake modifier
    if (!pindexNew->SetStakeEntropyBit(GetStakeEntropyBit()))
        return error("AddToBlockIndex() : SetStakeEntropyBit() failed");

    // Record proof hash value
    pindexNew->hashProof = hashProof;

    // ppcoin: compute stake modifier
    uint64_t nStakeModifier = 0;
    bool fGeneratedStakeModifier = false;
    if (!ComputeNextStakeModifier(pindexNew->pprev, nStakeModifier, fGeneratedStakeModifier))
    {
        printf("AddToBlockIndex() : ComputeNextStakeModifier() failed");
    }
    pindexNew->SetStakeModifier(nStakeModifier, fGeneratedStakeModifier);
    pindexNew->nStakeModifierChecksum = GetStakeModifierChecksum(pindexNew);

    // Add to mapBlockIndex
    map<uint256, CBlockIndex*>::iterator mi = mapBlockIndex.insert(make_pair(hash, pindexNew)).first;
    if (pindexNew->IsProofOfStake())
        setStakeSeen.insert(make_pair(pindexNew->prevoutStake, pindexNew->nStakeTime));
    pindexNew->phashBlock = &((*mi).first);

    // Write to disk block index
    CTxDB txdb;
    if (!txdb.TxnBegin())
        return false;
    txdb.WriteBlockIndex(CDiskBlockIndex(pindexNew));
    if (!txdb.TxnCommit())
        return false;

    LOCK(cs_main);

    // New best
    if (pindexNew->nChainTrust > nBestChainTrust)
        if (!SetBestChain(txdb, pindexNew))
            return false;

    if (pindexNew == pindexBest)
    {
        // Notify UI to display prev block's coinbase if it was ours
        static uint256 hashPrevBestCoinBase;
        UpdatedTransaction(hashPrevBestCoinBase);
        hashPrevBestCoinBase = vtx[0].GetHash();
    }

    uiInterface.NotifyBlocksChanged();
    return true;
}

bool CBlock::CheckBlock(std::string sCaller, int height1, int64_t Mint, bool fCheckPOW, bool fCheckMerkleRoot, bool fCheckSig, bool fLoadingIndex) const
{

    if (GetHash()==hashGenesisBlock || GetHash()==hashGenesisBlockTestNet) return true;
    // These are checks that are independent of context
    // that can be verified before saving an orphan block.

    // Size limits
    if (vtx.empty() || vtx.size() > MAX_BLOCK_SIZE || ::GetSerializeSize(*this, SER_NETWORK, PROTOCOL_VERSION) > MAX_BLOCK_SIZE)
        return DoS(100, error("CheckBlock[] : size limits failed"));

    // Check proof of work matches claimed amount
    if (fCheckPOW && IsProofOfWork() && !CheckProofOfWork(GetPoWHash(), nBits))
        return DoS(50, error("CheckBlock[] : proof of work failed"));

    //Reject blocks with diff that has grown to an extrordinary level (should never happen)
    double blockdiff = GetBlockDifficulty(nBits);
    if (height1 > nGrandfather && blockdiff > 10000000000000000)
    {
       return DoS(1, error("CheckBlock[] : Block Bits larger than 10000000000000000.\r\n"));
    }

    // First transaction must be coinbase, the rest must not be
    if (vtx.empty() || !vtx[0].IsCoinBase())
        return DoS(100, error("CheckBlock[] : first tx is not coinbase"));
    for (unsigned int i = 1; i < vtx.size(); i++)
        if (vtx[i].IsCoinBase())
            return DoS(100, error("CheckBlock[] : more than one coinbase"));

    //Research Age
    MiningCPID bb = DeserializeBoincBlock(vtx[0].hashBoinc);
    //For higher security, plus lets catch these bad blocks before adding them to the chain to prevent reorgs:
    double OUT_POR = 0;
    double OUT_INTEREST = 0;
    double dAccrualAge = 0;
    double dMagnitudeUnit = 0;
    double dAvgMagnitude = 0;
    int64_t nCoinAge = 0;
    int64_t nFees = 0;

    if (bb.cpid != "INVESTOR" && IsProofOfStake() && height1 > nGrandfather && IsResearchAgeEnabled(height1) && BlockNeedsChecked(nTime) && !fLoadingIndex)
    {
		    // 6-4-2017 - Verify researchers stored block magnitude
		    double dNeuralNetworkMagnitude = CalculatedMagnitude2(bb.cpid, nTime, false);
			if (bb.Magnitude > 0 && bb.Magnitude > (dNeuralNetworkMagnitude*1.25) && (fTestNet || height1 > 947000))
			{
				return error("CheckBlock[ResearchAge] : Researchers block magnitude > neural network magnitude: Block Magnitude %f, Neural Network Magnitude %f, CPID %s ",
					(double)bb.Magnitude,(double)dNeuralNetworkMagnitude,bb.cpid.c_str());
			}
		    int64_t nCalculatedResearch = GetProofOfStakeReward(nCoinAge, nFees, bb.cpid, true, 1, nTime,
                pindexBest, sCaller + "_checkblock_researcher", OUT_POR, OUT_INTEREST, dAccrualAge, dMagnitudeUnit, dAvgMagnitude);
            if (bb.ResearchSubsidy > ((OUT_POR*1.25)+1))
            {
                BusyWaitForTally();
                StructCPID st1 = GetLifetimeCPID(bb.cpid,"CheckBlock()");
                nCalculatedResearch = GetProofOfStakeReward(nCoinAge, nFees, bb.cpid, true, 2, nTime,
                    pindexBest, sCaller + "_checkblock_researcher_doublecheck", OUT_POR, OUT_INTEREST, dAccrualAge, dMagnitudeUnit, dAvgMagnitude);

                if (bb.ResearchSubsidy > ((OUT_POR*1.25)+1))
                {

                            if (fDebug3) printf("CheckBlock[ResearchAge] : Researchers Reward Pays too much : Interest %f and Research %f and StakeReward %f, OUT_POR %f, with Out_Interest %f for CPID %s ",
                                    (double)bb.InterestSubsidy,(double)bb.ResearchSubsidy,CoinToDouble(nCalculatedResearch),(double)OUT_POR,(double)OUT_INTEREST,bb.cpid.c_str());
    
                            return DoS(10,error("CheckBlock[ResearchAge] : Researchers Reward Pays too much : Interest %f and Research %f and StakeReward %f, OUT_POR %f, with Out_Interest %f for CPID %s ",
                                    (double)bb.InterestSubsidy,(double)bb.ResearchSubsidy,CoinToDouble(nCalculatedResearch),(double)OUT_POR,(double)OUT_INTEREST,bb.cpid.c_str()));
                            // Reserved for future use.
                }
            }
    
    }


    //ProofOfResearch
    if (vtx.size() > 0)
    {
    //Orphan Flood Attack
            if (height1 > nGrandfather)
            {
                    double bv = BlockVersion(bb.clientversion);
                    double cvn = ClientVersionNew();
                    if (fDebug10) printf("BV %f, CV %f   ",bv,cvn);
                    // if (bv+10 < cvn) return error("ConnectBlock[]: Old client version after mandatory upgrade - block rejected\r\n");
                    // Enforce Beacon Age
                    if (bv < 3588 && height1 > 860500 && !fTestNet) return error("CheckBlock[]:  Old client spamming new blocks after mandatory upgrade \r\n");
                    if (bv < 3580 && fTestNet) return DoS(25, error("CheckBlock[]:  Old testnet client spamming new blocks after mandatory upgrade \r\n"));
            }

            if (bb.cpid != "INVESTOR" && height1 > nGrandfather && BlockNeedsChecked(nTime))
            {
                if (bb.projectname.empty() && !IsResearchAgeEnabled(height1))   return DoS(1,error("CheckBlock::PoR Project Name invalid"));
                if (!fLoadingIndex && !IsCPIDValidv2(bb,height1))
                {
                        std::string sOut2 = "";
                        LoadAdminMessages(false,sOut2);
                        if (!fLoadingIndex && !IsCPIDValidv2(bb,height1))
                        {
                            return error("Bad CPID : height %f, CPID %s, cpidv2 %s, LBH %s, Bad Hashboinc %s",(double)height1,
                                bb.cpid.c_str(), bb.cpidv2.c_str(),
                                bb.lastblockhash.c_str(), vtx[0].hashBoinc.c_str());
                        }
                }

            }

            // Gridcoin: check proof-of-stake block signature
            if (IsProofOfStake() && height1 > nGrandfather)
            {
                //Mint limiter checks 1-20-2015
                double PORDiff = GetBlockDifficulty(nBits);
                double mint1 = CoinToDouble(Mint);
                double total_subsidy = bb.ResearchSubsidy + bb.InterestSubsidy;
                if (fDebug10) printf("CheckBlock[]: TotalSubsidy %f, Height %f, %s, %f, Res %f, Interest %f, hb: %s \r\n",
                        (double)total_subsidy,(double)height1, bb.cpid.c_str(),
                        (double)mint1,bb.ResearchSubsidy,bb.InterestSubsidy,vtx[0].hashBoinc.c_str());
                if (total_subsidy < MintLimiter(PORDiff,bb.RSAWeight,bb.cpid,GetBlockTime()))
                {
                    if (fDebug3) printf("****CheckBlock[]: Total Mint too Small %s, mint %f, Res %f, Interest %f, hash %s \r\n",bb.cpid.c_str(),
                        (double)mint1,bb.ResearchSubsidy,bb.InterestSubsidy,vtx[0].hashBoinc.c_str());
                    //1-21-2015 - Prevent Hackers from spamming the network with small blocks
                    return error("****CheckBlock[]: Total Mint too Small %s, mint %f, Res %f, Interest %f, hash %s \r\n",bb.cpid.c_str(),
                            (double)mint1,bb.ResearchSubsidy,bb.InterestSubsidy,vtx[0].hashBoinc.c_str());
                }

                if (fCheckSig && !CheckBlockSignature())
                    return DoS(100, error("CheckBlock[] : bad proof-of-stake block signature"));
            }


        }
        else
        {
            return false;
        }

    // End of Proof Of Research

    if (IsProofOfStake())
    {
        // Coinbase output should be empty if proof-of-stake block
        if (vtx[0].vout.size() != 1 || !vtx[0].vout[0].IsEmpty())
            return DoS(100, error("CheckBlock[] : coinbase output not empty for proof-of-stake block"));

        // Second transaction must be coinstake, the rest must not be
        if (vtx.empty() || !vtx[1].IsCoinStake())
            return DoS(100, error("CheckBlock[] : second tx is not coinstake"));

        for (unsigned int i = 2; i < vtx.size(); i++)
        {
            if (vtx[i].IsCoinStake())
            {
                printf("Found more than one coinstake in coinbase at location %f\r\n",(double)i);
                return DoS(100, error("CheckBlock[] : more than one coinstake"));
            }
        }

    }

    // Check transactions
    BOOST_FOREACH(const CTransaction& tx, vtx)
    {
        if (!tx.CheckTransaction())
            return DoS(tx.nDoS, error("CheckBlock[] : CheckTransaction failed"));

        // ppcoin: check transaction timestamp
        if (GetBlockTime() < (int64_t)tx.nTime)
            return DoS(50, error("CheckBlock[] : block timestamp earlier than transaction timestamp"));
    }

    // Check for duplicate txids. This is caught by ConnectInputs(),
    // but catching it earlier avoids a potential DoS attack:
    set<uint256> uniqueTx;
    BOOST_FOREACH(const CTransaction& tx, vtx)
    {
        uniqueTx.insert(tx.GetHash());
    }
    if (uniqueTx.size() != vtx.size())
        return DoS(100, error("CheckBlock[] : duplicate transaction"));

    unsigned int nSigOps = 0;
    BOOST_FOREACH(const CTransaction& tx, vtx)
    {
        nSigOps += tx.GetLegacySigOpCount();
    }
    if (nSigOps > MAX_BLOCK_SIGOPS)
        return DoS(100, error("CheckBlock[] : out-of-bounds SigOpCount"));

    // Check merkle root
    if (fCheckMerkleRoot && hashMerkleRoot != BuildMerkleTree())
        return DoS(100, error("CheckBlock[] : hashMerkleRoot mismatch"));

    //if (fDebug3) printf(".EOCB.");
    return true;
}

bool CBlock::AcceptBlock(bool generated_by_me)
{
    AssertLockHeld(cs_main);

    if (nVersion > CURRENT_VERSION)
        return DoS(100, error("AcceptBlock() : reject unknown block version %d", nVersion));

    // Check for duplicate
    uint256 hash = GetHash();
    if (mapBlockIndex.count(hash))
        return error("AcceptBlock() : block already in mapBlockIndex");

    // Get prev block index
    map<uint256, CBlockIndex*>::iterator mi = mapBlockIndex.find(hashPrevBlock);
    if (mi == mapBlockIndex.end())
        return DoS(10, error("AcceptBlock() : prev block not found"));
    CBlockIndex* pindexPrev = (*mi).second;
    int nHeight = pindexPrev->nHeight+1;

    if (IsProtocolV2(nHeight) && nVersion < 7)
        return DoS(100, error("AcceptBlock() : reject too old nVersion = %d", nVersion));
    else if (!IsProtocolV2(nHeight) && nVersion > 6)
        return DoS(100, error("AcceptBlock() : reject too new nVersion = %d", nVersion));

    if (IsProofOfWork() && nHeight > LAST_POW_BLOCK)
        return DoS(100, error("AcceptBlock() : reject proof-of-work at height %d", nHeight));

    if (nHeight > nGrandfather)
    {
            // Check coinbase timestamp
            if (GetBlockTime() > FutureDrift((int64_t)vtx[0].nTime, nHeight))
            {
                return DoS(80, error("AcceptBlock() : coinbase timestamp is too early"));
            }
            // Check timestamp against prev
            if (GetBlockTime() <= pindexPrev->GetPastTimeLimit() || FutureDrift(GetBlockTime(), nHeight) < pindexPrev->GetBlockTime())
                return DoS(60, error("AcceptBlock() : block's timestamp is too early"));
            // Check proof-of-work or proof-of-stake
            if (nBits != GetNextTargetRequired(pindexPrev, IsProofOfStake()))
                return DoS(100, error("AcceptBlock() : incorrect %s", IsProofOfWork() ? "proof-of-work" : "proof-of-stake"));
    }


    // Check that all transactions are finalized
    BOOST_FOREACH(const CTransaction& tx, vtx)
        if (!IsFinalTx(tx, nHeight, GetBlockTime()))
            return DoS(10, error("AcceptBlock() : contains a non-final transaction"));

    // Check that the block chain matches the known block chain up to a checkpoint
    if (!Checkpoints::CheckHardened(nHeight, hash))
        return DoS(100, error("AcceptBlock() : rejected by hardened checkpoint lock-in at %d", nHeight));

    uint256 hashProof;

    // Verify hash target and signature of coinstake tx
    if (nHeight > nGrandfather)
    {
                if (IsProofOfStake())
                {
                    uint256 targetProofOfStake;
                    if (!CheckProofOfStake(pindexPrev, vtx[1], nBits, hashProof, targetProofOfStake, vtx[0].hashBoinc, generated_by_me, nNonce) && IsLockTimeWithinMinutes(GetBlockTime(),600))
                    {
                        return error("WARNING: AcceptBlock(): check proof-of-stake failed for block %s, nonce %f    \n", hash.ToString().c_str(),(double)nNonce);
                    }

                }
    }


    // PoW is checked in CheckBlock[]
    if (IsProofOfWork())
    {
        hashProof = GetPoWHash();
    }

    //Grandfather
    if (nHeight > nGrandfather)
    {
         bool cpSatisfies = Checkpoints::CheckSync(hash, pindexPrev);
         // Check that the block satisfies synchronized checkpoint
         if (CheckpointsMode == Checkpoints::STRICT && !cpSatisfies)
         {
            if (CHECKPOINT_DISTRIBUTED_MODE==1)
            {
                CHECKPOINT_VIOLATIONS++;
                if (CHECKPOINT_VIOLATIONS > 3)
                {
                    //For stability, move the client into ADVISORY MODE:
                    printf("Moving Gridcoin into Checkpoint ADVISORY mode.\r\n");
                    CheckpointsMode = Checkpoints::ADVISORY;
                }
            }
            return error("AcceptBlock() : rejected by synchronized checkpoint");
         }

        if (CheckpointsMode == Checkpoints::ADVISORY && !cpSatisfies)
            strMiscWarning = _("WARNING: synchronized checkpoint violation detected, but skipped!");

        if (CheckpointsMode == Checkpoints::ADVISORY && cpSatisfies && CHECKPOINT_DISTRIBUTED_MODE==1)
        {
            ///Move the client back into STRICT mode
            CHECKPOINT_VIOLATIONS = 0;
            printf("Moving Gridcoin into Checkpoint STRICT mode.\r\n");
            strMiscWarning = "";
            CheckpointsMode = Checkpoints::STRICT;
        }

        // Enforce rule that the coinbase starts with serialized block height
        CScript expect = CScript() << nHeight;
        if (vtx[0].vin[0].scriptSig.size() < expect.size() ||
            !std::equal(expect.begin(), expect.end(), vtx[0].vin[0].scriptSig.begin()))
            return DoS(100, error("AcceptBlock() : block height mismatch in coinbase"));
    }

    // Write block to history file
    if (!CheckDiskSpace(::GetSerializeSize(*this, SER_DISK, CLIENT_VERSION)))
        return error("AcceptBlock() : out of disk space");
    unsigned int nFile = -1;
    unsigned int nBlockPos = 0;
    if (!WriteToDisk(nFile, nBlockPos))
        return error("AcceptBlock() : WriteToDisk failed");
    if (!AddToBlockIndex(nFile, nBlockPos, hashProof))
        return error("AcceptBlock() : AddToBlockIndex failed");

    // Relay inventory, but don't relay old inventory during initial block download
    int nBlockEstimate = Checkpoints::GetTotalBlocksEstimate();
    if (hashBestChain == hash)
    {
        LOCK(cs_vNodes);
        BOOST_FOREACH(CNode* pnode, vNodes)
            if (nBestHeight > (pnode->nStartingHeight != -1 ? pnode->nStartingHeight - 2000 : nBlockEstimate))
                pnode->PushInventory(CInv(MSG_BLOCK, hash));
    }

    // ppcoin: check pending sync-checkpoint
    Checkpoints::AcceptPendingSyncCheckpoint();
    if (fDebug) printf("{ACC}");
    nLastAskedForBlocks=GetAdjustedTime();
    ResetTimerMain("OrphanBarrage");
    return true;
}


uint256 CBlockIndex::GetBlockTrust() const
{
    CBigNum bnTarget;
    bnTarget.SetCompact(nBits);
    if (bnTarget <= 0) return 0;
    int64_t block_mag = 0;
    uint256 chaintrust = (((CBigNum(1)<<256) / (bnTarget+1)) - (block_mag)).getuint256();
    return chaintrust;
}

bool CBlockIndex::IsSuperMajority(int minVersion, const CBlockIndex* pstart, unsigned int nRequired, unsigned int nToCheck)
{
    unsigned int nFound = 0;
    for (unsigned int i = 0; i < nToCheck && nFound < nRequired && pstart != NULL; i++)
    {
        if (pstart->nVersion >= minVersion)
            ++nFound;
        pstart = pstart->pprev;
    }
    return (nFound >= nRequired);
}

/*
bool static ReserealizeBlockSignature(CBlock* pblock)
{
    if (pblock->IsProofOfWork()) {
        pblock->vchBlockSig.clear();
        return true;
    }

    return CKey::ReserealizeSignature(pblock->vchBlockSig);
}
*/


bool ServicesIncludesNN(CNode* pNode)
{
    return (Contains(pNode->strSubVer,"1999")) ? true : false;
}

bool VerifySuperblock(std::string superblock, int nHeight)
{
        bool bPassed = false;
        double out_avg = 0;
        double out_beacon_count=0;
        double out_participant_count=0;
        double avg_mag = 0;
        if (superblock.length() > 20)
        {
            avg_mag = GetSuperblockAvgMag(superblock,out_beacon_count,out_participant_count,out_avg,false);
            bPassed=true;
            if (!IsResearchAgeEnabled(nHeight))
            {
                return (avg_mag < 10 ? false : true);
            }
            // New rules added here:
            if (out_avg < 10 && fTestNet)  bPassed = false;
            if (out_avg < 70 && !fTestNet) bPassed = false;
            if (avg_mag < 10)              bPassed = false;
        }
        if (fDebug3 && !bPassed)
        {
            if (fDebug) printf(" Verification of Superblock Failed ");
            //          printf("\r\n Verification of Superblock Failed outavg: %f, avg_mag %f, Height %f, Out_Beacon_count %f, Out_participant_count %f, block %s", (double)out_avg,(double)avg_mag,(double)nHeight,(double)out_beacon_count,(double)out_participant_count,superblock.c_str());
        }
        return bPassed;
}

bool NeedASuperblock()
{
        bool bDireNeedOfSuperblock = false;
        std::string superblock = ReadCache("superblock","all");
        if (superblock.length() > 20 && !OutOfSyncByAge())
        {
            if (!VerifySuperblock(superblock,pindexBest->nHeight)) bDireNeedOfSuperblock = true;
        }
        int64_t superblock_age = GetAdjustedTime() - mvApplicationCacheTimestamp["superblock;magnitudes"];
        if ((double)superblock_age > (double)(GetSuperblockAgeSpacing(nBestHeight))) bDireNeedOfSuperblock = true;
        return bDireNeedOfSuperblock;
}




void GridcoinServices()
{

    //Dont do this on headless - SeP
    #if defined(QT_GUI)
       if ((nBestHeight % 125) == 0)
       {
            GetGlobalStatus();
            bForceUpdate=true;
            uiInterface.NotifyBlocksChanged();
       }
    #endif
    // Services thread activity
    
    //This is Gridcoins Service thread; called once per block
    if (nBestHeight > 100 && nBestHeight < 200)
    {
        if (GetArg("-suppressdownloadblocks", "true") == "false")
        {
            std::string email = GetArgument("email", "NA");
            if (email.length() > 5 && !mbBlocksDownloaded)
            {
                #if defined(WIN32) && defined(QT_GUI)
                    mbBlocksDownloaded=true;
                    DownloadBlocks();
                #endif
            }
        }
    }
    //Dont perform the following functions if out of sync
    if (pindexBest->nHeight < nGrandfather) return;
    
    if (OutOfSyncByAge()) return;
    if (fDebug) printf(" {SVC} ");

    //Backup the wallet once per 900 blocks:
    double dWBI = cdbl(GetArgument("walletbackupinterval", "900"),0);
    
    if (TimerMain("backupwallet", dWBI))
    {
        std::string backup_results = BackupGridcoinWallet();
        printf("Daily backup results: %s\r\n",backup_results.c_str());
    }

    if (TimerMain("ResetVars",30))
    {
        bTallyStarted = false;
    }
    
    if (TimerMain("OutOfSyncDaily",900))
    {
        if (WalletOutOfSync())
        {
            printf("Restarting Gridcoin...");
            #if defined(WIN32) && defined(QT_GUI)
                int iResult = RestartClient();
            #endif
        }
    }

    if (false && TimerMain("FixSpentCoins",60))
    {
            int nMismatchSpent;
            int64_t nBalanceInQuestion;
            pwalletMain->FixSpentCoins(nMismatchSpent, nBalanceInQuestion);
    }

    if (TimerMain("MyNeuralMagnitudeReport",30))
    {
        try
        {
            if (msNeuralResponse.length() < 25 && msPrimaryCPID != "INVESTOR" && !msPrimaryCPID.empty())
            {
                AsyncNeuralRequest("explainmag",msPrimaryCPID,5);
                if (fDebug3) printf("Async explainmag sent for %s.",msPrimaryCPID.c_str());
            }
            // Run the RSA report for the overview page:
            if (!msPrimaryCPID.empty() && msPrimaryCPID != "INVESTOR")
            {
                if (fDebug3) printf("updating rsa\r\n");
                MagnitudeReport(msPrimaryCPID);
                if (fDebug3) printf("updated rsa\r\n");
            }
            if (fDebug3) printf("\r\n MR Complete \r\n");
        }
        catch (std::exception &e)
        {
            printf("Error in MyNeuralMagnitudeReport1.");
        }
        catch(...)
        {
            printf("Error in MyNeuralMagnitudeReport.");
        }
    }

    int64_t superblock_age = GetAdjustedTime() - mvApplicationCacheTimestamp["superblock;magnitudes"];
    bool bNeedSuperblock = ((double)superblock_age > (double)(GetSuperblockAgeSpacing(nBestHeight)));
    if ( nBestHeight % 3 == 0 && NeedASuperblock() ) bNeedSuperblock=true;

    if (fDebug10) 
    {
            printf (" MRSA %f, BH %f ",(double)superblock_age,(double)nBestHeight);
    }

    if (bNeedSuperblock)
    {
        if ((nBestHeight % 3) == 0)
        {
            if (fDebug3) printf("#CNNSH# ");
            ComputeNeuralNetworkSupermajorityHashes();
            UpdateNeuralNetworkQuorumData();
        }
        if ((nBestHeight % 20) == 0)
        {
            if (fDebug3) printf("#TIB# ");
            bDoTally = true;
        }
    }
    else
    {
        // When superblock is not old, Tally every N mins:
        int nTallyGranularity = fTestNet ? 60 : 20;
        if ((nBestHeight % nTallyGranularity) == 0)
        {
                if (fDebug3) printf("TIB1 ");
                bDoTally = true;
                if (fDebug3) printf("CNNSH2 ");
                ComputeNeuralNetworkSupermajorityHashes();
        }

        if ((nBestHeight % 5)==0)
        {
                UpdateNeuralNetworkQuorumData();
        }

    }

    // Keep Local Neural Network in Sync once every 1/2 day
    if (TimerMain("SyncNeuralNetwork",500))
    {
        FullSyncWithDPORNodes();
    }


    // Every N blocks as a Synchronized TEAM:
    if ((nBestHeight % 30) == 0)
    {
        //Sync RAC with neural network IF superblock is over 24 hours Old, Or if we have No superblock (in case of the latter, age will be 45 years old)
        // Note that nodes will NOT accept superblocks without a supermajority hash, so the last block will not be in memory unless it is a good superblock.
        // Let's start syncing the neural network as soon as the LAST superblock is over 12 hours old.
        // Also, lets do this as a TEAM exactly every 30 blocks (~30 minutes) to try to reach an EXACT consensus every half hour:
        // For effeciency, the network sleeps for 20 hours after a good superblock is accepted
        if (NeedASuperblock() && NeuralNodeParticipates())
        {
            if (fDebug3) printf("FSWDPOR ");
            FullSyncWithDPORNodes();
        }
    }

    if (( (nBestHeight-10) % 30 ) == 0)
    {
            // 10 Blocks after the network started syncing the neural network as a team, ask the neural network to come to a quorum
            if (NeedASuperblock() && NeuralNodeParticipates())
            {
                // First verify my node has a synced contract
                std::string contract = "";
                #if defined(WIN32) && defined(QT_GUI)
                    contract = qtGetNeuralContract("");
                #endif
                if (VerifySuperblock(contract,nBestHeight))
                {
                        AsyncNeuralRequest("quorum","gridcoin",25);
                }
            }
    }


    if (TimerMain("send_beacon",180))
    {
        std::string sOutPubKey = "";
        std::string sOutPrivKey = "";
        std::string sError = "";
        std::string sMessage = "";
        bool fResult = AdvertiseBeacon(true,sOutPrivKey,sOutPubKey,sError,sMessage);
        if (!fResult)
        {
            printf("BEACON ERROR!  Unable to send beacon %s \r\n",sError.c_str());
            printf("BEACON ERROR!  Unable to send beacon %s \r\n",sMessage.c_str());
            msMiningErrors6 = _("Unable To Send Beacon! Unlock Wallet!");
        }
    }

    if (false && TimerMain("GridcoinPersistedDataSystem",5))
    {
        std::string errors1 = "";
        LoadAdminMessages(false,errors1);
    }

    if (KeyEnabled("exportmagnitude"))
    {
        if (TimerMain("export_magnitude",900))
        {
            json_spirit::Array results;
            results = MagnitudeReportCSV(true);

        }
    }

    if (TimerMain("gather_cpids",480))
    {
            //if (fDebug10) printf("\r\nReharvesting cpids in background thread...\r\n");
            //LoadCPIDsInBackground();
            //printf(" {CPIDs Re-Loaded} ");
            msNeuralResponse="";
    }

    if (TimerMain("clearcache",1000))
    {
        ClearCache("neural_data");
    }

    if (TimerMain("check_for_autoupgrade",240))
    {
        if (fDebug3) printf("Checking for upgrade...");
        bCheckedForUpgradeLive = true;
    }

    #if defined(WIN32) && defined(QT_GUI)
        if (bCheckedForUpgradeLive && !fTestNet && bProjectsInitialized && bGlobalcomInitialized)
        {
            bCheckedForUpgradeLive=false;
            printf("{Checking for Upgrade} ");
            CheckForUpgrade();
            printf("{Done checking for upgrade} ");
        }
    #endif
    if (fDebug10) printf(" {/SVC} ");

}



bool AskForOutstandingBlocks(uint256 hashStart)
{
    if (IsLockTimeWithinMinutes(nLastAskedForBlocks,2)) return true;
    nLastAskedForBlocks = GetAdjustedTime();
        
    int iAsked = 0;
    LOCK(cs_vNodes);
    BOOST_FOREACH(CNode* pNode, vNodes) 
    {
                pNode->ClearBanned();
                if (!pNode->fClient && !pNode->fOneShot && (pNode->nStartingHeight > (nBestHeight - 144)) && (pNode->nVersion < NOBLKS_VERSION_START || pNode->nVersion >= NOBLKS_VERSION_END) )
                {
                        if (hashStart==uint256(0))
                        {
                            pNode->PushGetBlocks(pindexBest, uint256(0), true);
                        }
                        else
                        {
                            CBlockIndex* pblockindex = mapBlockIndex[hashStart];
                            if (pblockindex)
                            {
                                pNode->PushGetBlocks(pblockindex, uint256(0), true);
                            }
                            else
                            {
                                return error("Unable to find block index %s",hashStart.ToString().c_str());
                            }
                        }
                        printf(".B.");
                        iAsked++;
                        if (iAsked > 10) break;
                }
    }
    return true;
}





void CheckForLatestBlocks()
{
    if (WalletOutOfSync())
    {
            mapOrphanBlocks.clear();
            setStakeSeen.clear();
            setStakeSeenOrphan.clear();
            AskForOutstandingBlocks(uint256(0));
            printf("\r\n ** Clearing Orphan Blocks... ** \r\n");
    }  
}

void CleanInboundConnections(bool bClearAll)
{
        if (IsLockTimeWithinMinutes(nLastCleaned,10)) return;
        nLastCleaned = GetAdjustedTime();
        LOCK(cs_vNodes);
        BOOST_FOREACH(CNode* pNode, vNodes) 
        {
                pNode->ClearBanned();
                if (pNode->nStartingHeight < (nBestHeight-1000) || bClearAll)
                {
                        pNode->fDisconnect=true;
                }
        }
        printf("\r\n Cleaning inbound connections \r\n");
}


bool WalletOutOfSync()
{
    // Only trigger an out of sync condition if the node has synced near the best block prior to going out of sync.
    bool fOut = OutOfSyncByMoreThan(30);
    double PORDiff = GetDifficulty(GetLastBlockIndex(pindexBest, true));
    bool fGhostChain = (!fTestNet && PORDiff < .75);
    int iPeerBlocks = GetNumBlocksOfPeers();
    bool bSyncedCloseToTop = nBestHeight > iPeerBlocks-1000;
    if ((fOut || fGhostChain) && bSyncedCloseToTop) return true;
    return false;
}


bool WalletOutOfSyncByMoreThan2000Blocks()
{
    if (nBestHeight < GetNumBlocksOfPeers()-2000) return true;
    return false;
}



void CheckForFutileSync()
{
    // If we stay out of sync for more than 8 iterations of 25 orphans and never recover without accepting a block - attempt to recover the node- if we recover, reset the counters.
    // We reset these counters every time a block is accepted successfully in AcceptBlock().
    // Note: This code will never actually be exercised unless the wallet stays out of sync for a very long time - approx. 24 hours - the wallet normally recovers on its own without this code.
    // I'm leaving this in for people who may be on vacation for a long time - it may keep an external node running when everything else fails.
    if (WalletOutOfSync())
    {
        if (TimerMain("CheckForFutileSync", 25))
        {
            if (TimerMain("OrphansAndNotRecovering",8))                                 
            {
                printf("\r\nGridcoin has not recovered after clearing orphans; Restarting node...\r\n");
                #if defined(WIN32) && defined(QT_GUI)
                    int iResult = RestartClient();
                #endif
            }
            else
            {
                mapAlreadyAskedFor.clear();
                printf("\r\nClearing mapAlreadyAskedFor.\r\n");
                mapOrphanBlocks.clear(); 
                setStakeSeen.clear();  
                setStakeSeenOrphan.clear();
                AskForOutstandingBlocks(uint256(0));
            }
        }
        else
        {
            ResetTimerMain("OrphansAndNotRecovering");
        }
    }
}

bool ProcessBlock(CNode* pfrom, CBlock* pblock, bool generated_by_me)
{
    AssertLockHeld(cs_main);

    // Check for duplicate
    uint256 hash = pblock->GetHash();
    if (mapBlockIndex.count(hash))
        return error("ProcessBlock() : already have block %d %s", mapBlockIndex[hash]->nHeight, hash.ToString().c_str());
    if (mapOrphanBlocks.count(hash))
        return error("ProcessBlock() : already have block (orphan) %s", hash.ToString().c_str());

    // ppcoin: check proof-of-stake
    // Limited duplicity on stake: prevents block flood attack
    // Duplicate stake allowed only when there is orphan child block
    if (pblock->IsProofOfStake() && setStakeSeen.count(pblock->GetProofOfStake()) && !mapOrphanBlocksByPrev.count(hash) && !Checkpoints::WantedByPendingSyncCheckpoint(hash))
        return error("ProcessBlock() : duplicate proof-of-stake (%s, %d) for block %s", pblock->GetProofOfStake().first.ToString().c_str(),
        pblock->GetProofOfStake().second, 
        hash.ToString().c_str());

    CBlockIndex* pcheckpoint = Checkpoints::GetLastSyncCheckpoint();
    if (pcheckpoint && pblock->hashPrevBlock != hashBestChain && !Checkpoints::WantedByPendingSyncCheckpoint(hash))
    {
        // Extra checks to prevent "fill up memory by spamming with bogus blocks"
        int64_t deltaTime = pblock->GetBlockTime() - pcheckpoint->nTime;
        if (deltaTime < -10*60)
        {
            if (pfrom)
                pfrom->Misbehaving(1);
            return error("ProcessBlock() : block with timestamp before last checkpoint");
        }


    }

    // Preliminary checks
    if (!pblock->CheckBlock("ProcessBlock", pindexBest->nHeight, 100*COIN))
        return error("ProcessBlock() : CheckBlock FAILED");

    // ppcoin: ask for pending sync-checkpoint if any
    if (!IsInitialBlockDownload())
        Checkpoints::AskForPendingSyncCheckpoint(pfrom);


    // If don't already have its previous block, shunt it off to holding area until we get it
    if (!mapBlockIndex.count(pblock->hashPrevBlock))
    {
        // *****      This area covers Gridcoin Orphan Handling      ***** 
        if (true)
        {
            if (WalletOutOfSync())
            {
                if (TimerMain("OrphanBarrage",100))
                {
                    mapAlreadyAskedFor.clear();
                    printf("\r\nClearing mapAlreadyAskedFor.\r\n");
                    AskForOutstandingBlocks(uint256(0));
                    CheckForFutileSync();
                }
            }
        }

        CBlock* pblock2 = new CBlock(*pblock);
        if (WalletOutOfSyncByMoreThan2000Blocks() || fTestNet)
        {
            printf("ProcessBlock: ORPHAN BLOCK, prev=%s\n", pblock->hashPrevBlock.ToString().c_str());
            // ppcoin: check proof-of-stake
            if (pblock->IsProofOfStake())
            {
                    // Limited duplicity on stake: prevents block flood attack
                    // Duplicate stake allowed only when there is orphan child block
                    if (setStakeSeenOrphan.count(pblock->GetProofOfStake()) && !mapOrphanBlocksByPrev.count(hash) && !Checkpoints::WantedByPendingSyncCheckpoint(hash))
                            return error("ProcessBlock() : duplicate proof-of-stake (%s, %d) for orphan block %s", pblock->GetProofOfStake().first.ToString().c_str(), pblock->GetProofOfStake().second, hash.ToString().c_str());
                        else
                            setStakeSeenOrphan.insert(pblock->GetProofOfStake());
            }
            mapOrphanBlocks.insert(make_pair(hash, pblock2));
            mapOrphanBlocksByPrev.insert(make_pair(pblock2->hashPrevBlock, pblock2));
        }

        // Ask this guy to fill in what we're missing
        if (pfrom)
        {
            pfrom->PushGetBlocks(pindexBest, GetOrphanRoot(pblock2), true);
            // ppcoin: getblocks may not obtain the ancestor block rejected
            // earlier by duplicate-stake check so we ask for it again directly
            if (!IsInitialBlockDownload())
                pfrom->AskFor(CInv(MSG_BLOCK, WantedByOrphan(pblock2)));
            // Ask a few other nodes for the missing block

        }
        return true;
    }

    // Store to disk
    if (!pblock->AcceptBlock(generated_by_me))
        return error("ProcessBlock() : AcceptBlock FAILED");

    // Recursively process any orphan blocks that depended on this one
    vector<uint256> vWorkQueue;
    vWorkQueue.push_back(hash);
    for (unsigned int i = 0; i < vWorkQueue.size(); i++)
    {
        uint256 hashPrev = vWorkQueue[i];
        for (multimap<uint256, CBlock*>::iterator mi = mapOrphanBlocksByPrev.lower_bound(hashPrev);
             mi != mapOrphanBlocksByPrev.upper_bound(hashPrev);
             ++mi)
        {
            CBlock* pblockOrphan = (*mi).second;
            if (pblockOrphan->AcceptBlock(generated_by_me))
                vWorkQueue.push_back(pblockOrphan->GetHash());
            mapOrphanBlocks.erase(pblockOrphan->GetHash());
            setStakeSeenOrphan.erase(pblockOrphan->GetProofOfStake());
            delete pblockOrphan;
        }
        mapOrphanBlocksByPrev.erase(hashPrev);
    }

   
    // if responsible for sync-checkpoint send it
    if (false && pfrom && !CSyncCheckpoint::strMasterPrivKey.empty())        Checkpoints::SendSyncCheckpoint(Checkpoints::AutoSelectSyncCheckpoint());
    printf("{PB}: ACC; \r\n");
    GridcoinServices();
    return true;
}


bool CBlock::CheckBlockSignature() const
{
    if (IsProofOfWork())
        return vchBlockSig.empty();

    vector<valtype> vSolutions;
    txnouttype whichType;

    const CTxOut& txout = vtx[1].vout[1];

    if (!Solver(txout.scriptPubKey, whichType, vSolutions))
        return false;

    if (whichType == TX_PUBKEY)
    {
        valtype& vchPubKey = vSolutions[0];
        CKey key;
        if (!key.SetPubKey(vchPubKey))
            return false;
        if (vchBlockSig.empty())
            return false;
        return key.Verify(GetHash(), vchBlockSig);
    }

    return false;
}

bool CheckDiskSpace(uint64_t nAdditionalBytes)
{
    uint64_t nFreeBytesAvailable = filesystem::space(GetDataDir()).available;

    // Check for nMinDiskSpace bytes (currently 50MB)
    if (nFreeBytesAvailable < nMinDiskSpace + nAdditionalBytes)
    {
        fShutdown = true;
        string strMessage = _("Warning: Disk space is low!");
        strMiscWarning = strMessage;
        printf("*** %s\n", strMessage.c_str());
        uiInterface.ThreadSafeMessageBox(strMessage, "Gridcoin", CClientUIInterface::OK | CClientUIInterface::ICON_EXCLAMATION | CClientUIInterface::MODAL);
        StartShutdown();
        return false;
    }
    return true;
}

static filesystem::path BlockFilePath(unsigned int nFile)
{
    string strBlockFn = strprintf("blk%04u.dat", nFile);
    return GetDataDir() / strBlockFn;
}

FILE* OpenBlockFile(unsigned int nFile, unsigned int nBlockPos, const char* pszMode)
{
    if ((nFile < 1) || (nFile == (unsigned int) -1))
        return NULL;
    FILE* file = fopen(BlockFilePath(nFile).string().c_str(), pszMode);
    if (!file)
        return NULL;
    if (nBlockPos != 0 && !strchr(pszMode, 'a') && !strchr(pszMode, 'w'))
    {
        if (fseek(file, nBlockPos, SEEK_SET) != 0)
        {
            fclose(file);
            return NULL;
        }
    }
    return file;
}

static unsigned int nCurrentBlockFile = 1;

FILE* AppendBlockFile(unsigned int& nFileRet)
{
    nFileRet = 0;
    while (true)
    {
        FILE* file = OpenBlockFile(nCurrentBlockFile, 0, "ab");
        if (!file)
            return NULL;
        if (fseek(file, 0, SEEK_END) != 0)
            return NULL;
        // FAT32 file size max 4GB, fseek and ftell max 2GB, so we must stay under 2GB
        if (ftell(file) < (long)(0x7F000000 - MAX_SIZE))
        {
            nFileRet = nCurrentBlockFile;
            return file;
        }
        fclose(file);
        nCurrentBlockFile++;
    }
}

bool LoadBlockIndex(bool fAllowNew)
{
    LOCK(cs_main);

    CBigNum bnTrustedModulus;

    if (fTestNet)
    {
        // GLOBAL TESTNET SETTINGS - R HALFORD
        pchMessageStart[0] = 0xcd;
        pchMessageStart[1] = 0xf2;
        pchMessageStart[2] = 0xc0;
        pchMessageStart[3] = 0xef;
        bnProofOfWorkLimit = bnProofOfWorkLimitTestNet; // 16 bits PoW target limit for testnet
        nStakeMinAge = 1 * 60 * 60; // test net min age is 1 hour
        nCoinbaseMaturity = 10; // test maturity is 10 blocks
        nGrandfather = 196550;
        nNewIndex = 10;
        nNewIndex2 = 36500;
        bOPReturnEnabled = false;
        //1-24-2016
        MAX_OUTBOUND_CONNECTIONS = (int)GetArg("-maxoutboundconnections", 8);
    }


    std::string mode = fTestNet ? "TestNet" : "Prod";
    printf("Mode=%s\r\n",mode.c_str());


    //
    // Load block index
    //
    CTxDB txdb("cr+");
    if (!txdb.LoadBlockIndex())
        return false;

    //
    // Init with genesis block
    //
    if (mapBlockIndex.empty())
    {
        if (!fAllowNew)
            return false;

        // Genesis block - Genesis2
        // MainNet - Official New Genesis Block:
        ////////////////////////////////////////
        /*
     21:58:24 block.nTime = 1413149999
    10/12/14 21:58:24 block.nNonce = 1572771
    10/12/14 21:58:24 block.GetHash = 00000f762f698b5962aa81e38926c3a3f1f03e0b384850caed34cd9164b7f990
    10/12/14 21:58:24 CBlock(hash=00000f762f698b5962aa81e38926c3a3f1f03e0b384850caed34cd9164b7f990, ver=1,
    hashPrevBlock=0000000000000000000000000000000000000000000000000000000000000000,
    hashMerkleRoot=0bd65ac9501e8079a38b5c6f558a99aea0c1bcff478b8b3023d09451948fe841, nTime=1413149999, nBits=1e0fffff, nNonce=1572771, vtx=1, vchBlockSig=)
    10/12/14 21:58:24   Coinbase(hash=0bd65ac950, nTime=1413149999, ver=1, vin.size=1, vout.size=1, nLockTime=0)
    CTxIn(COutPoint(0000000000, 4294967295), coinbase 00012a4531302f31312f313420416e6472656120526f73736920496e647573747269616c20486561742076696e646963617465642077697468204c454e522076616c69646174696f6e)
    CTxOut(empty)
    vMerkleTree: 0bd65ac950

        */

        const char* pszTimestamp = "10/11/14 Andrea Rossi Industrial Heat vindicated with LENR validation";

        CTransaction txNew;
        //GENESIS TIME
        txNew.nTime = 1413033777;
        txNew.vin.resize(1);
        txNew.vout.resize(1);
        txNew.vin[0].scriptSig = CScript() << 0 << CBigNum(42) << vector<unsigned char>((const unsigned char*)pszTimestamp, (const unsigned char*)pszTimestamp + strlen(pszTimestamp));
        txNew.vout[0].SetEmpty();
        CBlock block;
        block.vtx.push_back(txNew);
        block.hashPrevBlock = 0;
        block.hashMerkleRoot = block.BuildMerkleTree();
        block.nVersion = 1;
        //R&D - Testers Wanted Thread:
        block.nTime    = !fTestNet ? 1413033777 : 1406674534;
        //Official Launch time:
        block.nBits    = bnProofOfWorkLimit.GetCompact();
        block.nNonce = !fTestNet ? 130208 : 22436;
        printf("starting Genesis Check...");
        // If genesis block hash does not match, then generate new genesis hash.
        if (block.GetHash() != hashGenesisBlock)
        {
            printf("Searching for genesis block...\n");
            // This will figure out a valid hash and Nonce if you're
            // creating a different genesis block: 00000000000000000000000000000000000000000000000000000000000000000000000000000000000000xFFF
            uint256 hashTarget = CBigNum().SetCompact(block.nBits).getuint256();
            uint256 thash;
            while (true)
            {
                thash = block.GetHash();
                if (thash <= hashTarget)
                    break;
                if ((block.nNonce & 0xFFF) == 0)
                {
                    printf("nonce %08X: hash = %s (target = %s)\n", block.nNonce, thash.ToString().c_str(), hashTarget.ToString().c_str());
                }
                ++block.nNonce;
                if (block.nNonce == 0)
                {
                    printf("NONCE WRAPPED, incrementing time\n");
                    ++block.nTime;
                }
            }
            printf("block.nTime = %u \n", block.nTime);
            printf("block.nNonce = %u \n", block.nNonce);
            printf("block.GetHash = %s\n", block.GetHash().ToString().c_str());
        }


        block.print();

        //// debug print

        //GENESIS3: Official Merkle Root
        uint256 merkle_root = uint256("0x5109d5782a26e6a5a5eb76c7867f3e8ddae2bff026632c36afec5dc32ed8ce9f");
        assert(block.hashMerkleRoot == merkle_root);
        assert(block.GetHash() == (!fTestNet ? hashGenesisBlock : hashGenesisBlockTestNet));
        assert(block.CheckBlock("LoadBlockIndex",1,10*COIN));

        // Start new block file
        unsigned int nFile;
        unsigned int nBlockPos;
        if (!block.WriteToDisk(nFile, nBlockPos))
            return error("LoadBlockIndex() : writing genesis block to disk failed");
        if (!block.AddToBlockIndex(nFile, nBlockPos, hashGenesisBlock))
            return error("LoadBlockIndex() : genesis block not accepted");

        // ppcoin: initialize synchronized checkpoint
        if (!Checkpoints::WriteSyncCheckpoint((!fTestNet ? hashGenesisBlock : hashGenesisBlockTestNet)))
            return error("LoadBlockIndex() : failed to init sync checkpoint");
    }

    string strPubKey = "";

    // if checkpoint master key changed must reset sync-checkpoint
    if (!txdb.ReadCheckpointPubKey(strPubKey) || strPubKey != CSyncCheckpoint::strMasterPubKey)
    {
        // write checkpoint master key to db
        txdb.TxnBegin();
        if (!txdb.WriteCheckpointPubKey(CSyncCheckpoint::strMasterPubKey))
            return error("LoadBlockIndex() : failed to write new checkpoint master key to db");
        if (!txdb.TxnCommit())
            return error("LoadBlockIndex() : failed to commit new checkpoint master key to db");
        if ((!fTestNet) && !Checkpoints::ResetSyncCheckpoint())
            return error("LoadBlockIndex() : failed to reset sync-checkpoint");
    }

    return true;
}

std::string ExtractXML(std::string XMLdata, std::string key, std::string key_end)
{

    std::string extraction = "";
    string::size_type loc = XMLdata.find( key, 0 );
    if( loc != string::npos )
    {
        string::size_type loc_end = XMLdata.find( key_end, loc+3);
        if (loc_end != string::npos )
        {
            extraction = XMLdata.substr(loc+(key.length()),loc_end-loc-(key.length()));

        }
    }
    return extraction;
}

std::string ExtractHTML(std::string HTMLdata, std::string tagstartprefix,  std::string tagstart_suffix, std::string tag_end)
{

    std::string extraction = "";
    string::size_type loc = HTMLdata.find( tagstartprefix, 0 );
    if( loc != string::npos )
    {
        //Find the end of the start tag
        string::size_type loc_EOStartTag = HTMLdata.find( tagstart_suffix, loc+tagstartprefix.length());
        if (loc_EOStartTag != string::npos )
        {

            string::size_type loc_end = HTMLdata.find( tag_end, loc_EOStartTag+tagstart_suffix.length());
            if (loc_end != string::npos )
            {
                extraction = HTMLdata.substr(loc_EOStartTag+(tagstart_suffix.length()), loc_end-loc_EOStartTag-(tagstart_suffix.length()));
                extraction = strReplace(extraction,",","");
                if (Contains(extraction,"\r\n"))
                {
                    std::vector<std::string> vExtract = split(extraction,"\r\n");
                    if (vExtract.size() >= 2)
                    {
                        extraction = vExtract[2];
                        return extraction;
                    }
                }
            }
        }
    }
    return extraction;
}


std::string RetrieveMd5(std::string s1)
{
    try
    {
        const char* chIn = s1.c_str();
        unsigned char digest2[16];
        MD5((unsigned char*)chIn, strlen(chIn), (unsigned char*)&digest2);
        char mdString2[33];
        for(int i = 0; i < 16; i++) sprintf(&mdString2[i*2], "%02x", (unsigned int)digest2[i]);
        std::string xmd5(mdString2);
        return xmd5;
    }
    catch (std::exception &e)
    {
        printf("MD5 INVALID!");
        return "";
    }
}



double Round(double d, int place)
{
    std::ostringstream ss;
    ss << std::fixed << std::setprecision(place) << d ;
    double r = lexical_cast<double>(ss.str());
    return r;
}

double cdbl(std::string s, int place)
{
    if (s=="") s="0";
    s = strReplace(s,"\r","");
    s = strReplace(s,"\n","");
    s = strReplace(s,"a","");
    s = strReplace(s,"a","");
    s = strReplace(s,"b","");
    s = strReplace(s,"c","");
    s = strReplace(s,"d","");
    s = strReplace(s,"e","");
    s = strReplace(s,"f","");
    double r = lexical_cast<double>(s);
    double d = Round(r,place);
    return d;
}


int GetFilesize(FILE* file)
{
    int nSavePos = ftell(file);
    int nFilesize = -1;
    if (fseek(file, 0, SEEK_END) == 0)
        nFilesize = ftell(file);
    fseek(file, nSavePos, SEEK_SET);
    return nFilesize;
}




bool WriteKey(std::string sKey, std::string sValue)
{
    // Allows Gridcoin to store the key value in the config file.
    boost::filesystem::path pathConfigFile(GetArg("-conf", "gridcoinresearch.conf"));
    if (!pathConfigFile.is_complete()) pathConfigFile = GetDataDir(false) / pathConfigFile;
    if (!filesystem::exists(pathConfigFile))  return false; 
    boost::to_lower(sKey);
    std::string sLine = "";
    ifstream streamConfigFile;
    streamConfigFile.open(pathConfigFile.string().c_str());
    std::string sConfig = "";
    bool fWritten = false;
    if(streamConfigFile)
    {
       while(getline(streamConfigFile, sLine))
       {
            std::vector<std::string> vEntry = split(sLine,"=");
            if (vEntry.size() == 2)
            {
                std::string sSourceKey = vEntry[0];
                std::string sSourceValue = vEntry[1];
                boost::to_lower(sSourceKey);

                if (sSourceKey==sKey) 
                {
                    sSourceValue = sValue;
                    sLine = sSourceKey + "=" + sSourceValue;
                    fWritten=true;
                }
            }
            sLine = strReplace(sLine,"\r","");
            sLine = strReplace(sLine,"\n","");
            sLine += "\r\n";
            sConfig += sLine;
       }
    }
    if (!fWritten) 
    {
        sLine = sKey + "=" + sValue + "\r\n";
        sConfig += sLine;
    }
    
    streamConfigFile.close();

    FILE *outFile = fopen(pathConfigFile.string().c_str(),"w");
    fputs(sConfig.c_str(), outFile);
    fclose(outFile);

    ReadConfigFile(mapArgs, mapMultiArgs);
    return true;
}




std::string getfilecontents(std::string filename)
{
    std::string buffer;
    std::string line;
    ifstream myfile;
    if (fDebug10) printf("loading file to string %s",filename.c_str());

    filesystem::path path = filename;

    if (!filesystem::exists(path)) {
        printf("the file does not exist %s",path.string().c_str());
        return "-1";
    }

     FILE *file = fopen(filename.c_str(), "rb");
     CAutoFile filein = CAutoFile(file, SER_DISK, CLIENT_VERSION);
     int fileSize = GetFilesize(filein);
     filein.fclose();

     myfile.open(filename.c_str());

    buffer.reserve(fileSize);
    if (fDebug10) printf("opening file %s",filename.c_str());

    if(myfile)
    {
      while(getline(myfile, line))
      {
            buffer = buffer + line + "\r\n";
      }
    }
    myfile.close();
    return buffer;
}


bool IsCPIDValidv3(std::string cpidv2, bool allow_investor)
{
    // Used for checking the local cpid
    bool result=false;
    if (allow_investor) if (cpidv2 == "INVESTOR" || cpidv2=="investor") return true;
    if (cpidv2.length() < 34) return false;
    result = CPID_IsCPIDValid(cpidv2.substr(0,32),cpidv2,0);
    return result;
}

bool IsCPIDValidv2(MiningCPID& mc, int height)
{
    //09-25-2016: Transition to CPID Keypairs.
    if (height < nGrandfather) return true;
    bool result = false;
    int cpidV2CutOverHeight = fTestNet ? 0 : 97000;
    int cpidV3CutOverHeight = fTestNet ? 196300 : 725000;
    if (height < cpidV2CutOverHeight)
    {
        result = IsCPIDValid_Retired(mc.cpid,mc.enccpid);
    }
    else if (height >= cpidV2CutOverHeight && height <= cpidV3CutOverHeight)
    {
        if (mc.cpid == "INVESTOR" || mc.cpid=="investor") return true;
        result = CPID_IsCPIDValid(mc.cpid, mc.cpidv2, (uint256)mc.lastblockhash);
    }
    else if (height >= cpidV3CutOverHeight)
    {
        if (mc.cpid == "INVESTOR" || mc.cpid=="investor") return true;
        // V3 requires a beacon, a beacon public key and a valid block signature signed by the CPID's private key
        result = VerifyCPIDSignature(mc.cpid,mc.lastblockhash,mc.BoincSignature);
    }

    return result;
}


bool IsLocalCPIDValid(StructCPID& structcpid)
{

    bool new_result = IsCPIDValidv3(structcpid.cpidv2,true);
    return new_result;

}



bool IsCPIDValid_Retired(std::string cpid, std::string ENCboincpubkey)
{

    try
    {
            if(cpid=="" || cpid.length() < 5)
            {
                printf("CPID length empty.");
                return false;
            }
            if (cpid=="INVESTOR") return true;
            if (ENCboincpubkey == "" || ENCboincpubkey.length() < 5)
            {
                    if (fDebug10) printf("ENCBpk length empty.");
                    return false;
            }
            std::string bpk = AdvancedDecrypt(ENCboincpubkey);
            std::string bpmd5 = RetrieveMd5(bpk);
            if (bpmd5==cpid) return true;
            if (fDebug10) printf("Md5<>cpid, md5 %s cpid %s  root bpk %s \r\n     ",bpmd5.c_str(), cpid.c_str(),bpk.c_str());

            return false;
    }
    catch (std::exception &e)
    {
                printf("Error while resolving CPID\r\n");
                return false;
    }
    catch(...)
    {
                printf("Error while Resolving CPID[2].\r\n");
                return false;
    }
    return false;

}


double GetTotalOwedAmount(std::string cpid)
{
    StructCPID o = GetInitializedStructCPID2(cpid,mvMagnitudes);
    return o.totalowed;
}

double GetOwedAmount(std::string cpid)
{
    if (mvMagnitudes.size() > 1)
    {
        StructCPID m = GetInitializedStructCPID2(cpid,mvMagnitudes);
        if (m.initialized) return m.owed;
        return 0;
    }
    return 0;
}


double GetOutstandingAmountOwed(StructCPID &mag, std::string cpid, int64_t locktime,
    double& total_owed, double block_magnitude)
{
    // Gridcoin Payment Magnitude Unit in RSA Owed calculation ensures rewards are capped at MaxBlockSubsidy*BLOCKS_PER_DAY
    // Payment date range is stored in HighLockTime-LowLockTime
    // If newbie has not participated for 14 days, use earliest payment in chain to assess payment window
    // (Important to prevent e-mail change attacks) - Calculate payment timespan window in days
    try
    {
        double payment_timespan = (GetAdjustedTime() - mag.EarliestPaymentTime)/38400;
        if (payment_timespan < 2) payment_timespan =  2;
        if (payment_timespan > 10) payment_timespan = 14;
        mag.PaymentTimespan = Round(payment_timespan,0);
        double research_magnitude = 0;
        // Get neural network magnitude:
        StructCPID stDPOR = GetInitializedStructCPID2(cpid,mvDPOR);
        research_magnitude = LederstrumpfMagnitude2(stDPOR.Magnitude,locktime);
        double owed_standard = payment_timespan * std::min(research_magnitude*GetMagnitudeMultiplier(locktime),
            GetMaximumBoincSubsidy(locktime)*5.0);
        double owed_network_cap = payment_timespan * GRCMagnitudeUnit(locktime) * research_magnitude;
        double owed = std::min(owed_standard, owed_network_cap);
        double paid = mag.payments;
        double outstanding = std::min(owed-paid, GetMaximumBoincSubsidy(locktime) * 5.0);
        total_owed = owed;
        //if (outstanding < 0) outstanding=0;
        return outstanding;
    }
    catch (std::exception &e)
    {
            printf("Error while Getting outstanding amount owed.");
            return 0;
    }
    catch(...)
    {
            printf("Error while Getting outstanding amount owed.");
            return 0;
    }
}

bool BlockNeedsChecked(int64_t BlockTime)
{
    if (IsLockTimeWithin14days(BlockTime))
    {
        if (fColdBoot) return false;
        bool fOut = OutOfSyncByMoreThan(30);
        return !fOut;
    }
    else
    {
        return false;
    }
}

void AdjustTimestamps(StructCPID& strCPID, double timestamp, double subsidy)
{
        if (timestamp > strCPID.LastPaymentTime && subsidy > 0) strCPID.LastPaymentTime = timestamp;
        if (timestamp < strCPID.EarliestPaymentTime) strCPID.EarliestPaymentTime = timestamp;
}

void AddResearchMagnitude(CBlockIndex* pIndex)
{
    // Headless critical section
    if (pIndex->nResearchSubsidy > 0)
    {
        try
        {
            StructCPID stMag = GetInitializedStructCPID2(pIndex->GetCPID(),mvMagnitudesCopy);
            stMag.cpid = pIndex->GetCPID();
            stMag.GRCAddress = pIndex->sGRCAddress;
            if (pIndex->nHeight > stMag.LastBlock)
            {
                stMag.LastBlock = pIndex->nHeight;
            }
            stMag.entries++;
            stMag.payments += pIndex->nResearchSubsidy;
            stMag.interestPayments += pIndex->nInterestSubsidy;

            AdjustTimestamps(stMag,pIndex->nTime, pIndex->nResearchSubsidy);
            // Track detailed payments made to each CPID
            stMag.PaymentTimestamps         += RoundToString(pIndex->nTime,0) + ",";
            stMag.PaymentAmountsResearch    += RoundToString(pIndex->nResearchSubsidy,2) + ",";
            stMag.PaymentAmountsInterest    += RoundToString(pIndex->nInterestSubsidy,2) + ",";
            stMag.PaymentAmountsBlocks      += RoundToString(pIndex->nHeight,0) + ",";
            stMag.Accuracy++;
            stMag.AverageRAC = stMag.rac / (stMag.entries+.01);
            double total_owed = 0;
            stMag.owed = GetOutstandingAmountOwed(stMag,
                                                  pIndex->GetCPID(), pIndex->nTime, total_owed, pIndex->nMagnitude);

            stMag.totalowed = total_owed;
            mvMagnitudesCopy[pIndex->GetCPID()] = stMag;
        }
        catch (const std::bad_alloc& ba)
        {
            printf("\r\nBad Allocation in AddResearchMagnitude() \r\n");
        }
        catch(...)
        {
            printf("Exception in AddResearchMagnitude() \r\n");
        }
    }
}


bool GetEarliestStakeTime(std::string grcaddress, std::string cpid)
{
    if (nBestHeight < 15)
    {
        mvApplicationCacheTimestamp["nGRCTime"] = GetAdjustedTime();
        mvApplicationCacheTimestamp["nCPIDTime"] = GetAdjustedTime();
        return true;
    }

    if (IsLockTimeWithinMinutes(nLastGRCtallied,100) && (mvApplicationCacheTimestamp["nGRCTime"] > 0 ||
		 mvApplicationCacheTimestamp["nCPIDTime"] > 0))  return true;

    nLastGRCtallied = GetAdjustedTime();
    int64_t nGRCTime = 0;
    int64_t nCPIDTime = 0;
    CBlock block;
    int64_t nStart = GetTimeMillis();
    LOCK(cs_main);
    {
            int nMaxDepth = nBestHeight;
            int nLookback = BLOCKS_PER_DAY*6*30;  //6 months back for performance
            int nMinDepth = nMaxDepth - nLookback;
            if (nMinDepth < 2) nMinDepth = 2;
            // Start at the earliest block index:
            CBlockIndex* pblockindex = blockFinder.FindByHeight(nMinDepth);
            while (pblockindex->nHeight < nMaxDepth-1)
            {
                        pblockindex = pblockindex->pnext;
                        if (pblockindex == pindexBest) break;
                        if (pblockindex == NULL || !pblockindex->IsInMainChain()) continue;
                        std::string myCPID = "";
                        if (pblockindex->nHeight < nNewIndex)
                        {
                            //Between block 1 and nNewIndex, unfortunately, we have to read from disk.
                            block.ReadFromDisk(pblockindex);
                            std::string hashboinc = "";
                            if (block.vtx.size() > 0) hashboinc = block.vtx[0].hashBoinc;
                            MiningCPID bb = DeserializeBoincBlock(hashboinc);
                            myCPID = bb.cpid;
                        }
                        else
                        {
						    myCPID = pblockindex->GetCPID();
                        }
                        if (cpid == myCPID && nCPIDTime==0 && myCPID != "INVESTOR")
                        {
                            nCPIDTime = pblockindex->nTime;
                            nGRCTime = pblockindex->nTime;
                            break;
                        }
            }
    }
    int64_t EarliestStakedWalletTx = GetEarliestWalletTransaction();
    if (EarliestStakedWalletTx > 0 && EarliestStakedWalletTx < nGRCTime) nGRCTime = EarliestStakedWalletTx;
	if (cpid=="INVESTOR" && EarliestStakedWalletTx > 0) nGRCTime = EarliestStakedWalletTx;
    if (fTestNet) nGRCTime -= (86400*30);
    if (nGRCTime <= 0)  nGRCTime = GetAdjustedTime();
    if (nCPIDTime <= 0) nCPIDTime = GetAdjustedTime();

    printf("Loaded staketime from index in %f", (double)(GetTimeMillis() - nStart));
    printf("CPIDTime %f, GRCTime %f, WalletTime %f \r\n",(double)nCPIDTime,(double)nGRCTime,(double)EarliestStakedWalletTx);
    mvApplicationCacheTimestamp["nGRCTime"] = nGRCTime;
    mvApplicationCacheTimestamp["nCPIDTime"] = nCPIDTime;
    return true;
}

HashSet GetCPIDBlockHashes(const std::string& cpid)
{
    auto hashes = mvCPIDBlockHashes.find(cpid);
    return hashes != mvCPIDBlockHashes.end()
        ? hashes->second
        : HashSet();
}

void AddCPIDBlockHash(const std::string& cpid, const uint256& blockhash)
{
    // Add block hash to CPID hash set.
    mvCPIDBlockHashes[cpid].insert(blockhash);
}

StructCPID GetLifetimeCPID(const std::string& cpid, const std::string& sCalledFrom)
{
    //Eliminates issues with reorgs, disconnects, double counting, etc.. 
    if (cpid.empty() || cpid=="INVESTOR")
        return GetInitializedStructCPID2("INVESTOR",mvResearchAge);
    
    if (fDebug10) printf(" {GLC %s} ",sCalledFrom.c_str());

    const HashSet& hashes = GetCPIDBlockHashes(cpid);
    ZeroOutResearcherTotals(cpid);


    StructCPID stCPID = GetInitializedStructCPID2(cpid, mvResearchAge);
    for (HashSet::iterator it = hashes.begin(); it != hashes.end(); ++it)
    {
        const uint256& uHash = *it;

        // Ensure that we have this block.
        if (mapBlockIndex.count(uHash) == 0)
           continue;
        
        // Ensure that the block is valid
        CBlockIndex* pblockindex = mapBlockIndex[uHash];
        if(pblockindex == NULL ||
           pblockindex->IsInMainChain() == false ||
           pblockindex->GetCPID() != cpid)
            continue;

        // Block located and verified.
        if (pblockindex->nHeight > stCPID.LastBlock && pblockindex->nResearchSubsidy > 0)
        {
            stCPID.LastBlock = pblockindex->nHeight;
            stCPID.BlockHash = pblockindex->GetBlockHash().GetHex();
        }
        stCPID.InterestSubsidy += pblockindex->nInterestSubsidy;
        stCPID.ResearchSubsidy += pblockindex->nResearchSubsidy;
        stCPID.Accuracy++;
        if (pblockindex->nMagnitude > 0)
        {
            stCPID.TotalMagnitude += pblockindex->nMagnitude;
            stCPID.ResearchAverageMagnitude = stCPID.TotalMagnitude/(stCPID.Accuracy+.01);
        }

        if (pblockindex->nTime < stCPID.LowLockTime)  stCPID.LowLockTime  = pblockindex->nTime;
        if (pblockindex->nTime > stCPID.HighLockTime) stCPID.HighLockTime = pblockindex->nTime;
    }

    // Save updated CPID data holder.
    mvResearchAge[cpid] = stCPID;
    return stCPID;
}

MiningCPID GetInitializedMiningCPID(std::string name,std::map<std::string, MiningCPID>& vRef)
{
   MiningCPID& cpid = vRef[name];
    if (!cpid.initialized)
    {
                cpid = GetMiningCPID();
                cpid.initialized=true;
                cpid.LastPaymentTime = 0;
    }

   return cpid;
}


StructCPID GetInitializedStructCPID2(const std::string& name, std::map<std::string, StructCPID>& vRef)
{
    try
    {
        StructCPID& cpid = vRef[name];
        if (!cpid.initialized)
        {
            cpid = GetStructCPID();
            cpid.initialized=true;
            cpid.LowLockTime = std::numeric_limits<unsigned int>::max();
            cpid.HighLockTime = 0;
            cpid.LastPaymentTime = 0;
            cpid.EarliestPaymentTime = 99999999999;
            cpid.Accuracy = 0;
        }

        return cpid;
    }
    catch (const std::bad_alloc& ba)
    {
        printf("Bad alloc caught in GetInitializedStructCpid2 for %s",name.c_str());
    }
    catch(...)
    {
        printf("Exception caught in GetInitializedStructCpid2 for %s",name.c_str());
    }

    // Error during map's heap allocation. Return an empty object.
    return GetStructCPID();
}


bool ComputeNeuralNetworkSupermajorityHashes()
{
    if (nBestHeight < 15)  return true;
    if (IsLockTimeWithinMinutes(nLastTalliedNeural,5))
    {
        return true;
    }
    nLastTalliedNeural = GetAdjustedTime();
    //Clear the neural network hash buffer
    if (mvNeuralNetworkHash.size() > 0)  mvNeuralNetworkHash.clear();
    if (mvNeuralVersion.size() > 0)  mvNeuralVersion.clear();
    if (mvCurrentNeuralNetworkHash.size() > 0) mvCurrentNeuralNetworkHash.clear();

    //Clear the votes
    WriteCache("neuralsecurity","pending","0",GetAdjustedTime());
    ClearCache("neuralsecurity");
    try
    {
        int nMaxDepth = nBestHeight;
        int nLookback = 100;
        int nMinDepth = (nMaxDepth - nLookback);
        if (nMinDepth < 2)   nMinDepth = 2;
        CBlock block;
        CBlockIndex* pblockindex = pindexBest;
        while (pblockindex->nHeight > nMinDepth)
        {
            if (!pblockindex || !pblockindex->pprev) return false;
            pblockindex = pblockindex->pprev;
            if (pblockindex == pindexGenesisBlock) return false;
            if (!pblockindex->IsInMainChain()) continue;
            block.ReadFromDisk(pblockindex);
            std::string hashboinc = "";
            if (block.vtx.size() > 0) hashboinc = block.vtx[0].hashBoinc;
            if (!hashboinc.empty())
            {
                MiningCPID bb = DeserializeBoincBlock(hashboinc);
                //If block is pending: 7-25-2015
                if (bb.superblock.length() > 20)
                {
                    std::string superblock = UnpackBinarySuperblock(bb.superblock);
                    if (VerifySuperblock(superblock,pblockindex->nHeight))
                    {
                        WriteCache("neuralsecurity","pending",RoundToString((double)pblockindex->nHeight,0),GetAdjustedTime());
                    }
                }

                IncrementVersionCount(bb.clientversion);
                //Increment Neural Network Hashes Supermajority (over the last N blocks)
                IncrementNeuralNetworkSupermajority(bb.NeuralHash,bb.GRCAddress,(nMaxDepth-pblockindex->nHeight)+10);
                IncrementCurrentNeuralNetworkSupermajority(bb.CurrentNeuralHash,bb.GRCAddress,(nMaxDepth-pblockindex->nHeight)+10);

            }
        }

        if (fDebug3) printf(".11.");
    }
    catch (std::exception &e)
    {
            printf("Neural Error while memorizing hashes.\r\n");
    }
    catch(...)
    {
        printf("Neural error While Memorizing Hashes! [1]\r\n");
    }
    return true;

}


bool TallyResearchAverages(bool Forcefully)
{
    //Iterate throught last 14 days, tally network averages
    if (nBestHeight < 15)
    {
        bNetAveragesLoaded = true;
        return true;
    }

    //if (Forcefully) nLastTallied = 0;
    int timespan = fTestNet ? 2 : 6;
    if (IsLockTimeWithinMinutes(nLastTallied,timespan))
    {
        bNetAveragesLoaded=true;
        return true;
    }

    //8-27-2016
     int64_t nStart = GetTimeMillis();


    if (fDebug3) printf("Tallying Research Averages (begin) ");
    nLastTallied = GetAdjustedTime();
    bNetAveragesLoaded = false;
    bool superblockloaded = false;
    double NetworkPayments = 0;
    double NetworkInterest = 0;
    
                        //Consensus Start/End block:
                        int nMaxDepth = (nBestHeight-CONSENSUS_LOOKBACK) - ( (nBestHeight-CONSENSUS_LOOKBACK) % BLOCK_GRANULARITY);
                        int nLookback = BLOCKS_PER_DAY * 14; //Daily block count * Lookback in days
                        int nMinDepth = (nMaxDepth - nLookback) - ( (nMaxDepth-nLookback) % BLOCK_GRANULARITY);
                        if (fDebug3) printf("START BLOCK %f, END BLOCK %f ",(double)nMaxDepth,(double)nMinDepth);
                        if (nMinDepth < 2)              nMinDepth = 2;
                        mvMagnitudesCopy.clear();
                        int iRow = 0;
                        //CBlock block;
                        CBlockIndex* pblockindex = pindexBest;
                        if (!pblockindex)
                        {
                                bTallyStarted = false;
                                bNetAveragesLoaded = true;
                                return true;
                        }
                        while (pblockindex->nHeight > nMaxDepth)
                        {
                            if (!pblockindex || !pblockindex->pprev || pblockindex == pindexGenesisBlock) return false;
                            pblockindex = pblockindex->pprev;
                        }

                        if (fDebug3) printf("Max block %f, seektime %f",(double)pblockindex->nHeight,(double)GetTimeMillis()-nStart);
                        nStart=GetTimeMillis();

   
                        // Headless critical section ()
        try
        {
                        while (pblockindex->nHeight > nMinDepth)
                        {
                            if (!pblockindex || !pblockindex->pprev) return false;
                            pblockindex = pblockindex->pprev;
                            if (pblockindex == pindexGenesisBlock) return false;
                            if (!pblockindex->IsInMainChain()) continue;
                            NetworkPayments += pblockindex->nResearchSubsidy;
                            NetworkInterest += pblockindex->nInterestSubsidy;
                            AddResearchMagnitude(pblockindex);

                            iRow++;
                            if (IsSuperBlock(pblockindex) && !superblockloaded)
                            {
                                MiningCPID bb = GetBoincBlockByIndex(pblockindex);
                                if (bb.superblock.length() > 20)
                                {
                                        std::string superblock = UnpackBinarySuperblock(bb.superblock);
                                        if (VerifySuperblock(superblock,pblockindex->nHeight))
                                        {
                                                LoadSuperblock(superblock,pblockindex->nTime,pblockindex->nHeight);
                                                superblockloaded=true;
                                                if (fDebug3) printf(" Superblock Loaded %f \r\n",(double)pblockindex->nHeight);
                                        }
                                }
                            }

                        }
                        // End of critical section
                        if (fDebug3) printf("TNA loaded in %f",(double)GetTimeMillis()-nStart);
                        nStart=GetTimeMillis();


                        if (pblockindex)
                        {
                            if (fDebug3) printf("Min block %f, Rows %f \r\n",(double)pblockindex->nHeight,(double)iRow);
                            StructCPID network = GetInitializedStructCPID2("NETWORK",mvNetworkCopy);
                            network.projectname="NETWORK";
                            network.payments = NetworkPayments;
                            network.InterestSubsidy = NetworkInterest;
                            mvNetworkCopy["NETWORK"] = network;
                            if(fDebug3) printf(" TMIS1 ");
                            TallyMagnitudesInSuperblock();
                        }
                        // 11-19-2015 Copy dictionaries to live RAM
                        mvDPOR = mvDPORCopy;
                        mvMagnitudes = mvMagnitudesCopy;
                        mvNetwork = mvNetworkCopy;
                        bTallyStarted = false;
                        bNetAveragesLoaded = true;
                        return true;
        }
        catch (bad_alloc ba)
        {
            printf("Bad Alloc while tallying network averages. [1]\r\n");
            bNetAveragesLoaded=true;
            nLastTallied = 0;
        }
        catch(...)
        {
            printf("Error while tallying network averages. [1]\r\n");
            bNetAveragesLoaded=true;
            nLastTallied = 0;
        }

        if (fDebug3) printf("NA loaded in %f",(double)GetTimeMillis()-nStart);
                        
        bNetAveragesLoaded=true;
        return false;
}



bool TallyNetworkAverages(bool Forcefully)
{
    if (IsResearchAgeEnabled(pindexBest->nHeight))
    {
        return TallyResearchAverages(Forcefully);
    }

    return false;
}


void PrintBlockTree()
{
    AssertLockHeld(cs_main);
    // pre-compute tree structure
    map<CBlockIndex*, vector<CBlockIndex*> > mapNext;
    for (map<uint256, CBlockIndex*>::iterator mi = mapBlockIndex.begin(); mi != mapBlockIndex.end(); ++mi)
    {
        CBlockIndex* pindex = (*mi).second;
        mapNext[pindex->pprev].push_back(pindex);
    }

    vector<pair<int, CBlockIndex*> > vStack;
    vStack.push_back(make_pair(0, pindexGenesisBlock));

    int nPrevCol = 0;
    while (!vStack.empty())
    {
        int nCol = vStack.back().first;
        CBlockIndex* pindex = vStack.back().second;
        vStack.pop_back();

        // print split or gap
        if (nCol > nPrevCol)
        {
            for (int i = 0; i < nCol-1; i++)
                printf("| ");
            printf("|\\\n");
        }
        else if (nCol < nPrevCol)
        {
            for (int i = 0; i < nCol; i++)
                printf("| ");
            printf("|\n");
       }
        nPrevCol = nCol;

        // print columns
        for (int i = 0; i < nCol; i++)
            printf("| ");

        // print item
        CBlock block;
        block.ReadFromDisk(pindex);
        printf("%d (%u,%u) %s  %08x  %s  mint %7s  tx %" PRIszu "",
            pindex->nHeight,
            pindex->nFile,
            pindex->nBlockPos,
            block.GetHash().ToString().c_str(),
            block.nBits,
            DateTimeStrFormat("%x %H:%M:%S", block.GetBlockTime()).c_str(),
            FormatMoney(pindex->nMint).c_str(),
            block.vtx.size());

        PrintWallets(block);

        // put the main time-chain first
        vector<CBlockIndex*>& vNext = mapNext[pindex];
        for (unsigned int i = 0; i < vNext.size(); i++)
        {
            if (vNext[i]->pnext)
            {
                swap(vNext[0], vNext[i]);
                break;
            }
        }

        // iterate children
        for (unsigned int i = 0; i < vNext.size(); i++)
            vStack.push_back(make_pair(nCol+i, vNext[i]));
    }
}

bool LoadExternalBlockFile(FILE* fileIn)
{
    int64_t nStart = GetTimeMillis();

    int nLoaded = 0;
    {
        LOCK(cs_main);
        try {
            CAutoFile blkdat(fileIn, SER_DISK, CLIENT_VERSION);
            unsigned int nPos = 0;
            while (nPos != (unsigned int)-1 && blkdat.good() && !fRequestShutdown)
            {
                unsigned char pchData[65536];
                do {
                    fseek(blkdat, nPos, SEEK_SET);
                    int nRead = fread(pchData, 1, sizeof(pchData), blkdat);
                    if (nRead <= 8)
                    {
                        nPos = (unsigned int)-1;
                        break;
                    }
                    void* nFind = memchr(pchData, pchMessageStart[0], nRead+1-sizeof(pchMessageStart));
                    if (nFind)
                    {
                        if (memcmp(nFind, pchMessageStart, sizeof(pchMessageStart))==0)
                        {
                            nPos += ((unsigned char*)nFind - pchData) + sizeof(pchMessageStart);
                            break;
                        }
                        nPos += ((unsigned char*)nFind - pchData) + 1;
                    }
                    else
                        nPos += sizeof(pchData) - sizeof(pchMessageStart) + 1;
                } while(!fRequestShutdown);
                if (nPos == (unsigned int)-1)
                    break;
                fseek(blkdat, nPos, SEEK_SET);
                unsigned int nSize;
                blkdat >> nSize;
                if (nSize > 0 && nSize <= MAX_BLOCK_SIZE)
                {
                    CBlock block;
                    blkdat >> block;
                    if (ProcessBlock(NULL,&block,false))
                    {
                        nLoaded++;
                        nPos += 4 + nSize;
                    }
                }
            }
        }
        catch (std::exception &e) {
            printf("%s() : Deserialize or I/O error caught during load\n",
                   __PRETTY_FUNCTION__);
        }
    }
    printf("Loaded %i blocks from external file in %" PRId64 "ms\n", nLoaded, GetTimeMillis() - nStart);
    return nLoaded > 0;
}

//////////////////////////////////////////////////////////////////////////////
//
// CAlert
//

extern map<uint256, CAlert> mapAlerts;
extern CCriticalSection cs_mapAlerts;

string GetWarnings(string strFor)
{
    int nPriority = 0;
    string strStatusBar;
    string strRPC;

    if (GetBoolArg("-testsafemode"))
        strRPC = "test";

    // Misc warnings like out of disk space and clock is wrong
    if (strMiscWarning != "")
    {
        nPriority = 1000;
        strStatusBar = strMiscWarning;
    }

    // if detected invalid checkpoint enter safe mode
    if (Checkpoints::hashInvalidCheckpoint != 0)
    {

        if (CHECKPOINT_DISTRIBUTED_MODE==1)
        {
            //10-18-2014-Halford- If invalid checkpoint found, reboot the node:
            printf("Moving Gridcoin into Checkpoint ADVISORY mode.\r\n");
            CheckpointsMode = Checkpoints::ADVISORY;
        }
        else
        {
            #if defined(WIN32) && defined(QT_GUI)
                int nResult = 0;
                std::string rebootme = "";
                if (mapArgs.count("-reboot"))
                {
                    rebootme = GetArg("-reboot", "false");
                }
                if (rebootme == "true")
                {
                    nResult = RebootClient();
                    printf("Rebooting %u",nResult);
                }
            #endif

            nPriority = 3000;
            strStatusBar = strRPC = _("WARNING: Invalid checkpoint found! Displayed transactions may not be correct! You may need to upgrade, or notify developers.");
            printf("WARNING: Invalid checkpoint found! Displayed transactions may not be correct! You may need to upgrade, or notify developers.");
        }


    }

    // Alerts
    {
        LOCK(cs_mapAlerts);
        BOOST_FOREACH(PAIRTYPE(const uint256, CAlert)& item, mapAlerts)
        {
            const CAlert& alert = item.second;
            if (alert.AppliesToMe() && alert.nPriority > nPriority)
            {
                nPriority = alert.nPriority;
                strStatusBar = alert.strStatusBar;
                if (nPriority > 1000)
                    strRPC = strStatusBar;
            }
        }
    }

    if (strFor == "statusbar")
        return strStatusBar;
    else if (strFor == "rpc")
        return strRPC;
    assert(!"GetWarnings() : invalid parameter");
    return "error";
}








//////////////////////////////////////////////////////////////////////////////
//
// Messages
//


bool static AlreadyHave(CTxDB& txdb, const CInv& inv)
{
    switch (inv.type)
    {
    case MSG_TX:
        {
        bool txInMap = false;
        txInMap = mempool.exists(inv.hash);
        return txInMap ||
               mapOrphanTransactions.count(inv.hash) ||
               txdb.ContainsTx(inv.hash);
        }

    case MSG_BLOCK:
        return mapBlockIndex.count(inv.hash) ||
               mapOrphanBlocks.count(inv.hash);
    }
    // Don't know what it is, just say we already got one
    return true;
}


bool AcidTest(std::string precommand, std::string acid, CNode* pfrom)
{
    std::vector<std::string> vCommand = split(acid,",");
    if (vCommand.size() >= 6)
    {
        std::string sboinchashargs = DefaultOrgKey(12);  //Use 12 characters for inter-client communication
        std::string nonce =          vCommand[0];
        std::string command =        vCommand[1];
        std::string hash =           vCommand[2];
        std::string org =            vCommand[3];
        std::string pub_key_prefix = vCommand[4];
        std::string bhrn =           vCommand[5];
        std::string grid_pass =      vCommand[6];
        std::string grid_pass_decrypted = AdvancedDecryptWithSalt(grid_pass,sboinchashargs);

        if (grid_pass_decrypted != bhrn+nonce+org+pub_key_prefix)
        {
            if (fDebug10) printf("Decrypted gridpass %s <> hashed message",grid_pass_decrypted.c_str());
            nonce="";
            command="";
        }

        std::string pw1 = RetrieveMd5(nonce+","+command+","+org+","+pub_key_prefix+","+sboinchashargs);

        if (precommand=="aries")
        {
            //pfrom->securityversion = pw1;
        }
        if (fDebug10) printf(" Nonce %s,comm %s,hash %s,pw1 %s \r\n",nonce.c_str(),command.c_str(),hash.c_str(),pw1.c_str());
        //If timestamp too old; disconnect
        double timediff = std::abs(GetAdjustedTime() - cdbl(nonce,0));
    
        if (false && hash != pw1)
        {
            //2/16 18:06:48 Acid test failed for 192.168.1.4:32749 1478973994,encrypt,1b089d19d23fbc911c6967b948dd8324,windows          if (fDebug) printf("Acid test failed for %s %s.",NodeAddress(pfrom).c_str(),acid.c_str());
            double punishment = GetArg("-punishment", 10);
            pfrom->Misbehaving(punishment);
            return false;
        }
        return true;
    }
    else
    {
        if (fDebug2) printf("Message corrupted. Node %s partially banned.",NodeAddress(pfrom).c_str());
        pfrom->Misbehaving(1);
        return false;
    }
    return true;
}




// The message start string is designed to be unlikely to occur in normal data.
// The characters are rarely used upper ASCII, not valid as UTF-8, and produce
// a large 4-byte int at any alignment.
unsigned char pchMessageStart[4] = { 0x70, 0x35, 0x22, 0x05 };


std::string NodeAddress(CNode* pfrom)
{
    std::string ip = pfrom->addr.ToString();
    return ip;
}

double ExtractMagnitudeFromExplainMagnitude()
{
        if (msNeuralResponse.empty()) return 0;
        try
        {
            std::vector<std::string> vMag = split(msNeuralResponse.c_str(),"<ROW>");
            for (unsigned int i = 0; i < vMag.size(); i++)
            {
                if (Contains(vMag[i],"Total Mag:"))
                {
                    std::vector<std::string> vMyMag = split(vMag[i].c_str(),":");
                    if (vMyMag.size() > 0)
                    {
                        std::string sSubMag = vMyMag[1];
                        sSubMag = strReplace(sSubMag," ","");
                        double dMag = cdbl("0"+sSubMag,0);
                        return dMag;
                    }
                }
            }
            return 0;
        }
        catch(...)
        {
            return 0;
        }
        return 0;
}

bool VerifyExplainMagnitudeResponse()
{
        if (msNeuralResponse.empty()) return false;
        try
        {
            double dMag = ExtractMagnitudeFromExplainMagnitude();
            if (dMag==0)
            {
                    WriteCache("maginvalid","invalid",RoundToString(cdbl("0"+ReadCache("maginvalid","invalid"),0),0),GetAdjustedTime());
                    double failures = cdbl("0"+ReadCache("maginvalid","invalid"),0);
                    if (failures < 10)
                    {
                        msNeuralResponse = "";
                    }
            }
            else
            {
                return true;
            }
        }
        catch(...)
        {
            return false;
        }
        return false;
}


bool SecurityTest(CNode* pfrom, bool acid_test)
{
    if (pfrom->nStartingHeight > (nBestHeight*.5) && acid_test) return true;
    return false;
}


bool PreventCommandAbuse(std::string sNeuralRequestID, std::string sCommandName)
{
                bool bIgnore = false;
                if (cdbl("0"+ReadCache(sCommandName,sNeuralRequestID),0) > 10)
                {
                    if (fDebug10) printf("Ignoring %s request for %s",sCommandName.c_str(),sNeuralRequestID.c_str());
                    bIgnore = true;
                }
                if (!bIgnore)
                {
                    WriteCache(sCommandName,sNeuralRequestID,RoundToString(cdbl("0"+ReadCache(sCommandName,sNeuralRequestID),0),0),GetAdjustedTime());
                }
                return bIgnore;
}

bool static ProcessMessage(CNode* pfrom, string strCommand, CDataStream& vRecv, int64_t nTimeReceived)
{
    RandAddSeedPerfmon();
    if (fDebug10)
        printf("received: %s (%" PRIszu " bytes)\n", strCommand.c_str(), vRecv.size());
    if (mapArgs.count("-dropmessagestest") && GetRand(atoi(mapArgs["-dropmessagestest"])) == 0)
    {
        printf("dropmessagestest DROPPING RECV MESSAGE\n");
        return true;
    }

    // Stay in Sync - 8-9-2016
    if (!IsLockTimeWithinMinutes(nBootup,15))
    {
        if ((!IsLockTimeWithinMinutes(nLastAskedForBlocks,5) && WalletOutOfSync()) || (WalletOutOfSync() && fTestNet))
        {
            if(fDebug) printf("\r\nBootup\r\n");
            AskForOutstandingBlocks(uint256(0));
        }
    }

    // Message Attacks ////////////////////////////////////////////////////////
    ///////////////////////////////////////////////////////////////////////////

    if (strCommand == "aries")
    {
        // Each connection can only send one version message
        if (pfrom->nVersion != 0)
        {
            pfrom->Misbehaving(10);
            return false;
        }

        int64_t nTime;
        CAddress addrMe;
        CAddress addrFrom;
        uint64_t nNonce = 1;
        std::string acid = "";
        vRecv >> pfrom->nVersion >> pfrom->boinchashnonce >> pfrom->boinchashpw >> pfrom->cpid >> pfrom->enccpid >> acid >> pfrom->nServices >> nTime >> addrMe;

        
        //Halford - 12-26-2014 - Thwart Hackers
        bool ver_valid = AcidTest(strCommand,acid,pfrom);
        if (fDebug10) printf("Ver Acid %s, Validity %s ",acid.c_str(),YesNo(ver_valid).c_str());
        if (!ver_valid)
        {
            pfrom->Misbehaving(100);
            pfrom->fDisconnect = true;
            return false;
        }

        bool unauthorized = false;
        double timedrift = std::abs(GetAdjustedTime() - nTime);

        if (true)
        {
            if (timedrift > (8*60))
            {
                if (fDebug10) printf("Disconnecting unauthorized peer with Network Time so far off by %f seconds!\r\n",(double)timedrift);
                unauthorized = true;
            }
        }
        else
        {
            if (timedrift > (10*60) && LessVerbose(500))
            {
                if (fDebug10) printf("Disconnecting authorized peer with Network Time so far off by %f seconds!\r\n",(double)timedrift);
                unauthorized = true;
            }
        }

        if (unauthorized)
        {
            if (fDebug10) printf("  Disconnected unauthorized peer.         ");
            pfrom->Misbehaving(100);
            pfrom->fDisconnect = true;
            return false;
        }


        // Ensure testnet users are running latest version as of 12-3-2015 (works in conjunction with block spamming)
        if (pfrom->nVersion < 180321 && fTestNet)
        {
            // disconnect from peers older than this proto version
            if (fDebug10) printf("Testnet partner %s using obsolete version %i; disconnecting\n", pfrom->addr.ToString().c_str(), pfrom->nVersion);
            pfrom->fDisconnect = true;
            return false;
        }

        if (pfrom->nVersion < MIN_PEER_PROTO_VERSION)
        {
            // disconnect from peers older than this proto version
            if (fDebug10) printf("partner %s using obsolete version %i; disconnecting\n", pfrom->addr.ToString().c_str(), pfrom->nVersion);
            pfrom->fDisconnect = true;
            return false;
        }

        if (pfrom->nVersion < 180323 && !fTestNet && pindexBest->nHeight > 860500)
        {
            // disconnect from peers older than this proto version - Enforce Beacon Age - 3-26-2017
            if (fDebug10) printf("partner %s using obsolete version %i (before enforcing beacon age); disconnecting\n", pfrom->addr.ToString().c_str(), pfrom->nVersion);
            pfrom->fDisconnect = true;
            return false;
        }

        if (!fTestNet && pfrom->nVersion < 180314 && IsResearchAgeEnabled(pindexBest->nHeight))
        {
            // disconnect from peers older than this proto version
            if (fDebug10) printf("ResearchAge: partner %s using obsolete version %i; disconnecting\n", pfrom->addr.ToString().c_str(), pfrom->nVersion);
            pfrom->fDisconnect = true;
            return false;
       }

        if (pfrom->nVersion == 10300)
            pfrom->nVersion = 300;
        if (!vRecv.empty())
            vRecv >> addrFrom >> nNonce;
        if (!vRecv.empty())
            vRecv >> pfrom->strSubVer;

        if (!vRecv.empty())
            vRecv >> pfrom->nStartingHeight;
        // 12-5-2015 - Append Trust fields
        pfrom->nTrust = 0;
        
        if (!vRecv.empty())         vRecv >> pfrom->sGRCAddress;
        
        
        // Allow newbies to connect easily with 0 blocks
        if (GetArgument("autoban","true") == "true")
        {
                
                // Note: Hacking attempts start in this area
                if (false && pfrom->nStartingHeight < (nBestHeight/2) && LessVerbose(1) && !fTestNet)
                {
                    if (fDebug3) printf("Node with low height");
                    pfrom->fDisconnect=true;
                    return false;
                }
                /*
                
                if (pfrom->nStartingHeight < 1 && LessVerbose(980) && !fTestNet)
                {
                    pfrom->Misbehaving(100);
                    if (fDebug3) printf("Disconnecting possible hacker node.  Banned for 24 hours.\r\n");
                    pfrom->fDisconnect=true;
                    return false;
                }
                */


                // End of critical Section

                if (pfrom->nStartingHeight < 1 && pfrom->nServices == 0 )
                {
                    pfrom->Misbehaving(100);
                    if (fDebug3) printf("Disconnecting possible hacker node with no services.  Banned for 24 hours.\r\n");
                    pfrom->fDisconnect=true;
                    return false;
                }
        }

    

        if (pfrom->fInbound && addrMe.IsRoutable())
        {
            pfrom->addrLocal = addrMe;
            SeenLocal(addrMe);
        }

        // Disconnect if we connected to ourself
        if (nNonce == nLocalHostNonce && nNonce > 1)
        {
            if (fDebug3) printf("connected to self at %s, disconnecting\n", pfrom->addr.ToString().c_str());
            pfrom->fDisconnect = true;
            return true;
        }

        // record my external IP reported by peer
        if (addrFrom.IsRoutable() && addrMe.IsRoutable())
            addrSeenByPeer = addrMe;

        // Be shy and don't send version until we hear
        if (pfrom->fInbound)
            pfrom->PushVersion();

        pfrom->fClient = !(pfrom->nServices & NODE_NETWORK);

        if (GetBoolArg("-synctime", true))
            AddTimeData(pfrom->addr, nTime);

        // Change version
        pfrom->PushMessage("verack");
        pfrom->ssSend.SetVersion(min(pfrom->nVersion, PROTOCOL_VERSION));

            
        if (!pfrom->fInbound)
        {
            // Advertise our address
            if (!fNoListen && !IsInitialBlockDownload())
            {
                CAddress addr = GetLocalAddress(&pfrom->addr);
                if (addr.IsRoutable())
                    pfrom->PushAddress(addr);
            }

            // Get recent addresses
            if (pfrom->fOneShot || pfrom->nVersion >= CADDR_TIME_VERSION || addrman.size() < 1000)
            {
                pfrom->PushMessage("getaddr");
                pfrom->fGetAddr = true;
            }
            addrman.Good(pfrom->addr);
        }
        else
        {
            if (((CNetAddr)pfrom->addr) == (CNetAddr)addrFrom)
            {
                if (SecurityTest(pfrom,ver_valid))
                {
                    //Dont store the peer unless it passes the test
                    addrman.Add(addrFrom, addrFrom);
                    addrman.Good(addrFrom);
                }
            }
        }

    
        // Ask the first connected node for block updates
        static int nAskedForBlocks = 0;
        if (!pfrom->fClient && !pfrom->fOneShot &&
            (pfrom->nStartingHeight > (nBestHeight - 144)) &&
            (pfrom->nVersion < NOBLKS_VERSION_START ||
             pfrom->nVersion >= NOBLKS_VERSION_END) &&
             (nAskedForBlocks < 1 || (vNodes.size() <= 1 && nAskedForBlocks < 1)))
        {
            nAskedForBlocks++;
            pfrom->PushGetBlocks(pindexBest, uint256(0), true);
            if (fDebug3) printf("\r\nAsked For blocks.\r\n");
        }

        // Relay alerts
        {
            LOCK(cs_mapAlerts);
            BOOST_FOREACH(PAIRTYPE(const uint256, CAlert)& item, mapAlerts)
                item.second.RelayTo(pfrom);
        }

        // Relay sync-checkpoint
        {
            LOCK(Checkpoints::cs_hashSyncCheckpoint);
            if (!Checkpoints::checkpointMessage.IsNull())
                Checkpoints::checkpointMessage.RelayTo(pfrom);
        }

        pfrom->fSuccessfullyConnected = true;

        if (fDebug10) printf("receive version message: version %d, blocks=%d, us=%s, them=%s, peer=%s\n", pfrom->nVersion,
            pfrom->nStartingHeight, addrMe.ToString().c_str(), addrFrom.ToString().c_str(), pfrom->addr.ToString().c_str());

        cPeerBlockCounts.input(pfrom->nStartingHeight);

        // ppcoin: ask for pending sync-checkpoint if any
        if (!IsInitialBlockDownload())
            Checkpoints::AskForPendingSyncCheckpoint(pfrom);
    }
    else if (pfrom->nVersion == 0)
    {
        // Must have a version message before anything else 1-10-2015 Halford
        printf("Hack attempt from %s - %s (banned) \r\n",pfrom->addrName.c_str(),NodeAddress(pfrom).c_str());
        pfrom->Misbehaving(100);
        pfrom->fDisconnect=true;
        return false;
    }
    else if (strCommand == "verack")
    {
        pfrom->SetRecvVersion(min(pfrom->nVersion, PROTOCOL_VERSION));
    }
    else if (strCommand == "gridaddr")
    {
        //addr->gridaddr
        vector<CAddress> vAddr;
        vRecv >> vAddr;

        // Don't want addr from older versions unless seeding
        if (pfrom->nVersion < CADDR_TIME_VERSION && addrman.size() > 1000)
            return true;
        if (vAddr.size() > 1000)
        {
            pfrom->Misbehaving(10);
            return error("message addr size() = %" PRIszu "", vAddr.size());
        }

        // Don't store the node address unless they have block height > 50%
        if (pfrom->nStartingHeight < (nBestHeight*.5) && LessVerbose(975)) return true;

        // Store the new addresses
        vector<CAddress> vAddrOk;
        int64_t nNow = GetAdjustedTime();
        int64_t nSince = nNow - 10 * 60;
        BOOST_FOREACH(CAddress& addr, vAddr)
        {
            if (fShutdown)
                return true;
            if (addr.nTime <= 100000000 || addr.nTime > nNow + 10 * 60)
                addr.nTime = nNow - 5 * 24 * 60 * 60;
            pfrom->AddAddressKnown(addr);
            bool fReachable = IsReachable(addr);

            bool bad_node = (pfrom->nStartingHeight < 1 && LessVerbose(700));


            if (addr.nTime > nSince && !pfrom->fGetAddr && vAddr.size() <= 10 && addr.IsRoutable() && !bad_node)
            {
                // Relay to a limited number of other nodes
                {
                    LOCK(cs_vNodes);
                    // Use deterministic randomness to send to the same nodes for 24 hours
                    // at a time so the setAddrKnowns of the chosen nodes prevent repeats
                    static uint256 hashSalt;
                    if (hashSalt == 0)
                        hashSalt = GetRandHash();
                    uint64_t hashAddr = addr.GetHash();
                    uint256 hashRand = hashSalt ^ (hashAddr<<32) ^ (( GetAdjustedTime() +hashAddr)/(24*60*60));
                    hashRand = Hash(BEGIN(hashRand), END(hashRand));
                    multimap<uint256, CNode*> mapMix;
                    BOOST_FOREACH(CNode* pnode, vNodes)
                    {
                        if (pnode->nVersion < CADDR_TIME_VERSION)
                            continue;
                        unsigned int nPointer;
                        memcpy(&nPointer, &pnode, sizeof(nPointer));
                        uint256 hashKey = hashRand ^ nPointer;
                        hashKey = Hash(BEGIN(hashKey), END(hashKey));
                        mapMix.insert(make_pair(hashKey, pnode));
                    }
                    int nRelayNodes = fReachable ? 2 : 1; // limited relaying of addresses outside our network(s)
                    for (multimap<uint256, CNode*>::iterator mi = mapMix.begin(); mi != mapMix.end() && nRelayNodes-- > 0; ++mi)
                        ((*mi).second)->PushAddress(addr);
                }
            }
            // Do not store addresses outside our network
            if (fReachable)
                vAddrOk.push_back(addr);
        }
        addrman.Add(vAddrOk, pfrom->addr, 2 * 60 * 60);
        if (vAddr.size() < 1000)
            pfrom->fGetAddr = false;
        if (pfrom->fOneShot)
            pfrom->fDisconnect = true;
    }

    else if (strCommand == "inv")
    {
        vector<CInv> vInv;
        vRecv >> vInv;
        if (vInv.size() > MAX_INV_SZ)
        {
            pfrom->Misbehaving(50);
            printf("\r\n **Hacker tried to send inventory > MAX_INV_SZ **\r\n");
            return error("message inv size() = %" PRIszu "", vInv.size());
        }

        // find last block in inv vector
        unsigned int nLastBlock = (unsigned int)(-1);
        for (unsigned int nInv = 0; nInv < vInv.size(); nInv++) {
            if (vInv[vInv.size() - 1 - nInv].type == MSG_BLOCK) {
                nLastBlock = vInv.size() - 1 - nInv;
                break;
            }
        }
        CTxDB txdb("r");
        for (unsigned int nInv = 0; nInv < vInv.size(); nInv++)
        {
            const CInv &inv = vInv[nInv];

            if (fShutdown)
                return true;
            pfrom->AddInventoryKnown(inv);

            bool fAlreadyHave = AlreadyHave(txdb, inv);
            if (fDebug10)
                printf("  got inventory: %s  %s\n", inv.ToString().c_str(), fAlreadyHave ? "have" : "new");

            if (!fAlreadyHave)
                pfrom->AskFor(inv);
            else if (inv.type == MSG_BLOCK && mapOrphanBlocks.count(inv.hash)) {
                pfrom->PushGetBlocks(pindexBest, GetOrphanRoot(mapOrphanBlocks[inv.hash]), true);
            } else if (nInv == nLastBlock) {
                // In case we are on a very long side-chain, it is possible that we already have
                // the last block in an inv bundle sent in response to getblocks. Try to detect
                // this situation and push another getblocks to continue.
                pfrom->PushGetBlocks(mapBlockIndex[inv.hash], uint256(0), true);
                if (fDebug10)
                    printf("force getblock request: %s\n", inv.ToString().c_str());
            }

            // Track requests for our stuff
            Inventory(inv.hash);
        }
    }


    else if (strCommand == "getdata")
    {
        vector<CInv> vInv;
        vRecv >> vInv;
        if (vInv.size() > MAX_INV_SZ)
        {
            pfrom->Misbehaving(10);
            return error("message getdata size() = %" PRIszu "", vInv.size());
        }

        if (fDebugNet || (vInv.size() != 1))
        {
            if (fDebug10)  printf("received getdata (%" PRIszu " invsz)\n", vInv.size());
        }

        BOOST_FOREACH(const CInv& inv, vInv)
        {
            if (fShutdown)
                return true;
            if (fDebugNet || (vInv.size() == 1))
            {
              if (fDebug10)   printf("received getdata for: %s\n", inv.ToString().c_str());
            }

            if (inv.type == MSG_BLOCK)
            {
                // Send block from disk
                map<uint256, CBlockIndex*>::iterator mi = mapBlockIndex.find(inv.hash);
                if (mi != mapBlockIndex.end())
                {
                    CBlock block;
                    block.ReadFromDisk((*mi).second);
                    //HALFORD 12-26-2014
                    std::string acid = GetCommandNonce("encrypt");
                    pfrom->PushMessage("encrypt", block, acid);

                    // Trigger them to send a getblocks request for the next batch of inventory
                    if (inv.hash == pfrom->hashContinue)
                    {
                        // ppcoin: send latest proof-of-work block to allow the
                        // download node to accept as orphan (proof-of-stake
                        // block might be rejected by stake connection check)
                        vector<CInv> vInv;
                        vInv.push_back(CInv(MSG_BLOCK, GetLastBlockIndex(pindexBest, false)->GetBlockHash()));
                        pfrom->PushMessage("inv", vInv);
                        pfrom->hashContinue = 0;
                    }
                }
            }
             else if (inv.IsKnownType())
            {
                // Send stream from relay memory
                bool pushed = false;
                {
                    LOCK(cs_mapRelay);
                    map<CInv, CDataStream>::iterator mi = mapRelay.find(inv);
                    if (mi != mapRelay.end()) {
                        pfrom->PushMessage(inv.GetCommand(), (*mi).second);
                        pushed = true;
                    }
                }
                if (!pushed && inv.type == MSG_TX) {
                    CTransaction tx;
                    if (mempool.lookup(inv.hash, tx)) {
                        CDataStream ss(SER_NETWORK, PROTOCOL_VERSION);
                        ss.reserve(1000);
                        ss << tx;
                        pfrom->PushMessage("tx", ss);
                    }
                }
            }

            // Track requests for our stuff
            Inventory(inv.hash);
        }
    }

    else if (strCommand == "getblocks")
    {
        CBlockLocator locator;
        uint256 hashStop;
        vRecv >> locator >> hashStop;

        // Find the last block the caller has in the main chain
        CBlockIndex* pindex = locator.GetBlockIndex();

        // Send the rest of the chain
        if (pindex)
            pindex = pindex->pnext;
        int nLimit = 1000;

        if (fDebug3) printf("\r\ngetblocks %d to %s limit %d\n", (pindex ? pindex->nHeight : -1), hashStop.ToString().substr(0,20).c_str(), nLimit);
        for (; pindex; pindex = pindex->pnext)
        {
            if (pindex->GetBlockHash() == hashStop)
            {
                if (fDebug3) printf("\r\n  getblocks stopping at %d %s\n", pindex->nHeight, pindex->GetBlockHash().ToString().substr(0,20).c_str());
                // ppcoin: tell downloading node about the latest block if it's
                // without risk being rejected due to stake connection check
                if (hashStop != hashBestChain && pindex->GetBlockTime() + nStakeMinAge > pindexBest->GetBlockTime())
                    pfrom->PushInventory(CInv(MSG_BLOCK, hashBestChain));
                break;
            }
            pfrom->PushInventory(CInv(MSG_BLOCK, pindex->GetBlockHash()));
            if (--nLimit <= 0)
            {
                // When this block is requested, we'll send an inv that'll make them
                // getblocks the next batch of inventory.
                if (fDebug3) printf("\r\n  getblocks stopping at limit %d %s\n", pindex->nHeight, pindex->GetBlockHash().ToString().substr(0,20).c_str());
                pfrom->hashContinue = pindex->GetBlockHash();
                break;
            }
        }
    }
    else if (strCommand == "checkpoint")
    {
        CSyncCheckpoint checkpoint;
        vRecv >> checkpoint;
        //Checkpoint received from node with more than 1 Million GRC:
        if (CHECKPOINT_DISTRIBUTED_MODE==0 || CHECKPOINT_DISTRIBUTED_MODE==1)
        {
            if (checkpoint.ProcessSyncCheckpoint(pfrom))
            {
                // Relay
                pfrom->hashCheckpointKnown = checkpoint.hashCheckpoint;
                LOCK(cs_vNodes);
                BOOST_FOREACH(CNode* pnode, vNodes)
                    checkpoint.RelayTo(pnode);
            }
        }
        else if (CHECKPOINT_DISTRIBUTED_MODE == 2)
        {
            // R HALFORD: One of our global GRC nodes solved a PoR block, store the last blockhash in memory
            muGlobalCheckpointHash = checkpoint.hashCheckpointGlobal;
            // Relay
            pfrom->hashCheckpointKnown = checkpoint.hashCheckpointGlobal;
            //Prevent broadcast storm: If not broadcast yet, relay the checkpoint globally:
            if (muGlobalCheckpointHashRelayed != checkpoint.hashCheckpointGlobal && checkpoint.hashCheckpointGlobal != 0)
            {
                LOCK(cs_vNodes);
                BOOST_FOREACH(CNode* pnode, vNodes)
                {
                    checkpoint.RelayTo(pnode);
                }
            }
        }
    }

    else if (strCommand == "getheaders")
    {
        CBlockLocator locator;
        uint256 hashStop;
        vRecv >> locator >> hashStop;

        CBlockIndex* pindex = NULL;
        if (locator.IsNull())
        {
            // If locator is null, return the hashStop block
            map<uint256, CBlockIndex*>::iterator mi = mapBlockIndex.find(hashStop);
            if (mi == mapBlockIndex.end())
                return true;
            pindex = (*mi).second;
        }
        else
        {
            // Find the last block the caller has in the main chain
            pindex = locator.GetBlockIndex();
            if (pindex)
                pindex = pindex->pnext;
        }

        vector<CBlock> vHeaders;
        int nLimit = 1000;
        printf("\r\ngetheaders %d to %s\n", (pindex ? pindex->nHeight : -1), hashStop.ToString().substr(0,20).c_str());
        for (; pindex; pindex = pindex->pnext)
        {
            vHeaders.push_back(pindex->GetBlockHeader());
            if (--nLimit <= 0 || pindex->GetBlockHash() == hashStop)
                break;
        }
        pfrom->PushMessage("headers", vHeaders);
    }
    else if (strCommand == "tx")
    {
        vector<uint256> vWorkQueue;
        vector<uint256> vEraseQueue;
        CTransaction tx;
        vRecv >> tx;

        CInv inv(MSG_TX, tx.GetHash());
        pfrom->AddInventoryKnown(inv);

        bool fMissingInputs = false;
        if (AcceptToMemoryPool(mempool, tx, &fMissingInputs))
        {
            RelayTransaction(tx, inv.hash);
            mapAlreadyAskedFor.erase(inv);
            vWorkQueue.push_back(inv.hash);
            vEraseQueue.push_back(inv.hash);
         
            // Recursively process any orphan transactions that depended on this one
            for (unsigned int i = 0; i < vWorkQueue.size(); i++)
            {
                uint256 hashPrev = vWorkQueue[i];
                for (set<uint256>::iterator mi = mapOrphanTransactionsByPrev[hashPrev].begin();
                     mi != mapOrphanTransactionsByPrev[hashPrev].end();
                     ++mi)
                {
                    const uint256& orphanTxHash = *mi;
                    CTransaction& orphanTx = mapOrphanTransactions[orphanTxHash];
                    bool fMissingInputs2 = false;

                    if (AcceptToMemoryPool(mempool, orphanTx, &fMissingInputs2))
                    {
                        printf("   accepted orphan tx %s\n", orphanTxHash.ToString().substr(0,10).c_str());
                        RelayTransaction(orphanTx, orphanTxHash);
                        mapAlreadyAskedFor.erase(CInv(MSG_TX, orphanTxHash));
                        vWorkQueue.push_back(orphanTxHash);
                        vEraseQueue.push_back(orphanTxHash);
                        pfrom->nTrust++;
                    }
                    else if (!fMissingInputs2)
                    {
                        // invalid orphan
                        vEraseQueue.push_back(orphanTxHash);
                        printf("   removed invalid orphan tx %s\n", orphanTxHash.ToString().substr(0,10).c_str());
                    }
                }
            }

            BOOST_FOREACH(uint256 hash, vEraseQueue)
                EraseOrphanTx(hash);
        }
        else if (fMissingInputs)
        {
            AddOrphanTx(tx);

            // DoS prevention: do not allow mapOrphanTransactions to grow unbounded
            unsigned int nEvicted = LimitOrphanTxSize(MAX_ORPHAN_TRANSACTIONS);
            if (nEvicted > 0)
                printf("mapOrphan overflow, removed %u tx\n", nEvicted);
        }
        if (tx.nDoS) pfrom->Misbehaving(tx.nDoS);
    }


    else if (strCommand == "encrypt")
    {
        //Response from getblocks, message = block

        CBlock block;
        std::string acid = "";
        vRecv >> block >> acid;
        uint256 hashBlock = block.GetHash();

        bool block_valid = AcidTest(strCommand,acid,pfrom);
        if (!block_valid) 
        {   
            printf("\r\n Acid test failed for block %s \r\n",hashBlock.ToString().c_str());
            return false;
        }

        if (fDebug10) printf("Acid %s, Validity %s ",acid.c_str(),YesNo(block_valid).c_str());

        printf(" Received block %s; ", hashBlock.ToString().c_str());
        if (fDebug10) block.print();

        CInv inv(MSG_BLOCK, hashBlock);
        pfrom->AddInventoryKnown(inv);

        if (ProcessBlock(pfrom, &block, false))
        {
            mapAlreadyAskedFor.erase(inv);
            pfrom->nTrust++;
        }
        if (block.nDoS) 
        {
                pfrom->Misbehaving(block.nDoS);
                pfrom->nTrust--;
        }

    }


    else if (strCommand == "getaddr")
    {
        // Don't return addresses older than nCutOff timestamp
        int64_t nCutOff =  GetAdjustedTime() - (nNodeLifespan * 24 * 60 * 60);
        pfrom->vAddrToSend.clear();
        vector<CAddress> vAddr = addrman.GetAddr();
        BOOST_FOREACH(const CAddress &addr, vAddr)
            if(addr.nTime > nCutOff)
                pfrom->PushAddress(addr);
    }


    else if (strCommand == "mempool")
    {
        std::vector<uint256> vtxid;
        mempool.queryHashes(vtxid);
        vector<CInv> vInv;
        for (unsigned int i = 0; i < vtxid.size(); i++) {
            CInv inv(MSG_TX, vtxid[i]);
            vInv.push_back(inv);
            if (i == (MAX_INV_SZ - 1))
                    break;
        }
        if (vInv.size() > 0)
            pfrom->PushMessage("inv", vInv);
    }

    else if (strCommand == "reply")
    {
        uint256 hashReply;
        vRecv >> hashReply;

        CRequestTracker tracker;
        {
            LOCK(pfrom->cs_mapRequests);
            map<uint256, CRequestTracker>::iterator mi = pfrom->mapRequests.find(hashReply);
            if (mi != pfrom->mapRequests.end())
            {
                tracker = (*mi).second;
                pfrom->mapRequests.erase(mi);
            }
        }
        if (!tracker.IsNull())
            tracker.fn(tracker.param1, vRecv);
    }
    else if (strCommand == "neural")
    {
            //printf("Received Neural Request \r\n");

            std::string neural_request = "";
            std::string neural_request_id = "";
            vRecv >> neural_request >> neural_request_id;  // foreign node issued neural request with request ID:
            //printf("neural request %s \r\n",neural_request.c_str());
            std::string neural_response = "generic_response";

            if (neural_request=="neural_data")
            {
                if (!PreventCommandAbuse("neural_data",NodeAddress(pfrom)))
                {
                    std::string contract = "";
                    #if defined(WIN32) && defined(QT_GUI)
                            std::string testnet_flag = fTestNet ? "TESTNET" : "MAINNET";
                            qtExecuteGenericFunction("SetTestNetFlag",testnet_flag);
                            contract = qtGetNeuralContract("");
                    #endif
                    pfrom->PushMessage("ndata_nresp", contract);
                }
            }
            else if (neural_request=="neural_hash")
            {
                #if defined(WIN32) && defined(QT_GUI)
                    neural_response = qtGetNeuralHash("");
                #endif
                //printf("Neural response %s",neural_response.c_str());
                pfrom->PushMessage("hash_nresp", neural_response);
            }
            else if (neural_request=="explainmag")
            {
                // To prevent abuse, only respond to a certain amount of explainmag requests per day per cpid
                bool bIgnore = false;
                if (cdbl("0"+ReadCache("explainmag",neural_request_id),0) > 10)
                {
                    if (fDebug10) printf("Ignoring explainmag request for %s",neural_request_id.c_str());
                    pfrom->Misbehaving(1);
                    bIgnore = true;
                }
                if (!bIgnore)
                {
                    WriteCache("explainmag",neural_request_id,RoundToString(cdbl("0"+ReadCache("explainmag",neural_request_id),0),0),GetAdjustedTime());
                    // 7/11/2015 - Allow linux/mac to make neural requests
                    #if defined(WIN32) && defined(QT_GUI)
                        neural_response = qtExecuteDotNetStringFunction("ExplainMag",neural_request_id);
                    #endif
                    pfrom->PushMessage("expmag_nresp", neural_response);
                }
            }
            else if (neural_request=="quorum")
            {
                // 7-12-2015 Resolve discrepencies in the neural network intelligently - allow nodes to speak to each other
                std::string contract = "";
                #if defined(WIN32) && defined(QT_GUI)
                        std::string testnet_flag = fTestNet ? "TESTNET" : "MAINNET";
                        qtExecuteGenericFunction("SetTestNetFlag",testnet_flag);
                        contract = qtGetNeuralContract("");
                #endif
                //if (fDebug10) printf("Quorum response %f \r\n",(double)contract.length());
                pfrom->PushMessage("quorum_nresp", contract);
            }
            else
            {
                neural_response="generic_response";
            }

    }
    else if (strCommand == "ping")
    {


        std::string acid = "";
        if (pfrom->nVersion > BIP0031_VERSION)
        {
            uint64_t nonce = 0;
            vRecv >> nonce >> acid;
            bool pong_valid = AcidTest(strCommand,acid,pfrom);
            if (!pong_valid) return false;
            //if (fDebug10) printf("pong valid %s",YesNo(pong_valid).c_str());

            // Echo the message back with the nonce. This allows for two useful features:
            //
            // 1) A remote node can quickly check if the connection is operational
            // 2) Remote nodes can measure the latency of the network thread. If this node
            //    is overloaded it won't respond to pings quickly and the remote node can
            //    avoid sending us more work, like chain download requests.
            //
            // The nonce stops the remote getting confused between different pings: without
            // it, if the remote node sends a ping once per second and this node takes 5
            // seconds to respond to each, the 5th ping the remote sends would appear to
            // return very quickly.
            pfrom->PushMessage("pong", nonce);
        }
    }
    else if (strCommand == "pong")
    {
        int64_t pingUsecEnd = GetTimeMicros();
        uint64_t nonce = 0;
        size_t nAvail = vRecv.in_avail();
        bool bPingFinished = false;
        std::string sProblem;

        if (nAvail >= sizeof(nonce)) {
            vRecv >> nonce;

            // Only process pong message if there is an outstanding ping (old ping without nonce should never pong)
            if (pfrom->nPingNonceSent != 0) 
            {
                if (nonce == pfrom->nPingNonceSent) 
                {
                    // Matching pong received, this ping is no longer outstanding
                    bPingFinished = true;
                    int64_t pingUsecTime = pingUsecEnd - pfrom->nPingUsecStart;
                    if (pingUsecTime > 0) {
                        // Successful ping time measurement, replace previous
                        pfrom->nPingUsecTime = pingUsecTime;
                    } else {
                        // This should never happen
                        sProblem = "Timing mishap";
                    }
                } else {
                    // Nonce mismatches are normal when pings are overlapping
                    sProblem = "Nonce mismatch";
                    if (nonce == 0) {
                        // This is most likely a bug in another implementation somewhere, cancel this ping
                        bPingFinished = true;
                        sProblem = "Nonce zero";
                    }
                }
            } else {
                sProblem = "Unsolicited pong without ping";
            }
        } else {
            // This is most likely a bug in another implementation somewhere, cancel this ping
            bPingFinished = true;
            sProblem = "Short payload";
        }

        if (!(sProblem.empty())) {
            printf("pong %s %s: %s, %" PRIx64 " expected, %" PRIx64 " received, %f bytes\n"
                , pfrom->addr.ToString().c_str()
                , pfrom->strSubVer.c_str()
                , sProblem.c_str()                , pfrom->nPingNonceSent                , nonce                , (double)nAvail);
        }
        if (bPingFinished) {
            pfrom->nPingNonceSent = 0;
        }
    }
    else if (strCommand == "hash_nresp")
    {
            std::string neural_response = "";
            vRecv >> neural_response;
            // if (pfrom->nNeuralRequestSent != 0)
            // nNeuralNonce must match request ID
            pfrom->NeuralHash = neural_response;
            if (fDebug10) printf("hash_Neural Response %s \r\n",neural_response.c_str());
    }
    else if (strCommand == "expmag_nresp")
    {
            std::string neural_response = "";
            vRecv >> neural_response;
            if (neural_response.length() > 10)
            {
                msNeuralResponse=neural_response;
                //If invalid, try again 10-20-2015
                VerifyExplainMagnitudeResponse();
            }
            if (fDebug10) printf("expmag_Neural Response %s \r\n",neural_response.c_str());
    }
    else if (strCommand == "quorum_nresp")
    {
            std::string neural_contract = "";
            vRecv >> neural_contract;
            if (fDebug && neural_contract.length() > 100) printf("Quorum contract received %s",neural_contract.substr(0,80).c_str());
            if (neural_contract.length() > 10)
            {
                 std::string results = "";
                 //Resolve discrepancies
                 #if defined(WIN32) && defined(QT_GUI)
                    std::string testnet_flag = fTestNet ? "TESTNET" : "MAINNET";
                    qtExecuteGenericFunction("SetTestNetFlag",testnet_flag);
                    results = qtExecuteDotNetStringFunction("ResolveDiscrepancies",neural_contract);
                 #endif
                 if (fDebug && !results.empty()) printf("Quorum Resolution: %s \r\n",results.c_str());
            }
    }
    else if (strCommand == "ndata_nresp")
    {
            std::string neural_contract = "";
            vRecv >> neural_contract;
            if (fDebug3 && neural_contract.length() > 100) printf("Quorum contract received %s",neural_contract.substr(0,80).c_str());
            if (neural_contract.length() > 10)
            {
                 std::string results = "";
                 //Resolve discrepancies
                 #if defined(WIN32) && defined(QT_GUI)
                    std::string testnet_flag = fTestNet ? "TESTNET" : "MAINNET";
                    qtExecuteGenericFunction("SetTestNetFlag",testnet_flag);
                    printf("\r\n** Sync neural network data from supermajority **\r\n");
                    results = qtExecuteDotNetStringFunction("ResolveCurrentDiscrepancies",neural_contract);
                 #endif
                 if (fDebug && !results.empty()) printf("Quorum Resolution: %s \r\n",results.c_str());
                 // Resume the full DPOR sync at this point now that we have the supermajority data
                 if (results=="SUCCESS")  FullSyncWithDPORNodes();
            }
    }
    else if (strCommand == "alert")
    {
        CAlert alert;
        vRecv >> alert;

        uint256 alertHash = alert.GetHash();
        if (pfrom->setKnown.count(alertHash) == 0)
        {
            if (alert.ProcessAlert())
            {
                // Relay
                pfrom->setKnown.insert(alertHash);
                {
                    LOCK(cs_vNodes);
                    BOOST_FOREACH(CNode* pnode, vNodes)
                        alert.RelayTo(pnode);
                }
            }
            else {
                // Small DoS penalty so peers that send us lots of
                // duplicate/expired/invalid-signature/whatever alerts
                // eventually get banned.
                // This isn't a Misbehaving(100) (immediate ban) because the
                // peer might be an older or different implementation with
                // a different signature key, etc.
                pfrom->Misbehaving(10);
            }
        }
    }


    else
    {
        // Ignore unknown commands for extensibility
        // Let the peer know that we didn't find what it asked for, so it doesn't
        // have to wait around forever. Currently only SPV clients actually care
        // about this message: it's needed when they are recursively walking the
        // dependencies of relevant unconfirmed transactions. SPV clients want to
        // do that because they want to know about (and store and rebroadcast and
        // risk analyze) the dependencies of transactions relevant to them, without
        // having to download the entire memory pool.


    }

    // Update the last seen time for this node's address
    if (pfrom->fNetworkNode)
        if (strCommand == "aries" || strCommand == "gridaddr" || strCommand == "inv" || strCommand == "getdata" || strCommand == "ping")
            AddressCurrentlyConnected(pfrom->addr);

    return true;
}


void AddPeek(std::string data)
{
    return;
    std::string buffer = RoundToString((double)GetAdjustedTime(),0) + ":" + data + "<CR>";
    msPeek += buffer;
    if (msPeek.length() > 60000) msPeek = "";
    if ((GetAdjustedTime() - nLastPeek) > 60)
    {
        if (fDebug) printf("\r\nLong Duration : %s\r\n",buffer.c_str());
    }
    nLastPeek = GetAdjustedTime();
}


// requires LOCK(cs_vRecvMsg)
bool ProcessMessages(CNode* pfrom)
{
    //
    // Message format
    //  (4) message start
    //  (12) command
    //  (4) size
    //  (4) checksum
    //  (x) data
    //
    bool fOk = true;

    std::deque<CNetMessage>::iterator it = pfrom->vRecvMsg.begin();
    while (!pfrom->fDisconnect && it != pfrom->vRecvMsg.end()) {
        // Don't bother if send buffer is too full to respond anyway
        if (pfrom->nSendSize >= SendBufferSize())
            break;

        // get next message
        CNetMessage& msg = *it;

        //if (fDebug10)
        //    printf("ProcessMessages(message %u msgsz, %zu bytes, complete:%s)\n",
        //            msg.hdr.nMessageSize, msg.vRecv.size(),
        //            msg.complete() ? "Y" : "N");

        // end, if an incomplete message is found
        if (!msg.complete())
            break;

        // at this point, any failure means we can delete the current message
        it++;

        // Scan for message start
        if (memcmp(msg.hdr.pchMessageStart, pchMessageStart, sizeof(pchMessageStart)) != 0) {
            if (fDebug10) printf("\n\nPROCESSMESSAGE: INVALID MESSAGESTART\n\n");
            fOk = false;
            break;
        }

        // Read header
        CMessageHeader& hdr = msg.hdr;
        if (!hdr.IsValid())
        {
            printf("\n\nPROCESSMESSAGE: ERRORS IN HEADER %s\n\n\n", hdr.GetCommand().c_str());
            continue;
        }
        string strCommand = hdr.GetCommand();


        // Message size
        unsigned int nMessageSize = hdr.nMessageSize;

        // Have a peek into what this node is doing
        if (false && LessVerbose(100))
        {
            std::string Peek = strCommand + ":" + RoundToString((double)nMessageSize,0) + " [" + NodeAddress(pfrom) + "]";
            AddPeek(Peek);
            std::string sCurrentCommand = RoundToString((double)GetAdjustedTime(),0) + Peek;
            std::string msLastNodeCommand = ReadCache("node_command",NodeAddress(pfrom));
            WriteCache("node_command",NodeAddress(pfrom),sCurrentCommand,GetAdjustedTime());
            if (msLastCommand == sCurrentCommand || (msLastNodeCommand == sCurrentCommand && !sCurrentCommand.empty()))
            {
                  //Node Duplicates
                  double node_duplicates = cdbl(ReadCache("duplicates",NodeAddress(pfrom)),0) + 1;
                  WriteCache("duplicates",NodeAddress(pfrom),RoundToString(node_duplicates,0),GetAdjustedTime());
                  if ((node_duplicates > 350 && !OutOfSyncByAge()))
                  {
                        printf(" Dupe (misbehaving) %s %s ",NodeAddress(pfrom).c_str(),Peek.c_str());
                        pfrom->fDisconnect = true;
                        WriteCache("duplicates",NodeAddress(pfrom),"0",GetAdjustedTime());
                        return false;
                  }
            }
            else
            {
                  double node_duplicates = cdbl(ReadCache("duplicates",NodeAddress(pfrom)),0) - 15;
                  if (node_duplicates < 1) node_duplicates = 0;
                  WriteCache("duplicates",NodeAddress(pfrom),RoundToString(node_duplicates,0),GetAdjustedTime());
            }
            msLastCommand = sCurrentCommand;
        }


        // Checksum
        CDataStream& vRecv = msg.vRecv;
        uint256 hash = Hash(vRecv.begin(), vRecv.begin() + nMessageSize);
        unsigned int nChecksum = 0;
        memcpy(&nChecksum, &hash, sizeof(nChecksum));
        if (nChecksum != hdr.nChecksum)
        {
            printf("ProcessMessages(%s, %u bytes) : CHECKSUM ERROR nChecksum=%08x hdr.nChecksum=%08x\n",
               strCommand.c_str(), nMessageSize, nChecksum, hdr.nChecksum);
            continue;
        }

        // Process message
        bool fRet = false;
        try
        {
            {
                LOCK(cs_main);
                fRet = ProcessMessage(pfrom, strCommand, vRecv, msg.nTime);
            }
            if (fShutdown)
                break;
        }
        catch (std::ios_base::failure& e)
        {
            if (strstr(e.what(), "end of data"))
            {
                // Allow exceptions from under-length message on vRecv
                printf("ProcessMessages(%s, %u bytes) : Exception '%s' caught, normally caused by a message being shorter than its stated length\n", strCommand.c_str(), nMessageSize, e.what());
            }
            else if (strstr(e.what(), "size too large"))
            {
                // Allow exceptions from over-long size
                printf("ProcessMessages(%s, %u bytes) : Exception '%s' caught\n", strCommand.c_str(), nMessageSize, e.what());
            }
            else
            {
                PrintExceptionContinue(&e, "ProcessMessages()");
            }
        }
        catch (std::exception& e) {
            PrintExceptionContinue(&e, "ProcessMessages()");
        } catch (...) {
            PrintExceptionContinue(NULL, "ProcessMessages()");
        }

        if (!fRet)
        {
           if (fDebug10)   printf("ProcessMessage(%s, %u bytes) FAILED\n", strCommand.c_str(), nMessageSize);
        }
    }

    // In case the connection got shut down, its receive buffer was wiped
    if (!pfrom->fDisconnect)
        pfrom->vRecvMsg.erase(pfrom->vRecvMsg.begin(), it);

    return fOk;
}



double checksum(std::string s)
{
    char ch;
    double chk = 0;
    std::string sOut = "";
    for (unsigned int i=0;i < s.length(); i++)
    {
        ch = s.at(i);
        int ascii = ch;
        chk=chk+ascii;
    }
    return chk;
}


uint256 GridcoinMultipleAlgoHash(std::string t1)
{
        uint256 thash = 0;
        std::string& t2 = t1;
        thash = Hash(t2.begin(),t2.begin()+t2.length());
        return thash;
}


std::string aes_complex_hash(uint256 scrypt_hash)
{
      if (scrypt_hash==0) return "0";

            std::string sScryptHash = scrypt_hash.GetHex();
            std::string sENCAES512 = AdvancedCrypt(sScryptHash);
            double chk = checksum(sENCAES512);
            uint256     hashSkein = GridcoinMultipleAlgoHash(sScryptHash);
            hashSkein = hashSkein + chk;
            std::string sSkeinAES512 = hashSkein.GetHex();
            return sSkeinAES512;
}


double LederstrumpfMagnitude2(double Magnitude, int64_t locktime)
{
    //2-1-2015 - Halford - The MagCap is 2000
    double MagCap = 2000;
    double out_mag = Magnitude;
    if (Magnitude >= MagCap*.90 && Magnitude <= MagCap*1.0) out_mag = MagCap*.90;
    if (Magnitude >= MagCap*1.0 && Magnitude <= MagCap*1.1) out_mag = MagCap*.91;
    if (Magnitude >= MagCap*1.1 && Magnitude <= MagCap*1.2) out_mag = MagCap*.92;
    if (Magnitude >= MagCap*1.2 && Magnitude <= MagCap*1.3) out_mag = MagCap*.93;
    if (Magnitude >= MagCap*1.3 && Magnitude <= MagCap*1.4) out_mag = MagCap*.94;
    if (Magnitude >= MagCap*1.4 && Magnitude <= MagCap*1.5) out_mag = MagCap*.95;
    if (Magnitude >= MagCap*1.5 && Magnitude <= MagCap*1.6) out_mag = MagCap*.96;
    if (Magnitude >= MagCap*1.6 && Magnitude <= MagCap*1.7) out_mag = MagCap*.97;
    if (Magnitude >= MagCap*1.7 && Magnitude <= MagCap*1.8) out_mag = MagCap*.98;
    if (Magnitude >= MagCap*1.8 && Magnitude <= MagCap*1.9) out_mag = MagCap*.99;
    if (Magnitude >= MagCap*1.9)                            out_mag = MagCap*1.0;
    return out_mag;
}

double PendingSuperblockHeight()
{
    double height = cdbl(ReadCache("neuralsecurity","pending"),0);
    if (height < (double)(pindexBest->nHeight-200)) height = 0;
    return height;
}

std::string GetNeuralNetworkSuperBlock()
{
    //Only try to stake a superblock if the contract expired And the superblock is the highest popularity block And we do not have a pending superblock
    int64_t superblock_age = GetAdjustedTime() - mvApplicationCacheTimestamp["superblock;magnitudes"];
    if (NeuralNodeParticipates() && NeedASuperblock() && PendingSuperblockHeight()==0)
    {
        std::string myNeuralHash = "";
        #if defined(WIN32) && defined(QT_GUI)
               myNeuralHash = qtGetNeuralHash("");
        #endif
        double popularity = 0;
        std::string consensus_hash = GetNeuralNetworkSupermajorityHash(popularity);
        if (fDebug2 && LessVerbose(5)) printf("SB Age %f, MyHash %s, ConsensusHash %s",(double)superblock_age,myNeuralHash.c_str(),consensus_hash.c_str());
        if (consensus_hash==myNeuralHash)
        {
            //Stake the contract
            std::string contract = "";
            #if defined(WIN32) && defined(QT_GUI)
                contract = qtGetNeuralContract("");
                if (fDebug2 && LessVerbose(5)) printf("Appending SuperBlock %f\r\n",(double)contract.length());
                if (AreBinarySuperblocksEnabled(nBestHeight))
                {
                    // 12-21-2015 : Stake a binary superblock
                    contract = PackBinarySuperblock(contract);
                }
            #endif
            return contract;
        }

    }
    return "";

}

std::string GetLastPORBlockHash(std::string cpid)
{
    StructCPID stCPID = GetInitializedStructCPID2(cpid,mvResearchAge);
    return stCPID.BlockHash;
}

std::string SerializeBoincBlock(MiningCPID mcpid)
{
    std::string delim = "<|>";
    std::string version = FormatFullVersion();
    mcpid.GRCAddress = DefaultWalletAddress();
    if (!IsResearchAgeEnabled(pindexBest->nHeight))
    {
        mcpid.Organization = DefaultOrg();
        mcpid.OrganizationKey = DefaultBlockKey(8); //Only reveal 8 characters
    }
    else
    {
        mcpid.projectname = "";
        mcpid.rac = 0;
        mcpid.NetworkRAC = 0;
    }

    std::string sNeuralHash = "";
    // To save network bandwidth, start posting the neural hashes in the CurrentNeuralHash field, so that out of sync neural network nodes can request neural data from those that are already synced and agree with the supermajority over the last 24 hrs
    if (!OutOfSyncByAge())
    {
        #if defined(WIN32) && defined(QT_GUI)
            sNeuralHash = qtGetNeuralHash("");
            mcpid.CurrentNeuralHash = sNeuralHash;
        #endif
    }

    //Add the neural hash only if necessary
    if (!OutOfSyncByAge() && NeuralNodeParticipates() && NeedASuperblock())
    {
        #if defined(WIN32) && defined(QT_GUI)
            mcpid.NeuralHash = sNeuralHash;
            mcpid.superblock = GetNeuralNetworkSuperBlock();
        #endif
    }

    mcpid.LastPORBlockHash = GetLastPORBlockHash(mcpid.cpid);

    if (mcpid.lastblockhash.empty()) mcpid.lastblockhash = "0";
    if (mcpid.LastPORBlockHash.empty()) mcpid.LastPORBlockHash="0";

    if (!mcpid.cpid.empty() && mcpid.cpid != "INVESTOR" && mcpid.lastblockhash != "0")
    {
        mcpid.BoincPublicKey = GetBeaconPublicKey(mcpid.cpid, false);
    }

    std::string bb = mcpid.cpid + delim + mcpid.projectname + delim + mcpid.aesskein + delim + RoundToString(mcpid.rac,0)
                    + delim + RoundToString(mcpid.pobdifficulty,5) + delim + RoundToString((double)mcpid.diffbytes,0)
                    + delim + mcpid.enccpid
                    + delim + mcpid.encaes + delim + RoundToString(mcpid.nonce,0) + delim + RoundToString(mcpid.NetworkRAC,0)
                    + delim + version
                    + delim + RoundToString(mcpid.ResearchSubsidy,2)
                    + delim + RoundToString(mcpid.LastPaymentTime,0)
                    + delim + RoundToString(mcpid.RSAWeight,0)
                    + delim + mcpid.cpidv2
                    + delim + RoundToString(mcpid.Magnitude,0)
                    + delim + mcpid.GRCAddress + delim + mcpid.lastblockhash
                    + delim + RoundToString(mcpid.InterestSubsidy,2) + delim + mcpid.Organization
                    + delim + mcpid.OrganizationKey + delim + mcpid.NeuralHash + delim + mcpid.superblock
                    + delim + RoundToString(mcpid.ResearchSubsidy2,2) + delim + RoundToString(mcpid.ResearchAge,6)
                    + delim + RoundToString(mcpid.ResearchMagnitudeUnit,6) + delim + RoundToString(mcpid.ResearchAverageMagnitude,2)
                    + delim + mcpid.LastPORBlockHash + delim + mcpid.CurrentNeuralHash + delim + mcpid.BoincPublicKey + delim + mcpid.BoincSignature;
    return bb;
}



MiningCPID DeserializeBoincBlock(std::string block)
{
    MiningCPID surrogate = GetMiningCPID();
    try
    {

    std::vector<std::string> s = split(block,"<|>");
    if (s.size() > 7)
    {
        surrogate.cpid = s[0];
        surrogate.projectname = s[1];
        boost::to_lower(surrogate.projectname);
        surrogate.aesskein = s[2];
        surrogate.rac = cdbl(s[3],0);
        surrogate.pobdifficulty = cdbl(s[4],6);
        surrogate.diffbytes = (unsigned int)cdbl(s[5],0);
        surrogate.enccpid = s[6];
        surrogate.encboincpublickey = s[6];
        surrogate.encaes = s[7];
        surrogate.nonce = cdbl(s[8],0);
        if (s.size() > 9)
        {
            surrogate.NetworkRAC = cdbl(s[9],0);
        }
        if (s.size() > 10)
        {
            surrogate.clientversion = s[10];
        }
        if (s.size() > 11)
        {
            surrogate.ResearchSubsidy = cdbl(s[11],2);
        }
        if (s.size() > 12)
        {
            surrogate.LastPaymentTime = cdbl(s[12],0);
        }
        if (s.size() > 13)
        {
            surrogate.RSAWeight = cdbl(s[13],0);
        }
        if (s.size() > 14)
        {
            surrogate.cpidv2 = s[14];
        }
        if (s.size() > 15)
        {
            surrogate.Magnitude = cdbl(s[15],0);
        }
        if (s.size() > 16)
        {
            surrogate.GRCAddress = s[16];
        }
        if (s.size() > 17)
        {
            surrogate.lastblockhash = s[17];
        }
        if (s.size() > 18)
        {
            surrogate.InterestSubsidy = cdbl(s[18],2);
        }
        if (s.size() > 19)
        {
            surrogate.Organization = s[19];
        }
        if (s.size() > 20)
        {
            surrogate.OrganizationKey = s[20];
        }
        if (s.size() > 21)
        {
            surrogate.NeuralHash = s[21];
        }
        if (s.size() > 22)
        {
            surrogate.superblock = s[22];
        }
        if (s.size() > 23)
        {
            surrogate.ResearchSubsidy2 = cdbl(s[23],2);
        }
        if (s.size() > 24)
        {
            surrogate.ResearchAge = cdbl(s[24],6);
        }
        if (s.size() > 25)
        {
            surrogate.ResearchMagnitudeUnit = cdbl(s[25],6);
        }
        if (s.size() > 26)
        {
            surrogate.ResearchAverageMagnitude = cdbl(s[26],2);
        }
        if (s.size() > 27)
        {
            surrogate.LastPORBlockHash = s[27];
        }
        if (s.size() > 28)
        {
            surrogate.CurrentNeuralHash = s[28];
        }
        if (s.size() > 29)
        {
            surrogate.BoincPublicKey = s[29];
        }
        if (s.size() > 30)
        {
            surrogate.BoincSignature = s[30];
        }

    }
    }
    catch (...)
    {
            printf("Deserialize ended with an error (06182014) \r\n");
    }
    return surrogate;
}


void InitializeProjectStruct(StructCPID& project)
{
    std::string email = GetArgument("email", "NA");
    boost::to_lower(email);

    project.email = email;
    std::string cpid_non = project.cpidhash+email;
    project.boincruntimepublickey = project.cpidhash;
    project.cpid = CPID(cpid_non).hexdigest();
    std::string ENCbpk = AdvancedCrypt(cpid_non);
    project.boincpublickey = ENCbpk;
    project.cpidv2 = ComputeCPIDv2(email, project.cpidhash, 0);
    // (Old netsoft link) project.link = "http://boinc.netsoft-online.com/get_user.php?cpid=" + project.cpid;
    project.link = "http://boinc.netsoft-online.com/e107_plugins/boinc/get_user.php?cpid=" + project.cpid;
    //Local CPID with struct
    //Must contain cpidv2, cpid, boincpublickey
    project.Iscpidvalid = IsLocalCPIDValid(project);
    if (fDebug10) printf("Memorizing local project %s, CPID Valid: %s;    ",project.projectname.c_str(),YesNo(project.Iscpidvalid).c_str());

}


bool ProjectIsValid(std::string project)
{
    boost::to_lower(project);

    StructCPID structcpid = GetInitializedStructCPID2(project,mvBoincProjects);

    return structcpid.initialized;

}

std::string ToOfficialName(std::string proj)
{

            return ToOfficialNameNew(proj);

            /*
            boost::to_lower(proj);
            //Convert local XML project name [On the Left] to official [Netsoft] projectname:
            if (proj=="boincsimap")             proj = "simap";
            if (proj=="pogs")                   proj = "theskynet pogs";
            if (proj=="convector.fsv.cvut.cz")  proj = "convector";
            if (proj=="distributeddatamining")  proj = "distributed data mining";
            if (proj=="distrrtgen")             proj = "distributed rainbow table generator";
            if (proj=="eon2")                   proj = "eon";
            if (proj=="test4theory@home")       proj = "test4theory";
            if (proj=="lhc@home")               proj = "lhc@home 1.0";
            if (proj=="mindmodeling@beta")      proj = "mindmodeling@beta";
            if (proj=="volpex@uh")              proj = "volpex";
            if (proj=="oproject")               proj = "oproject@home";
            if (proj=="universe@home test")     proj = "universe@home";
            if (proj=="find@home")              proj = "fightmalaria";
            if (proj=="virtuallhc@home")        proj = "vLHCathome";
            return proj;
            */
}

std::string strReplace(std::string& str, const std::string& oldStr, const std::string& newStr)
{
  size_t pos = 0;
  while((pos = str.find(oldStr, pos)) != std::string::npos){
     str.replace(pos, oldStr.length(), newStr);
     pos += newStr.length();
  }
  return str;
}

std::string LowerUnderscore(std::string data)
{
    boost::to_lower(data);
    data = strReplace(data,"_"," ");
    return data;
}

std::string ToOfficialNameNew(std::string proj)
{
        proj = LowerUnderscore(proj);
        //Convert local XML project name [On the Left] to official [Netsoft] projectname:
        std::string sType = "projectmapping";
        for(map<string,string>::iterator ii=mvApplicationCache.begin(); ii!=mvApplicationCache.end(); ++ii)
        {
                std::string key_name  = (*ii).first;
                if (key_name.length() > sType.length())
                {
                    if (key_name.substr(0,sType.length())==sType)
                    {
                            std::string key_value = mvApplicationCache[(*ii).first];
                            std::vector<std::string> vKey = split(key_name,";");
                            if (vKey.size() > 0)
                            {
                                std::string project_boinc   = vKey[1];
                                std::string project_netsoft = key_value;
                                proj=LowerUnderscore(proj);
                                project_boinc=LowerUnderscore(project_boinc);
                                project_netsoft=LowerUnderscore(project_netsoft);
                                if (proj==project_boinc) proj=project_netsoft;
                            }
                     }
                }
        }
        return proj;
}

void HarvestCPIDs(bool cleardata)
{

    if (fDebug10) printf("loading BOINC cpids ...\r\n");

    //Remote Boinc Feature - R Halford
    std::string sBoincKey = GetArgument("boinckey","");

    if (!sBoincKey.empty())
    {
        //Deserialize key into Global CPU Mining CPID 2-6-2015
        printf("Using key %s \r\n",sBoincKey.c_str());

        std::string sDec=DecodeBase64(sBoincKey);
        printf("Using key %s \r\n",sDec.c_str());

        if (sDec.empty()) printf("Error while deserializing boinc key!  Please use execute genboinckey to generate a boinc key from the host with boinc installed.\r\n");
        GlobalCPUMiningCPID = DeserializeBoincBlock(sDec);

        GlobalCPUMiningCPID.initialized = true;

        if (GlobalCPUMiningCPID.cpid.empty())
        {
                 printf("Error while deserializing boinc key!  Please use execute genboinckey to generate a boinc key from the host with boinc installed.\r\n");
        }
        else
        {
            printf("CPUMiningCPID Initialized.\r\n");
        }

            GlobalCPUMiningCPID.email = GlobalCPUMiningCPID.aesskein;
            printf("Using Serialized Boinc CPID %s with orig email of %s and bpk of %s with cpidhash of %s \r\n",GlobalCPUMiningCPID.cpid.c_str(), GlobalCPUMiningCPID.email.c_str(), GlobalCPUMiningCPID.boincruntimepublickey.c_str(),GlobalCPUMiningCPID.cpidhash.c_str());
            GlobalCPUMiningCPID.cpidhash = GlobalCPUMiningCPID.boincruntimepublickey;
            printf("Using Serialized Boinc CPID %s with orig email of %s and bpk of %s with cpidhash of %s \r\n",GlobalCPUMiningCPID.cpid.c_str(), GlobalCPUMiningCPID.email.c_str(), GlobalCPUMiningCPID.boincruntimepublickey.c_str(),GlobalCPUMiningCPID.cpidhash.c_str());
            StructCPID structcpid = GetStructCPID();
            structcpid.initialized = true;
            structcpid.cpidhash = GlobalCPUMiningCPID.cpidhash;
            structcpid.projectname = GlobalCPUMiningCPID.projectname;
            structcpid.team = "gridcoin"; //Will be verified later during Netsoft Call
            structcpid.verifiedteam = "gridcoin";
            structcpid.rac = GlobalCPUMiningCPID.rac;
            structcpid.cpid = GlobalCPUMiningCPID.cpid;
            structcpid.boincpublickey = GlobalCPUMiningCPID.encboincpublickey;
            structcpid.boincruntimepublickey = structcpid.cpidhash;
            structcpid.NetworkRAC = GlobalCPUMiningCPID.NetworkRAC;
            structcpid.email = GlobalCPUMiningCPID.email;
            // 2-6-2015 R Halford - Ensure CPIDv2 Is populated After deserializing GenBoincKey
            printf("GenBoincKey using email %s and cpidhash %s key %s \r\n",structcpid.email.c_str(),structcpid.cpidhash.c_str(),sDec.c_str());
            structcpid.cpidv2 = ComputeCPIDv2(structcpid.email, structcpid.cpidhash, 0);
            // Old link: structcpid.link = "http://boinc.netsoft-online.com/get_user.php?cpid=" + structcpid.cpid;
            structcpid.link = "http://boinc.netsoft-online.com/e107_plugins/boinc/get_user.php?cpid=" + structcpid.cpid;
            structcpid.Iscpidvalid = true;
            mvCPIDs.insert(map<string,StructCPID>::value_type(structcpid.projectname,structcpid));
            // CreditCheck(structcpid.cpid,false);
            GetNextProject(false);
            if (fDebug10) printf("GCMCPI %s",GlobalCPUMiningCPID.cpid.c_str());
            if (fDebug10)           printf("Finished getting first remote boinc project\r\n");
        return;
  }

 try
 {
    std::string sourcefile = GetBoincDataDir() + "client_state.xml";
    std::string sout = "";
    sout = getfilecontents(sourcefile);
    if (sout == "-1")
    {
        printf("Unable to obtain Boinc CPIDs \r\n");

        if (mapArgs.count("-boincdatadir") && mapArgs["-boincdatadir"].length() > 0)
        {
            printf("Boinc data directory set in gridcoinresearch.conf has been incorrectly specified \r\n");
        }

        else printf("Boinc data directory is not in the operating system's default location \r\nPlease move it there or specify its current location in gridcoinresearch.conf \r\n");

        return;
    }

    if (cleardata)
    {
        mvCPIDs.clear();
        mvCPIDCache.clear();
    }
    std::string email = GetArgument("email","");
    boost::to_lower(email);

    int iRow = 0;
    std::vector<std::string> vCPID = split(sout.c_str(),"<project>");
    std::string investor = GetArgument("investor","false");

    if (investor=="true")
    {
            msPrimaryCPID="INVESTOR";
    }
    else
    {

            if (vCPID.size() > 0)
            {
                for (unsigned int i = 0; i < vCPID.size(); i++)
                {
                    std::string email_hash = ExtractXML(vCPID[i],"<email_hash>","</email_hash>");
                    std::string cpidhash = ExtractXML(vCPID[i],"<cross_project_id>","</cross_project_id>");
                    std::string externalcpid = ExtractXML(vCPID[i],"<external_cpid>","</external_cpid>");
                    std::string utc=ExtractXML(vCPID[i],"<user_total_credit>","</user_total_credit>");
                    std::string rac=ExtractXML(vCPID[i],"<user_expavg_credit>","</user_expavg_credit>");
                    std::string proj=ExtractXML(vCPID[i],"<project_name>","</project_name>");
                    std::string team=ExtractXML(vCPID[i],"<team_name>","</team_name>");
                    std::string rectime = ExtractXML(vCPID[i],"<rec_time>","</rec_time>");

                    boost::to_lower(proj);
                    proj = ToOfficialName(proj);
                    ProjectIsValid(proj);
                    int64_t nStart = GetTimeMillis();
                    if (cpidhash.length() > 5 && proj.length() > 3)
                    {
                        std::string cpid_non = cpidhash+email;
                        to_lower(cpid_non);
                        StructCPID structcpid = GetInitializedStructCPID2(proj,mvCPIDs);
                        iRow++;
                        structcpid.cpidhash = cpidhash;
                        structcpid.projectname = proj;
                        boost::to_lower(team);
                        structcpid.team = team;
                        InitializeProjectStruct(structcpid);
                        int64_t elapsed = GetTimeMillis()-nStart;
                        if (fDebug3) printf("Enumerating boinc local project %s cpid %s valid %s, elapsed %f ",structcpid.projectname.c_str(),structcpid.cpid.c_str(),YesNo(structcpid.Iscpidvalid).c_str(),(double)elapsed);
                        structcpid.rac = cdbl(rac,0);
                        structcpid.verifiedrac = cdbl(rac,0);
                        std::string sLocalClientEmailHash = RetrieveMd5(email);

                        if (email_hash != sLocalClientEmailHash)
                        {
                            structcpid.errors = "Gridcoin Email setting does not match project Email.  Check Gridcoin e-mail address setting or boinc project e-mail setting.";
                            structcpid.Iscpidvalid=false;
                        }


                        if (!structcpid.Iscpidvalid)
                        {
                            structcpid.errors = "CPID calculation invalid.  Check e-mail address and try resetting the boinc project.";
                        }

                        structcpid.utc = cdbl(utc,0);
                        structcpid.rectime = cdbl(rectime,0);
                        double currenttime =  GetAdjustedTime();
                        double nActualTimespan = currenttime - structcpid.rectime;
                        structcpid.age = nActualTimespan;
                        std::string sKey = structcpid.cpid + ":" + proj;
                        mvCPIDs[proj] = structcpid;
                
                        if (!structcpid.Iscpidvalid)
                        {
                            structcpid.errors = "CPID invalid.  Check E-mail address.";
                        }
            
                        if (structcpid.team != "gridcoin")
                        {
                            structcpid.Iscpidvalid = false;
                            structcpid.errors = "Team invalid";
                        }
                        bool bTestExternal = true;
                        bool bTestInternal = true;

                        if (!externalcpid.empty())
                        {
                            printf("\r\n** External CPID not empty %s **\r\n",externalcpid.c_str());

                            bTestExternal = CPIDAcidTest2(cpidhash,externalcpid);
                            bTestInternal = CPIDAcidTest2(cpidhash,structcpid.cpid);
                            if (bTestExternal)
                            {
                                structcpid.cpid = externalcpid;
                                printf(" Setting CPID to %s ",structcpid.cpid.c_str());
                            }
                            else
                            {
                                printf("External test failed.");
                            }


                            if (!bTestExternal && !bTestInternal)
                            {
                                structcpid.Iscpidvalid = false;
                                structcpid.errors = "CPID corrupted Internal: %s, External: %s" + structcpid.cpid + "," + externalcpid.c_str();
                                printf("CPID corrupted Internal: %s, External: %s \r\n",structcpid.cpid.c_str(),externalcpid.c_str());
                            }
                            mvCPIDs[proj] = structcpid;
                        }

                        if (structcpid.Iscpidvalid)
                        {
                                // Verify the CPID has magnitude > 0, otherwise set the user as an investor:
                                int iCPIDType = DetermineCPIDType(structcpid.cpid);
                                // -1 = Invalid CPID
                                //  1 = Valid CPID with RAC
                                //  2 = Investor or Pool Miner
                                if (iCPIDType==1)
                                {
                                    GlobalCPUMiningCPID.cpidhash = cpidhash;
                                    GlobalCPUMiningCPID.email = email;
                                    GlobalCPUMiningCPID.boincruntimepublickey = cpidhash;
                                    printf("\r\nSetting bpk to %s\r\n",cpidhash.c_str());

                                    if (structcpid.team=="gridcoin")
                                    {
                                        msPrimaryCPID = structcpid.cpid;
                                        #if defined(WIN32) && defined(QT_GUI)
                                            //Let the Neural Network know what your CPID is so it can be charted:
                                            std::string sXML = "<KEY>PrimaryCPID</KEY><VALUE>" + msPrimaryCPID + "</VALUE>";
                                            std::string sData = qtExecuteDotNetStringFunction("WriteKey",sXML);
                                        #endif
                                        //Try to get a neural RAC report
                                        AsyncNeuralRequest("explainmag",msPrimaryCPID,5);
                                    }
                                }
                        }

                        mvCPIDs[proj] = structcpid;
                        if (fDebug10) printf("Adding Local Project %s \r\n",structcpid.cpid.c_str());

                    }

                }

            }
            // If no valid boinc projects were found:
            if (msPrimaryCPID.empty()) msPrimaryCPID="INVESTOR";

        }
    }
    catch (std::exception &e)
    {
             printf("Error while harvesting CPIDs.\r\n");
    }
    catch(...)
    {
             printf("Error while harvesting CPIDs 2.\r\n");
    }



}



void ThreadCPIDs()
{
    RenameThread("grc-cpids");
    bCPIDsLoaded = false;
    HarvestCPIDs(true);
    bCPIDsLoaded = true;
    //CreditCheck(GlobalCPUMiningCPID.cpid,false);
    printf("Getting first project");
    GetNextProject(false);
    printf("Finished getting first project");
    bProjectsInitialized = true;
}


void LoadCPIDsInBackground()
{
      if (IsLockTimeWithinMinutes(nCPIDsLoaded,10)) return;
      nCPIDsLoaded = GetAdjustedTime();
      cpidThreads = new boost::thread_group();
      cpidThreads->create_thread(boost::bind(&ThreadCPIDs));
}

StructCPID GetStructCPID()
{
    StructCPID c;
    c.initialized=false;
    c.rac = 0;
    c.utc=0;
    c.rectime=0;
    c.age = 0;
    c.verifiedutc=0;
    c.verifiedrectime=0;
    c.verifiedage=0;
    c.entries=0;
    c.AverageRAC=0;
    c.NetworkProjects=0;
    c.Iscpidvalid=false;
    c.NetworkRAC=0;
    c.TotalRAC=0;
    c.Magnitude=0;
    c.PaymentMagnitude=0;
    c.owed=0;
    c.payments=0;
    c.verifiedTotalRAC=0;
    c.verifiedMagnitude=0;
    c.TotalMagnitude=0;
    c.LowLockTime=0;
    c.HighLockTime=0;
    c.Accuracy=0;
    c.totalowed=0;
    c.LastPaymentTime=0;
    c.EarliestPaymentTime=0;
    c.PaymentTimespan=0;
    c.ResearchSubsidy = 0;
    c.InterestSubsidy = 0;
    c.ResearchAverageMagnitude = 0;
    c.interestPayments = 0;
    c.payments = 0;
    c.LastBlock = 0;
    c.NetworkMagnitude=0;
    c.NetworkAvgMagnitude=0;

    return c;

}

MiningCPID GetMiningCPID()
{
    MiningCPID mc;
    mc.rac = 0;
    mc.pobdifficulty = 0;
    mc.diffbytes = 0;
    mc.initialized = false;
    mc.nonce = 0;
    mc.NetworkRAC=0;
    mc.lastblockhash = "0";
    mc.Magnitude = 0;
    mc.RSAWeight = 0;
    mc.LastPaymentTime=0;
    mc.ResearchSubsidy = 0;
    mc.InterestSubsidy = 0;
    mc.ResearchSubsidy2 = 0;
    mc.ResearchAge = 0;
    mc.ResearchMagnitudeUnit = 0;
    mc.ResearchAverageMagnitude = 0;
    return mc;
}


void TrackRequests(CNode* pfrom,std::string sRequestType)
{
        std::string sKey = "request_type" + sRequestType;
        double dReqCt = cdbl(ReadCache(sKey,NodeAddress(pfrom)),0) + 1;
        WriteCache(sKey,NodeAddress(pfrom),RoundToString(dReqCt,0),GetAdjustedTime());
        if ( (dReqCt > 20 && !OutOfSyncByAge()) )
        {
                    printf(" Node requests for %s exceeded threshold (misbehaving) %s ",sRequestType.c_str(),NodeAddress(pfrom).c_str());
                    //pfrom->Misbehaving(1);
                    pfrom->fDisconnect = true;
                    WriteCache(sKey,NodeAddress(pfrom),"0",GetAdjustedTime());
        }
}


bool SendMessages(CNode* pto, bool fSendTrickle)
{
    TRY_LOCK(cs_main, lockMain);
    if (lockMain) {
        // Don't send anything until we get their version message
        if (pto->nVersion == 0)
            return true;

        //
        // Message: ping
        //
        bool pingSend = false;
        if (pto->fPingQueued)
        {
            // RPC ping request by user
            pingSend = true;
        }
        if (pto->nPingNonceSent == 0 && pto->nPingUsecStart + PING_INTERVAL * 1000000 < GetTimeMicros())
        {
            // Ping automatically sent as a latency probe & keepalive.
            pingSend = true;
        }
        if (pingSend)
        {
            uint64_t nonce = 0;
            while (nonce == 0) {
                RAND_bytes((unsigned char*)&nonce, sizeof(nonce));
            }
            pto->fPingQueued = false;
            pto->nPingUsecStart = GetTimeMicros();
            if (pto->nVersion > BIP0031_VERSION)
            {
                pto->nPingNonceSent = nonce;
                std::string acid = GetCommandNonce("ping");
                pto->PushMessage("ping", nonce, acid);
            } else
            {
                // Peer is too old to support ping command with nonce, pong will never arrive.
                pto->nPingNonceSent = 0;
                pto->PushMessage("ping");
            }
        }

        // Resend wallet transactions that haven't gotten in a block yet
        ResendWalletTransactions();

        // Address refresh broadcast
        static int64_t nLastRebroadcast;
        if (!IsInitialBlockDownload() && ( GetAdjustedTime() - nLastRebroadcast > 24 * 60 * 60))
        {
            {
                LOCK(cs_vNodes);
                BOOST_FOREACH(CNode* pnode, vNodes)
                {
                    // Periodically clear setAddrKnown to allow refresh broadcasts
                    if (nLastRebroadcast)
                        pnode->setAddrKnown.clear();

                    // Rebroadcast our address
                    if (!fNoListen)
                    {
                        CAddress addr = GetLocalAddress(&pnode->addr);
                        if (addr.IsRoutable())
                            pnode->PushAddress(addr);
                    }
                }
            }
            nLastRebroadcast =  GetAdjustedTime();
        }

        //
        // Message: addr
        //
        if (fSendTrickle)
        {
            vector<CAddress> vAddr;
            vAddr.reserve(pto->vAddrToSend.size());
            BOOST_FOREACH(const CAddress& addr, pto->vAddrToSend)
            {
                // returns true if wasn't already contained in the set
                if (pto->setAddrKnown.insert(addr).second)
                {
                    vAddr.push_back(addr);
                    // receiver rejects addr messages larger than 1000
                    if (vAddr.size() >= 1000)
                    {
                        pto->PushMessage("gridaddr", vAddr);
                        vAddr.clear();
                    }
                }
            }
            pto->vAddrToSend.clear();
            if (!vAddr.empty())
                pto->PushMessage("gridaddr", vAddr);
        }


        //
        // Message: inventory
        //
        vector<CInv> vInv;
        vector<CInv> vInvWait;
        {
            LOCK(pto->cs_inventory);
            vInv.reserve(pto->vInventoryToSend.size());
            vInvWait.reserve(pto->vInventoryToSend.size());
            BOOST_FOREACH(const CInv& inv, pto->vInventoryToSend)
            {
                if (pto->setInventoryKnown.count(inv))
                    continue;

                // trickle out tx inv to protect privacy
                if (inv.type == MSG_TX && !fSendTrickle)
                {
                    // 1/4 of tx invs blast to all immediately
                    static uint256 hashSalt;
                    if (hashSalt == 0)
                        hashSalt = GetRandHash();
                    uint256 hashRand = inv.hash ^ hashSalt;
                    hashRand = Hash(BEGIN(hashRand), END(hashRand));
                    bool fTrickleWait = ((hashRand & 3) != 0);

                    // always trickle our own transactions
                    if (!fTrickleWait)
                    {
                        CWalletTx wtx;
                        if (GetTransaction(inv.hash, wtx))
                            if (wtx.fFromMe)
                                fTrickleWait = true;
                    }

                    if (fTrickleWait)
                    {
                        vInvWait.push_back(inv);
                        continue;
                    }
                }

                // returns true if wasn't already contained in the set
                if (pto->setInventoryKnown.insert(inv).second)
                {
                     vInv.push_back(inv);
                     if (vInv.size() >= 1000)
                     {
                            if (false)
                            {
                                AddPeek("PushInv-Large " + RoundToString((double)vInv.size(),0));
                                // If node has not been misbehaving (1-30-2016) then push it: (pto->nMisbehavior) && pto->NodeAddress().->addr.IsRoutable()
                                pto->PushMessage("inv", vInv);
                                AddPeek("Pushed Inv-Large " + RoundToString((double)vInv.size(),0));
                                if (fDebug10) printf(" *PIL* ");
                                vInv.clear();
                                if (TimerMain("PushInventoryLarge",50)) CleanInboundConnections(true);
                                // Eventually ban the node if they keep asking for inventory
                                TrackRequests(pto,"Inv-Large");
                                AddPeek("Done with Inv-Large " + RoundToString((double)vInv.size(),0));
                            }
                            else
                            {
                                pto->PushMessage("inv", vInv);
                                vInv.clear();
                            }
       
                    }
                }
            }
            pto->vInventoryToSend = vInvWait;
        }
        if (!vInv.empty())
            pto->PushMessage("inv", vInv);


        //
        // Message: getdata
        //
        vector<CInv> vGetData;
        int64_t nNow =  GetAdjustedTime() * 1000000;
        CTxDB txdb("r");
        while (!pto->mapAskFor.empty() && (*pto->mapAskFor.begin()).first <= nNow)
        {
            const CInv& inv = (*pto->mapAskFor.begin()).second;
            if (!AlreadyHave(txdb, inv))
            {
                if (fDebugNet)        printf("sending getdata: %s\n", inv.ToString().c_str());
                //AddPeek("Getdata " + inv.ToString());
                vGetData.push_back(inv);
                if (vGetData.size() >= 1000)
                {
                    pto->PushMessage("getdata", vGetData);
                    vGetData.clear();
                }
                mapAlreadyAskedFor[inv] = nNow;
            }
            pto->mapAskFor.erase(pto->mapAskFor.begin());
        }
        if (!vGetData.empty())
        {
            pto->PushMessage("getdata", vGetData);
            //AddPeek("GetData");
        }

    }
    return true;
}



std::string ReadCache(std::string section, std::string key)
{
    if (section.empty() || key.empty()) return "";

    try
    {
            std::string value = mvApplicationCache[section + ";" + key];
            if (value.empty())
            {
                mvApplicationCache.insert(map<std::string,std::string>::value_type(section + ";" + key,""));
                mvApplicationCache[section + ";" + key]="";
                return "";
            }
            return value;
    }
    catch(...)
    {
        printf("readcache error %s",section.c_str());
        return "";
    }
}


void WriteCache(std::string section, std::string key, std::string value, int64_t locktime)
{
    if (section.empty() || key.empty()) return;
    std::string temp_value = mvApplicationCache[section + ";" + key];
    if (temp_value.empty())
    {
        mvApplicationCache.insert(map<std::string,std::string>::value_type(section + ";" + key,value));
        mvApplicationCache[section + ";" + key]=value;
    }
    mvApplicationCache[section + ";" + key]=value;
    // Record Cache Entry timestamp
    int64_t temp_locktime = mvApplicationCacheTimestamp[section + ";" + key];
    if (temp_locktime == 0)
    {
        mvApplicationCacheTimestamp.insert(map<std::string,int64_t>::value_type(section+";"+key,1));
        mvApplicationCacheTimestamp[section+";"+key]=locktime;
    }
    mvApplicationCacheTimestamp[section+";"+key] = locktime;

}


void ClearCache(std::string section)
{
       for(map<string,string>::iterator ii=mvApplicationCache.begin(); ii!=mvApplicationCache.end(); ++ii)
       {
                std::string key_section = mvApplicationCache[(*ii).first];
                if (key_section.length() > section.length())
                {
                    if (key_section.substr(0,section.length())==section)
                    {
                        printf("\r\nClearing the cache....of value %s \r\n",mvApplicationCache[key_section].c_str());
                        mvApplicationCache[key_section]="";
                        mvApplicationCacheTimestamp[key_section]=1;
                    }
                }
       }

}


void DeleteCache(std::string section, std::string keyname)
{
       std::string pk = section + ";" +keyname;
       mvApplicationCache.erase(pk);
       mvApplicationCacheTimestamp.erase(pk);
}



void IncrementCurrentNeuralNetworkSupermajority(std::string NeuralHash, std::string GRCAddress, double distance)
{
    if (NeuralHash.length() < 5) return;
    double temp_hashcount = 0;
    if (mvCurrentNeuralNetworkHash.size() > 0)
    {
            temp_hashcount = mvCurrentNeuralNetworkHash[NeuralHash];
    }
    // 6-13-2015 ONLY Count Each Neural Hash Once per GRC address / CPID (1 VOTE PER RESEARCHER)
    std::string Security = ReadCache("currentneuralsecurity",GRCAddress);
    if (Security == NeuralHash)
    {
        //This node has already voted, throw away the vote
        return;
    }
    WriteCache("currentneuralsecurity",GRCAddress,NeuralHash,GetAdjustedTime());
    if (temp_hashcount == 0)
    {
        mvCurrentNeuralNetworkHash.insert(map<std::string,double>::value_type(NeuralHash,0));
    }
    double multiplier = 200;
    if (distance < 40) multiplier = 400;
    double votes = (1/distance)*multiplier;
    temp_hashcount += votes;
    mvCurrentNeuralNetworkHash[NeuralHash] = temp_hashcount;
}



void IncrementNeuralNetworkSupermajority(std::string NeuralHash, std::string GRCAddress, double distance)
{
    if (NeuralHash.length() < 5) return;
    double temp_hashcount = 0;
    if (mvNeuralNetworkHash.size() > 0)
    {
            temp_hashcount = mvNeuralNetworkHash[NeuralHash];
    }
    // 6-13-2015 ONLY Count Each Neural Hash Once per GRC address / CPID (1 VOTE PER RESEARCHER)
    std::string Security = ReadCache("neuralsecurity",GRCAddress);
    if (Security == NeuralHash)
    {
        //This node has already voted, throw away the vote
        return;
    }
    WriteCache("neuralsecurity",GRCAddress,NeuralHash,GetAdjustedTime());
    if (temp_hashcount == 0)
    {
        mvNeuralNetworkHash.insert(map<std::string,double>::value_type(NeuralHash,0));
    }
    double multiplier = 200;
    if (distance < 40) multiplier = 400;
    double votes = (1/distance)*multiplier;
    temp_hashcount += votes;
    mvNeuralNetworkHash[NeuralHash] = temp_hashcount;
}


void IncrementVersionCount(const std::string& Version)
{
    if(!Version.empty())
        mvNeuralVersion[Version]++;
}



std::string GetNeuralNetworkSupermajorityHash(double& out_popularity)
{
    double highest_popularity = -1;
    std::string neural_hash = "";
    for(map<std::string,double>::iterator ii=mvNeuralNetworkHash.begin(); ii!=mvNeuralNetworkHash.end(); ++ii)
    {
                double popularity = mvNeuralNetworkHash[(*ii).first];
                // d41d8 is the hash of an empty magnitude contract - don't count it
                if ( ((*ii).first != "d41d8cd98f00b204e9800998ecf8427e") && popularity > 0 && popularity > highest_popularity && (*ii).first != "TOTAL_VOTES")
                {
                    highest_popularity = popularity;
                    neural_hash = (*ii).first;
                }
    }
    out_popularity = highest_popularity;
    return neural_hash;
}


std::string GetCurrentNeuralNetworkSupermajorityHash(double& out_popularity)
{
    double highest_popularity = -1;
    std::string neural_hash = "";
    for(map<std::string,double>::iterator ii=mvCurrentNeuralNetworkHash.begin(); ii!=mvCurrentNeuralNetworkHash.end(); ++ii)
    {
                double popularity = mvCurrentNeuralNetworkHash[(*ii).first];
                // d41d8 is the hash of an empty magnitude contract - don't count it
                if ( ((*ii).first != "d41d8cd98f00b204e9800998ecf8427e") && popularity > 0 && popularity > highest_popularity && (*ii).first != "TOTAL_VOTES")
                {
                    highest_popularity = popularity;
                    neural_hash = (*ii).first;
                }
    }
    out_popularity = highest_popularity;
    return neural_hash;
}






std::string GetNeuralNetworkReport()
{
    //Returns a report of the networks neural hashes in order of popularity
    std::string neural_hash = "";
    std::string report = "Neural_hash, Popularity\r\n";
    std::string row = "";
    for(map<std::string,double>::iterator ii=mvNeuralNetworkHash.begin(); ii!=mvNeuralNetworkHash.end(); ++ii)
    {
                double popularity = mvNeuralNetworkHash[(*ii).first];
                neural_hash = (*ii).first;
                row = neural_hash+ "," + RoundToString(popularity,0);
                report += row + "\r\n";
    }

    return report;
}

std::string GetOrgSymbolFromFeedKey(std::string feedkey)
{
    std::string Symbol = ExtractValue(feedkey,"-",0);
    return Symbol;

}



bool MemorizeMessage(std::string msg, int64_t nTime, double dAmount, std::string sRecipient)
{
          if (msg.empty()) return false;
          bool fMessageLoaded = false;

          if (Contains(msg,"<MT>"))
          {
              std::string sMessageType      = ExtractXML(msg,"<MT>","</MT>");
              std::string sMessageKey       = ExtractXML(msg,"<MK>","</MK>");
              std::string sMessageValue     = ExtractXML(msg,"<MV>","</MV>");
              std::string sMessageAction    = ExtractXML(msg,"<MA>","</MA>");
              std::string sSignature        = ExtractXML(msg,"<MS>","</MS>");
              std::string sMessagePublicKey = ExtractXML(msg,"<MPK>","</MPK>");
              if (sMessageType=="beacon" && Contains(sMessageValue,"INVESTOR"))
              {
                    sMessageValue="";
              }

              if (sMessageType=="beacon" && sMessageAction=="A")
              {
                  // If the Beacon Public Key is Not Empty - do not overwrite with a new beacon value unless the public key is the same
                  std::string sBPK = GetBeaconPublicKey(sMessageKey,false);
                  if (!sBPK.empty())
                  {
                      std::string out_cpid = "";
                      std::string out_address = "";
                      std::string out_publickey = "";
                      GetBeaconElements(sMessageValue, out_cpid, out_address, out_publickey);
                      if (fDebug3 && LessVerbose(50)) 
                      {
                          printf("\r\n**Beacon Debug Message : beaconpubkey %s, message key %s, cpid %s, addr %s, base64 pub key %s \r\n ",sBPK.c_str(),
                                 sMessageKey.c_str(),out_cpid.c_str(),out_address.c_str(), out_publickey.c_str());
                      }
                      if (sBPK == out_publickey)
                      {
                          // allow key to be reloaded in since this is a refreshed beacon
                          if (fDebug10) printf("\r\n**Beacon Being Overwritten %s \r\n %s : %s\r\n",sBPK.c_str(),sMessageKey.c_str(),sBPK.c_str());
                      }
                      else
                      {
                          // In this case, the current Beacon is not empty and the keys are different - Do not overwrite this beacon
                          sMessageValue="";
                          if (fDebug10) printf("\r\n**Beacon Public Key Not Empty %s : %s\r\n",sMessageKey.c_str(),sBPK.c_str());
                      }
                  }
              }

              if (!sMessageType.empty() && !sMessageKey.empty() && !sMessageValue.empty() && !sMessageAction.empty() && !sSignature.empty())
              {

                  // If this is a DAO, ensure the contents are protected:
                  if ((sMessageType=="dao" || sMessageType=="daoclient") && !sMessagePublicKey.empty())
                  {
                            if (fDebug10) printf("DAO Message %s",msg.c_str());

                            if (sMessageAction=="A")
                            {
                                std::string daoPubKey = ReadCache(sMessageType + "pubkey",sMessageKey);
                                if (daoPubKey.empty())
                                {
                                    //We only accept the first message
                                    WriteCache(sMessageType + "pubkey",sMessageKey,sMessagePublicKey,nTime);
                                    std::string OrgSymbol = ExtractXML(sMessageValue,"<SYMBOL>","</SYMBOL>");
                                    std::string OrgName = ExtractXML(sMessageValue,"<NAME>","</NAME>");
                                    std::string OrgREST = ExtractXML(sMessageValue,"<REST>","</REST>");
                                    WriteCache(sMessageType + "rest",  OrgSymbol,  OrgREST,    nTime);
                                    WriteCache(sMessageType + "symbol",sMessageKey,OrgSymbol,  nTime);
                                    WriteCache(sMessageType + "name",  OrgSymbol,  sMessageKey,nTime);
                                    WriteCache(sMessageType + "orgname", OrgSymbol,OrgName,    nTime);
                                }
                            }
                  }

                  if (sMessageType=="dao" || sMessageType=="daoclient")
                  {
                        sMessagePublicKey = ReadCache(sMessageType+"pubkey",sMessageKey);
                  }
                  if (sMessageType == "daofeed")
                  {
                        sMessagePublicKey = ReadCache("daopubkey",GetOrgSymbolFromFeedKey(sMessageKey));
                  }

                  //Verify sig first
                  bool Verified = CheckMessageSignature(sMessageAction,sMessageType,sMessageType+sMessageKey+sMessageValue,
                      sSignature,sMessagePublicKey);

                  if ( (sMessageType=="dao" || sMessageType == "daofeed") && !Verified && fDebug3)
                  {
                        printf("Message type %s: %s was not verified successfully. PubKey %s \r\n",sMessageType.c_str(),msg.c_str(),sMessagePublicKey.c_str());
                  }

                  if (Verified)
                  {

                        if (sMessageAction=="A")
                        {
                                if ( (sMessageType=="dao" || sMessageType == "daofeed") && fDebug3 )
                                    printf("Adding MessageKey type %s Key %s Value %s\r\n",
                                    sMessageType.c_str(),sMessageKey.c_str(),sMessageValue.c_str());
                                // Ensure we have the TXID of the contract in memory
                                if (!(sMessageType=="project" || sMessageType=="projectmapping" || sMessageType=="beacon" ))
                                {
                                    WriteCache(sMessageType,sMessageKey+";Recipient",sRecipient,nTime);
                                    WriteCache(sMessageType,sMessageKey+";BurnAmount",RoundToString(dAmount,2),nTime);
                                }
                                WriteCache(sMessageType,sMessageKey,sMessageValue,nTime);
                                if(fDebug && sMessageType=="beacon" ){
                                    printf("BEACON add %s %s %s\r\n",sMessageKey.c_str(),DecodeBase64(sMessageValue).c_str(),TimestampToHRDate(nTime).c_str());
                                }
                                fMessageLoaded = true;
                                if (sMessageType=="poll")
                                {
                                        if (Contains(sMessageKey,"[Foundation"))
                                        {
                                                msPoll = "Foundation Poll: " + sMessageKey;

                                        }
                                        else
                                        {
                                                msPoll = "Poll: " + sMessageKey;
                                        }
                                }

                        }
                        else if(sMessageAction=="D")
                        {
<<<<<<< HEAD
                                if (fDebug10) printf("Deleting key type %s Key %s Value %s\r\n",sMessageType.c_str(),sMessageKey.c_str(),sMessageValue.c_str());
                                if(fDebug && sMessageType=="beacon" ){
                                    printf("BEACON DEL %s - %s\r\n",sMessageKey.c_str(),TimestampToHRDate(nTime).c_str());
                                }
                                DeleteCache(sMessageType,sMessageKey);
                                fMessageLoaded = true;
                        }
=======
									if (fDebug10) printf("Deleting key type %s Key %s Value %s\r\n",sMessageType.c_str(),sMessageKey.c_str(),sMessageValue.c_str());
									DeleteCache(sMessageType,sMessageKey);
									fMessageLoaded = true;
	                    }
>>>>>>> d1e16e4f
                        // If this is a boinc project, load the projects into the coin:
                        if (sMessageType=="project" || sMessageType=="projectmapping")
                        {
                            //Reserved
                            fMessageLoaded = true;
                        }

                  }

                }

    }
   return fMessageLoaded;
}







bool UnusualActivityReport()
{

    map<uint256, CTxIndex> mapQueuedChanges;
    CTxDB txdb("r");
    int nMaxDepth = nBestHeight;
    CBlock block;
    int nMinDepth = fTestNet ? 1 : 1;
    if (nMaxDepth < nMinDepth || nMaxDepth < 10) return false;
    nMinDepth = 50000;
    nMaxDepth = nBestHeight;
    int ii = 0;
            for (ii = nMinDepth; ii <= nMaxDepth; ii++)
            {
                CBlockIndex* pblockindex = blockFinder.FindByHeight(ii);
                if (block.ReadFromDisk(pblockindex))
                {
                    int64_t nFees = 0;
                    int64_t nValueIn = 0;
                    int64_t nValueOut = 0;
                    int64_t nStakeReward = 0;
                    //unsigned int nSigOps = 0;
                    double DPOR_Paid = 0;
                    bool bIsDPOR = false;
                    std::string MainRecipient = "";
                    double max_subsidy = GetMaximumBoincSubsidy(block.nTime)+50; //allow for
                    BOOST_FOREACH(CTransaction& tx, block.vtx)
                    {

                            MapPrevTx mapInputs;
                            if (tx.IsCoinBase())
                                    nValueOut += tx.GetValueOut();
                            else
                            {
                                     bool fInvalid;
                                     bool TxOK = tx.FetchInputs(txdb, mapQueuedChanges, true, false, mapInputs, fInvalid);
                                     if (!TxOK) continue;
                                     int64_t nTxValueIn = tx.GetValueIn(mapInputs);
                                     int64_t nTxValueOut = tx.GetValueOut();
                                     nValueIn += nTxValueIn;
                                     nValueOut += nTxValueOut;
                                     if (!tx.IsCoinStake())             nFees += nTxValueIn - nTxValueOut;
                                     if (tx.IsCoinStake())
                                     {
                                            nStakeReward = nTxValueOut - nTxValueIn;
                                            if (tx.vout.size() > 2) bIsDPOR = true;
                                            //DPOR Verification of each recipient (Recipients start at output position 2 (0=Coinstake flag, 1=coinstake)
                                            if (tx.vout.size() > 2)
                                            {
                                                MainRecipient = PubKeyToAddress(tx.vout[2].scriptPubKey);
                                            }
                                            int iStart = 3;
                                            if (ii > 267500) iStart=2;
                                            if (bIsDPOR)
                                            {
                                                    for (unsigned int i = iStart; i < tx.vout.size(); i++)
                                                    {
                                                        std::string Recipient = PubKeyToAddress(tx.vout[i].scriptPubKey);
                                                        double      Amount    = CoinToDouble(tx.vout[i].nValue);
                                                        if (Amount > GetMaximumBoincSubsidy(GetAdjustedTime()))
                                                        {
                                                        }

                                                        if (Amount > max_subsidy)
                                                        {
                                                            printf("Block #%f:%f, Recipient %s, Paid %f\r\n",(double)ii,(double)i,Recipient.c_str(),Amount);
                                                        }
                                                        DPOR_Paid += Amount;

                                                    }

                                           }
                                     }

                                //if (!tx.ConnectInputs(txdb, mapInputs, mapQueuedChanges, posThisTx, pindex, true, false))                return false;
                            }

                    }

                    int64_t TotalMint = nValueOut - nValueIn + nFees;
                    double subsidy = CoinToDouble(TotalMint);
                    if (subsidy > max_subsidy)
                    {
                        std::string hb = block.vtx[0].hashBoinc;
                        MiningCPID bb = DeserializeBoincBlock(hb);
                        if (bb.cpid != "INVESTOR")
                        {
                                printf("Block #%f:%f, Recipient %s, CPID %s, Paid %f, StakeReward %f \r\n",(double)ii,(double)0,
                                    bb.GRCAddress.c_str(), bb.cpid.c_str(), subsidy,(double)nStakeReward);
                        }
                }

            }
        }


    return true;
}


double GRCMagnitudeUnit(int64_t locktime)
{
    //7-12-2015 - Calculate GRCMagnitudeUnit (Amount paid per magnitude per day)
    StructCPID network = GetInitializedStructCPID2("NETWORK",mvNetwork);
    double TotalNetworkMagnitude = network.NetworkMagnitude;
    if (TotalNetworkMagnitude < 1000) TotalNetworkMagnitude=1000;
    double MaximumEmission = BLOCKS_PER_DAY*GetMaximumBoincSubsidy(locktime);
    double Kitty = MaximumEmission - (network.payments/14);
    if (Kitty < 1) Kitty = 1;
    double MagnitudeUnit = 0;
    if (AreBinarySuperblocksEnabled(nBestHeight))
    {
        MagnitudeUnit = (Kitty/TotalNetworkMagnitude)*1.25;
    }
    else
    {
        MagnitudeUnit = Kitty/TotalNetworkMagnitude;
    }
    if (MagnitudeUnit > 5) MagnitudeUnit = 5; //Just in case we lose a superblock or something strange happens.
    MagnitudeUnit = SnapToGrid(MagnitudeUnit); //Snaps the value into .025 increments
    return MagnitudeUnit;
}


int64_t ComputeResearchAccrual(int64_t nTime, std::string cpid, std::string operation, CBlockIndex* pindexLast, bool bVerifyingBlock, int iVerificationPhase, double& dAccrualAge, double& dMagnitudeUnit, double& AvgMagnitude)
{
    double dCurrentMagnitude = CalculatedMagnitude2(cpid, nTime, false);
    CBlockIndex* pHistorical = GetHistoricalMagnitude(cpid);
    if (pHistorical->nHeight <= nNewIndex || pHistorical->nMagnitude==0 || pHistorical->nTime == 0)
    {
        //No prior block exists... Newbies get .01 age to bootstrap the CPID (otherwise they will not have any prior block to refer to, thus cannot get started):
        if (!AreBinarySuperblocksEnabled(pindexLast->nHeight))
        {
                return dCurrentMagnitude > 0 ? ((dCurrentMagnitude/100)*COIN) : 0;
        }
        else
        {
            // New rules - 12-4-2015 - Pay newbie from the moment beacon was sent as long as it is within 6 months old and NN mag > 0 and newbie is in the superblock and their lifetime paid is zero
            // Note: If Magnitude is zero, or researcher is not in superblock, or lifetimepaid > 0, this function returns zero
            int64_t iBeaconTimestamp = BeaconTimeStamp(cpid, true);
            if (IsLockTimeWithinMinutes(iBeaconTimestamp, 60*24*30*6))
            {
                double dNewbieAccrualAge = ((double)nTime - (double)iBeaconTimestamp) / 86400;
                int64_t iAccrual = (int64_t)((dNewbieAccrualAge*dCurrentMagnitude*dMagnitudeUnit*COIN) + (1*COIN));
                if ((dNewbieAccrualAge*dCurrentMagnitude*dMagnitudeUnit) > 500)
                {
                    printf("Newbie special stake too high, reward=500GRC");
                    return (500*COIN);
                }
                if (fDebug3) printf("\r\n Newbie Special First Stake for CPID %s, Age %f, Accrual %f \r\n",cpid.c_str(),dNewbieAccrualAge,(double)iAccrual);
                return iAccrual;
            }
            else
            {
                return dCurrentMagnitude > 0 ? (((dCurrentMagnitude/100)*COIN) + (1*COIN)): 0;
            }
        }
    }
    // To prevent reorgs and checkblock errors, ensure the research age is > 10 blocks wide:
    int iRABlockSpan = pindexLast->nHeight - pHistorical->nHeight;
    StructCPID stCPID = GetInitializedStructCPID2(cpid,mvResearchAge);
    double dAvgMag = stCPID.ResearchAverageMagnitude;
    // ResearchAge: If the accrual age is > 20 days, add in the midpoint lifetime average magnitude to ensure the overall avg magnitude accurate:
    if (iRABlockSpan > (int)(BLOCKS_PER_DAY*20))
    {
            AvgMagnitude = (pHistorical->nMagnitude + dAvgMag + dCurrentMagnitude) / 3;
    }
    else
    {
            AvgMagnitude = (pHistorical->nMagnitude + dCurrentMagnitude) / 2;
    }
    if (AvgMagnitude > 20000) AvgMagnitude = 20000;

    dAccrualAge = ((double)nTime - (double)pHistorical->nTime) / 86400;
    if (dAccrualAge < 0) dAccrualAge=0;
    dMagnitudeUnit = GRCMagnitudeUnit(nTime);

    int64_t Accrual = (int64_t)(dAccrualAge*AvgMagnitude*dMagnitudeUnit*COIN);
    // Double check researcher lifetime paid
    double days = (nTime - stCPID.LowLockTime) / 86400.0;
    double PPD = stCPID.ResearchSubsidy/(days+.01);
    double ReferencePPD = dMagnitudeUnit*dAvgMag;
    if ((PPD > ReferencePPD*5))
    {
            printf("Researcher PPD %f > Reference PPD %f for CPID %s with Lifetime Avg Mag of %f, Days %f \r\n",PPD,ReferencePPD,cpid.c_str(),dAvgMag,days);
            Accrual = 0; //Since this condition can occur when a user ramps up computing power, lets return 0 so as to not shortchange the researcher, but instead, owed will continue to accrue and will be paid later when PPD falls below 5
    }
    // Note that if the RA Block Span < 10, we want to return 0 for the Accrual Amount so the CPID can still receive an accurate accrual in the future
    if (iRABlockSpan < 10 && iVerificationPhase != 2) Accrual = 0;

    double verbosity = (operation == "createnewblock" || operation == "createcoinstake") ? 10 : 1000;
    if ((fDebug && LessVerbose(verbosity)) || (fDebug3 && iVerificationPhase==2)) printf(" Operation %s, ComputedAccrual %f, StakeHeight %f, RABlockSpan %f, HistoryHeight%f, AccrualAge %f, AvgMag %f, MagUnit %f, PPD %f, Reference PPD %f  \r\n",
        operation.c_str(),CoinToDouble(Accrual),(double)pindexLast->nHeight,(double)iRABlockSpan,
        (double)pHistorical->nHeight,   dAccrualAge,AvgMagnitude,dMagnitudeUnit, PPD, ReferencePPD);
    return Accrual;
}



CBlockIndex* GetHistoricalMagnitude(std::string cpid)
{
    if (cpid=="INVESTOR") return pindexGenesisBlock;

    // Starting at the block prior to StartHeight, find the last instance of the CPID in the chain:
    // Limit lookback to 6 months
    int nMinIndex = pindexBest->nHeight-(6*30*BLOCKS_PER_DAY);
    if (nMinIndex < 2) nMinIndex=2;
    // Last block Hash paid to researcher
    StructCPID stCPID = GetInitializedStructCPID2(cpid,mvResearchAge);
    if (!stCPID.BlockHash.empty())
    {
        uint256 hash(stCPID.BlockHash);
        if (mapBlockIndex.count(hash) == 0) return pindexGenesisBlock;
        CBlockIndex* pblockindex = mapBlockIndex[hash];
        if (pblockindex->nHeight < nMinIndex)
        {
            // In this case, the last staked block was Found, but it is over 6 months old....
            printf("Last staked block found at height %f, but cannot verify magnitude older than 6 months! \r\n",(double)pblockindex->nHeight);
            return pindexGenesisBlock;
        }

        return pblockindex;
    }
    else
    {
        return pindexGenesisBlock;
    }
}

void ZeroOutResearcherTotals(std::string cpid)
{
    if (!cpid.empty())
    {
                StructCPID stCPID = GetInitializedStructCPID2(cpid,mvResearchAge);
                stCPID.LastBlock = 0;
                stCPID.BlockHash = "";
                stCPID.InterestSubsidy = 0;
                stCPID.ResearchSubsidy = 0;
                stCPID.Accuracy = 0;
                stCPID.LowLockTime = std::numeric_limits<unsigned int>::max();
                stCPID.HighLockTime = 0;
                stCPID.TotalMagnitude = 0;
                stCPID.ResearchAverageMagnitude = 0;

                mvResearchAge[cpid]=stCPID;
    }
}


bool LoadAdminMessages(bool bFullTableScan, std::string& out_errors)
{
    int nMaxDepth = nBestHeight;
    int nMinDepth = fTestNet ? 1 : 164618;
    nMinDepth = pindexBest->nHeight - (BLOCKS_PER_DAY*30*6);
    if (nMinDepth < 2) nMinDepth=2;
    if (!bFullTableScan) nMinDepth = nMaxDepth-6;
    if (nMaxDepth < nMinDepth) return false;
    CBlockIndex* pindex = blockFinder.FindByHeight(nMinDepth);
    // These are memorized consecutively in order from oldest to newest

    while (pindex->nHeight < nMaxDepth)
    {
        if (!pindex || !pindex->pnext) return false;
        pindex = pindex->pnext;
        if (pindex==NULL) continue;
        if (!pindex || !pindex->IsInMainChain()) continue;
        if (IsContract(pindex))
        {
            CBlock block;
            if (!block.ReadFromDisk(pindex)) continue;
            int iPos = 0;
            BOOST_FOREACH(const CTransaction &tx, block.vtx)
            {
                  if (iPos > 0)
                  {
                      // Retrieve the Burn Amount for Contracts
                      double dAmount = 0;
                      std::string sRecipient = "";
                      for (unsigned int i = 1; i < tx.vout.size(); i++)
                      {
                            sRecipient = PubKeyToAddress(tx.vout[i].scriptPubKey);
                            dAmount += CoinToDouble(tx.vout[i].nValue);
                      }
                      MemorizeMessage(tx.hashBoinc,tx.nTime,dAmount,sRecipient);
                  }
                  iPos++;
            }
        }
    }
    
    return true;
}




MiningCPID GetBoincBlockByIndex(CBlockIndex* pblockindex)
{
    CBlock block;
    MiningCPID bb;
    bb.initialized=false;
    if (!pblockindex || !pblockindex->IsInMainChain()) return bb;
    if (block.ReadFromDisk(pblockindex))
    {
        std::string hashboinc = "";
        if (block.vtx.size() > 0) hashboinc = block.vtx[0].hashBoinc;
        bb = DeserializeBoincBlock(hashboinc);
        bb.initialized=true;
        return bb;
    }
    return bb;
}

std::string CPIDHash(double dMagIn, std::string sCPID)
{
    std::string sMag = RoundToString(dMagIn,0);
    double dMagLength = (double)sMag.length();
    double dExponent = pow(dMagLength,5);
    std::string sMagComponent1 = RoundToString(dMagIn/(dExponent+.01),0);
    std::string sSuffix = RoundToString(dMagLength * dExponent, 0);
    std::string sHash = sCPID + sMagComponent1 + sSuffix;
    //  printf("%s, %s, %f, %f, %s\r\n",sCPID.c_str(), sMagComponent1.c_str(),dMagLength,dExponent,sSuffix.c_str());
    return sHash;
}

std::string GetQuorumHash(std::string data)
{
        //Data includes the Magnitudes, and the Projects:
        std::string sMags = ExtractXML(data,"<MAGNITUDES>","</MAGNITUDES>");
        std::vector<std::string> vMags = split(sMags.c_str(),";");
        std::string sHashIn = "";
        for (unsigned int x = 0; x < vMags.size(); x++)
        {
            if (vMags[x].length() > 10)
            {
                std::vector<std::string> vRow = split(vMags[x].c_str(),",");
                if (vRow.size() > 0)
                {
                  if (vRow[0].length() > 5)
                  {
                        std::string sCPID = vRow[0];
                        double dMag = cdbl(vRow[1],0);
                        sHashIn += CPIDHash(dMag, sCPID) + "<COL>";
                   }
                }
            }
        }
        std::string sHash = RetrieveMd5(sHashIn);
        return sHash;
}


std::string getHardwareID()
{
    std::string ele1 = "?";
    #ifdef QT_GUI
        ele1 = getMacAddress();
    #endif
    ele1 += ":" + getCpuHash();
    ele1 += ":" + getHardDriveSerial();

    std::string hwid = RetrieveMd5(ele1);
    return hwid;
}

static void getCpuid( unsigned int* p, unsigned int ax )
 {
    __asm __volatile
    (   "movl %%ebx, %%esi\n\t"
        "cpuid\n\t"
        "xchgl %%ebx, %%esi"
        : "=a" (p[0]), "=S" (p[1]),
          "=c" (p[2]), "=d" (p[3])
        : "0" (ax)
    );
 }

 std::string getCpuHash()
 {
    std::string n = boost::asio::ip::host_name();
    #ifdef WIN32
        unsigned int cpuinfo[4] = { 0, 0, 0, 0 };
        getCpuid( cpuinfo, 0 );
        unsigned short hash = 0;
        unsigned int* ptr = (&cpuinfo[0]);
        for ( unsigned int i = 0; i < 4; i++ )
            hash += (ptr[i] & 0xFFFF) + ( ptr[i] >> 16 );
        double dHash = (double)hash;
        return n + ";" + RoundToString(dHash,0);
    #else
        return n;
    #endif
 }



std::string SystemCommand(const char* cmd)
{
    FILE* pipe = popen(cmd, "r");
    if (!pipe) return "ERROR";
    char buffer[128];
    std::string result = "";
    while(!feof(pipe))
    {
        if(fgets(buffer, 128, pipe) != NULL)
            result += buffer;
    }
    pclose(pipe);
    return result;
}


std::string getHardDriveSerial()
{
    if (!msHDDSerial.empty()) return msHDDSerial;
    std::string cmd1 = "";
    #ifdef WIN32
        cmd1 = "wmic path win32_physicalmedia get SerialNumber";
    #else
        cmd1 = "ls /dev/disk/by-uuid";
    #endif
    std::string result = SystemCommand(cmd1.c_str());
    //if (fDebug3) printf("result %s",result.c_str());
    msHDDSerial = result;
    return result;
}

bool IsContract(CBlockIndex* pIndex)
{
    return pIndex->nIsContract==1 ? true : false;
}

bool IsSuperBlock(CBlockIndex* pIndex)
{
    return pIndex->nIsSuperBlock==1 ? true : false;
}

double SnapToGrid(double d)
{
    double dDither = .04;
    double dOut = cdbl(RoundToString(d*dDither,3),3) / dDither;
    return dOut;
}

bool NeuralNodeParticipates()
{
    //Calculate the nodes GRC_Address_Day
    std::string address_day = DefaultWalletAddress() + "_" + RoundToString(GetDayOfYear(),0);
    std::string address_day_hash = RetrieveMd5(address_day);
    // For now, let's call for a 25% participation rate (approx. 125 nodes):
    // When RA is enabled, 25% of the neural network nodes will work on a quorum at any given time to alleviate stress on the project sites:
    uint256 uRef;
    if (IsResearchAgeEnabled(pindexBest->nHeight))
    {
        uRef = fTestNet ? uint256("0x00000000000000000000000000000000ed182f81388f317df738fd9994e7020b") : uint256("0x000000000000000000000000000000004d182f81388f317df738fd9994e7020b"); //This hash is approx 25% of the md5 range (90% for testnet)
    }
    else
    {
        uRef = fTestNet ? uint256("0x00000000000000000000000000000000ed182f81388f317df738fd9994e7020b") : uint256("0x00000000000000000000000000000000fd182f81388f317df738fd9994e7020b"); //This hash is approx 25% of the md5 range (90% for testnet)
    }
    uint256 uADH = uint256("0x" + address_day_hash);
    //printf("%s < %s : %s",uADH.GetHex().c_str() ,uRef.GetHex().c_str(), YesNo(uADH  < uRef).c_str());
    //printf("%s < %s : %s",uTest.GetHex().c_str(),uRef.GetHex().c_str(), YesNo(uTest < uRef).c_str());
    return (uADH < uRef);
}


bool StrLessThanReferenceHash(std::string rh)
{
    std::string address_day = rh + "_" + RoundToString(GetDayOfYear(),0);
    std::string address_day_hash = RetrieveMd5(address_day);
    uint256 uRef = fTestNet ? uint256("0x000000000000000000000000000000004d182f81388f317df738fd9994e7020b") : uint256("0x000000000000000000000000000000004d182f81388f317df738fd9994e7020b"); //This hash is approx 25% of the md5 range (90% for testnet)
    uint256 uADH = uint256("0x" + address_day_hash);
    return (uADH < uRef);
}

// Generate backup filenames with local date and time with suffix support
std::string GetBackupFilename(const std::string& basename, const std::string& suffix)
{
    time_t biTime;
    struct tm * blTime;
    time (&biTime);
    blTime = localtime(&biTime);
    char boTime[200];
    strftime(boTime, sizeof(boTime), "%FT%H-%M-%S", blTime);
    return suffix.empty()
        ? basename + "-" + std::string(boTime)
        : basename + "-" + std::string(boTime) + "-" + suffix;
}<|MERGE_RESOLUTION|>--- conflicted
+++ resolved
@@ -8723,7 +8723,6 @@
                         }
                         else if(sMessageAction=="D")
                         {
-<<<<<<< HEAD
                                 if (fDebug10) printf("Deleting key type %s Key %s Value %s\r\n",sMessageType.c_str(),sMessageKey.c_str(),sMessageValue.c_str());
                                 if(fDebug && sMessageType=="beacon" ){
                                     printf("BEACON DEL %s - %s\r\n",sMessageKey.c_str(),TimestampToHRDate(nTime).c_str());
@@ -8731,12 +8730,6 @@
                                 DeleteCache(sMessageType,sMessageKey);
                                 fMessageLoaded = true;
                         }
-=======
-									if (fDebug10) printf("Deleting key type %s Key %s Value %s\r\n",sMessageType.c_str(),sMessageKey.c_str(),sMessageValue.c_str());
-									DeleteCache(sMessageType,sMessageKey);
-									fMessageLoaded = true;
-	                    }
->>>>>>> d1e16e4f
                         // If this is a boinc project, load the projects into the coin:
                         if (sMessageType=="project" || sMessageType=="projectmapping")
                         {
