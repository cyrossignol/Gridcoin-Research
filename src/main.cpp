// Copyright (c) 2009-2010 Satoshi Nakamoto
// Copyright (c) 2009-2012 The Bitcoin developers
// Distributed under the MIT/X11 software license, see the accompanying
// file COPYING or http://www.opensource.org/licenses/mit-license.php.

#include "alert.h"
#include "checkpoints.h"
#include "db.h"
#include "txdb.h"
#include "net.h"
#include "init.h"
#include "ui_interface.h"
#include "kernel.h"
#include "block.h"
#include "scrypt.h"
#include "global_objects_noui.hpp"
#include "util.h"
#include "cpid.h"
#include "bitcoinrpc.h"
#include "json/json_spirit_value.h"
#include "boinc.h"
#include "beacon.h"
#include "miner.h"
#include "backup.h"
#include "appcache.h"

#include <boost/filesystem.hpp>
#include <boost/filesystem/fstream.hpp>
#include <boost/algorithm/string/replace.hpp>
#include <boost/algorithm/string/case_conv.hpp> // for to_lower()
#include <boost/algorithm/string/predicate.hpp> // for startswith() and endswith()
#include <boost/algorithm/string/join.hpp>
#include <boost/thread.hpp>
#include <boost/asio.hpp>
#include <boost/range/adaptor/reversed.hpp>
#include <openssl/md5.h>
#include <ctime>
#include <math.h>

extern std::string NodeAddress(CNode* pfrom);
extern std::string ConvertBinToHex(std::string a);
extern std::string ConvertHexToBin(std::string a);
extern bool WalletOutOfSync();
extern bool WriteKey(std::string sKey, std::string sValue);
bool AdvertiseBeacon(std::string &sOutPrivKey, std::string &sOutPubKey, std::string &sError, std::string &sMessage);
std::string SignBlockWithCPID(std::string sCPID, std::string sBlockHash);
extern void CleanInboundConnections(bool bClearAll);
extern bool PushGridcoinDiagnostics();
double qtPushGridcoinDiagnosticData(std::string data);
bool RequestSupermajorityNeuralData();
extern bool AskForOutstandingBlocks(uint256 hashStart);
extern bool CleanChain();
extern void ResetTimerMain(std::string timer_name);
extern bool TallyResearchAverages_retired(bool Forcefully);
extern bool TallyNetworkAverages_v9();
extern void IncrementCurrentNeuralNetworkSupermajority(std::string NeuralHash, std::string GRCAddress, double distance);
bool VerifyCPIDSignature(std::string sCPID, std::string sBlockHash, std::string sSignature);
extern MiningCPID GetInitializedMiningCPID(std::string name, std::map<std::string, MiningCPID>& vRef);
std::string GetListOfWithConsensus(std::string datatype);
extern std::string getHardDriveSerial();
extern double ExtractMagnitudeFromExplainMagnitude();
extern void GridcoinServices();
extern double SnapToGrid(double d);
extern bool StrLessThanReferenceHash(std::string rh);
void BusyWaitForTally_retired();
extern bool TallyNetworkAverages_retired(bool Forcefully);
extern bool TallyNetworkAverages();
extern bool IsContract(CBlockIndex* pIndex);
std::string ExtractValue(std::string data, std::string delimiter, int pos);
extern MiningCPID GetBoincBlockByIndex(CBlockIndex* pblockindex);
json_spirit::Array MagnitudeReport(std::string cpid);
extern void AddCPIDBlockHash(const std::string& cpid, const uint256& blockhash);
extern void ZeroOutResearcherTotals(std::string cpid);
extern StructCPID GetLifetimeCPID(const std::string& cpid, const std::string& sFrom);
extern std::string getCpuHash();
std::string getMacAddress();
std::string TimestampToHRDate(double dtm);
bool CPIDAcidTest2(std::string bpk, std::string externalcpid);
extern bool BlockNeedsChecked(int64_t BlockTime);
extern void FixInvalidResearchTotals(std::vector<CBlockIndex*> vDisconnect, std::vector<CBlockIndex*> vConnect);
int64_t GetEarliestWalletTransaction();
extern void IncrementVersionCount(const std::string& Version);
double GetSuperblockAvgMag(std::string data,double& out_beacon_count,double& out_participant_count,double& out_avg,bool bIgnoreBeacons, int nHeight);
extern bool LoadAdminMessages(bool bFullTableScan,std::string& out_errors);
extern bool UnusualActivityReport();

extern std::string GetCurrentNeuralNetworkSupermajorityHash(double& out_popularity);
       
extern double CalculatedMagnitude2(std::string cpid, int64_t locktime,bool bUseLederstrumpf);



extern bool UpdateNeuralNetworkQuorumData();
bool AsyncNeuralRequest(std::string command_name,std::string cpid,int NodeLimit);
double qtExecuteGenericFunction(std::string function,std::string data);
extern bool FullSyncWithDPORNodes();

std::string qtExecuteDotNetStringFunction(std::string function, std::string data);


bool CheckMessageSignature(std::string sMessageAction, std::string sMessageType, std::string sMsg, std::string sSig,std::string opt_pubkey);
extern std::string strReplace(std::string& str, const std::string& oldStr, const std::string& newStr);
extern bool GetEarliestStakeTime(std::string grcaddress, std::string cpid);
extern double GetTotalBalance();
extern std::string PubKeyToAddress(const CScript& scriptPubKey);
extern void IncrementNeuralNetworkSupermajority(const std::string& NeuralHash, const std::string& GRCAddress, double distance, const CBlockIndex* pblockindex);

extern CBlockIndex* GetHistoricalMagnitude(std::string cpid);

extern double GetOutstandingAmountOwed(StructCPID &mag, std::string cpid, int64_t locktime, double& total_owed, double block_magnitude);


extern double GetOwedAmount(std::string cpid);
extern bool ComputeNeuralNetworkSupermajorityHashes();

extern void DeleteCache(std::string section, std::string keyname);
extern void ClearCache(std::string section);
bool TallyMagnitudesInSuperblock();
extern void WriteCache(std::string section, std::string key, std::string value, int64_t locktime);
std::string qtGetNeuralContract(std::string data);
extern std::string GetNeuralNetworkReport();
void qtSyncWithDPORNodes(std::string data);
std::string GetListOf(std::string datatype);
std::string qtGetNeuralHash(std::string data);
std::string GetCommandNonce(std::string command);
std::string DefaultBlockKey(int key_length);

extern std::string ToOfficialNameNew(std::string proj);

extern double GRCMagnitudeUnit(int64_t locktime);
unsigned int nNodeLifespan;

using namespace std;
using namespace boost;

//
// Global state
//

CCriticalSection cs_setpwalletRegistered;
set<CWallet*> setpwalletRegistered;

CCriticalSection cs_main;

extern std::string NodeAddress(CNode* pfrom);

CTxMemPool mempool;
unsigned int WHITELISTED_PROJECTS = 0;
int64_t nLastPing = 0;
int64_t nLastAskedForBlocks = 0;
int64_t nBootup = 0;
int64_t nLastLoadAdminMessages = 0;
int64_t nLastTalliedNeural = 0;
int64_t nCPIDsLoaded = 0;
int64_t nLastGRCtallied = 0;
int64_t nLastCleaned = 0;


extern bool IsCPIDValidv3(std::string cpidv2, bool allow_investor);

std::string DefaultOrg();
std::string DefaultOrgKey(int key_length);

double MintLimiter(double PORDiff,int64_t RSA_WEIGHT,std::string cpid,int64_t locktime);
double GetLastPaymentTimeByCPID(std::string cpid);
extern double CoinToDouble(double surrogate);
extern int64_t PreviousBlockAge();
void CheckForUpgrade();
int64_t GetRSAWeightByCPID(std::string cpid);
extern MiningCPID GetMiningCPID();
extern StructCPID GetStructCPID();
json_spirit::Array MagnitudeReportCSV(bool detail);

int64_t nLastBlockSolved = 0;  //Future timestamp
int64_t nLastBlockSubmitted = 0;

///////////////////////MINOR VERSION////////////////////////////////
std::string msMasterProjectPublicKey  = "049ac003b3318d9fe28b2830f6a95a2624ce2a69fb0c0c7ac0b513efcc1e93a6a6e8eba84481155dd82f2f1104e0ff62c69d662b0094639b7106abc5d84f948c0a";
// The Private Key is revealed by design, for public messages only:
std::string msMasterMessagePrivateKey = "308201130201010420fbd45ffb02ff05a3322c0d77e1e7aea264866c24e81e5ab6a8e150666b4dc6d8a081a53081a2020101302c06072a8648ce3d0101022100fffffffffffffffffffffffffffffffffffffffffffffffffffffffefffffc2f300604010004010704410479be667ef9dcbbac55a06295ce870b07029bfcdb2dce28d959f2815b16f81798483ada7726a3c4655da4fbfc0e1108a8fd17b448a68554199c47d08ffb10d4b8022100fffffffffffffffffffffffffffffffebaaedce6af48a03bbfd25e8cd0364141020101a144034200044b2938fbc38071f24bede21e838a0758a52a0085f2e034e7f971df445436a252467f692ec9c5ba7e5eaa898ab99cbd9949496f7e3cafbf56304b1cc2e5bdf06e";
std::string msMasterMessagePublicKey  = "044b2938fbc38071f24bede21e838a0758a52a0085f2e034e7f971df445436a252467f692ec9c5ba7e5eaa898ab99cbd9949496f7e3cafbf56304b1cc2e5bdf06e";

std::string YesNo(bool bin);

int64_t GetMaximumBoincSubsidy(int64_t nTime);
extern double CalculatedMagnitude(int64_t locktime,bool bUseLederstrumpf);
extern int64_t GetCoinYearReward(int64_t nTime);


map<uint256, CBlockIndex*> mapBlockIndex;
set<pair<COutPoint, unsigned int> > setStakeSeen;

CBigNum bnProofOfWorkLimit(~uint256(0) >> 20); // "standard" scrypt target limit for proof of work, results with 0,000244140625 proof-of-work difficulty
CBigNum bnProofOfStakeLimit(~uint256(0) >> 20);
CBigNum bnProofOfStakeLimitV2(~uint256(0) >> 20);
CBigNum bnProofOfWorkLimitTestNet(~uint256(0) >> 16);

//Gridcoin Minimum Stake Age (16 Hours)
unsigned int nStakeMinAge = 16 * 60 * 60; // 16 hours
unsigned int nStakeMaxAge = -1; // unlimited
unsigned int nModifierInterval = 10 * 60; // time to elapse before new modifier is computed
bool bOPReturnEnabled = true;

// Gridcoin:
int nCoinbaseMaturity = 100;
CBlockIndex* pindexGenesisBlock = NULL;
int nBestHeight = -1;

uint256 nBestChainTrust = 0;
uint256 nBestInvalidTrust = 0;
uint256 hashBestChain = 0;
CBlockIndex* pindexBest = NULL;
int64_t nTimeBestReceived = 0;
CMedianFilter<int> cPeerBlockCounts(5, 0); // Amount of blocks that other nodes claim to have




map<uint256, CBlock*> mapOrphanBlocks;
multimap<uint256, CBlock*> mapOrphanBlocksByPrev;
set<pair<COutPoint, unsigned int> > setStakeSeenOrphan;

map<uint256, CTransaction> mapOrphanTransactions;
map<uint256, set<uint256> > mapOrphanTransactionsByPrev;

// Constant stuff for coinbase transactions we create:
CScript COINBASE_FLAGS;
const string strMessageMagic = "Gridcoin Signed Message:\n";

// Settings
int64_t nTransactionFee = MIN_TX_FEE;
int64_t nReserveBalance = 0;
int64_t nMinimumInputValue = 0;

std::map<std::string, std::string> mvApplicationCache;
std::map<std::string, int64_t> mvApplicationCacheTimestamp;
std::map<std::string, double> mvNeuralNetworkHash;
std::map<std::string, double> mvCurrentNeuralNetworkHash;

std::map<std::string, double> mvNeuralVersion;

std::map<std::string, StructCPID> mvDPOR;
std::map<std::string, StructCPID> mvDPORCopy;

std::map<std::string, StructCPID> mvResearchAge;
std::map<std::string, HashSet> mvCPIDBlockHashes;

BlockFinder blockFinder;

// Gridcoin - Rob Halford

extern std::string RetrieveMd5(std::string s1);
extern std::string aes_complex_hash(uint256 scrypt_hash);

bool bNetAveragesLoaded = false;
bool bTallyStarted_retired      = false;
bool bForceUpdate = false;
bool bCheckedForUpgrade = false;
bool bCheckedForUpgradeLive = false;
bool bGlobalcomInitialized = false;
bool bStakeMinerOutOfSyncWithNetwork = false;
volatile bool bDoTally_retired = false;
volatile bool bTallyFinished_retired = false;
bool bGridcoinGUILoaded = false;

extern double LederstrumpfMagnitude2(double Magnitude, int64_t locktime);

extern void WriteAppCache(std::string key, std::string value);
extern void LoadCPIDsInBackground();

extern void ThreadCPIDs();
extern void GetGlobalStatus();

extern bool ProjectIsValid(std::string project);

double GetNetworkAvgByProject(std::string projectname);
extern bool IsCPIDValid_Retired(std::string cpid, std::string ENCboincpubkey);
extern bool IsCPIDValidv2(MiningCPID& mc, int height);
extern std::string getfilecontents(std::string filename);
extern std::string ToOfficialName(std::string proj);
extern bool LessVerbose(int iMax1000);
extern MiningCPID GetNextProject(bool bForce);
extern void HarvestCPIDs(bool cleardata);

static boost::thread_group* cpidThreads = NULL;

///////////////////////////////
// Standard Boinc Projects ////
///////////////////////////////

//Global variables to display current mined project in various places:
std::string    msMiningProject;
std::string    msMiningCPID;
std::string    msPrimaryCPID;
double         mdPORNonce = 0;
double         mdLastPorNonce = 0;
double         mdMachineTimerLast = 0;
// Mining status variables
std::string    msHashBoinc;
std::string    msMiningErrors;
std::string    msPoll;
std::string    msMiningErrors5;
std::string    msMiningErrors6;
std::string    msMiningErrors7;
std::string    msMiningErrors8;
std::string    msAttachmentGuid;
std::string    msMiningErrorsIncluded;
std::string    msMiningErrorsExcluded;
std::string    msNeuralResponse;
std::string    msHDDSerial;
//When syncing, we grandfather block rejection rules up to this block, as rules became stricter over time and fields changed

int nGrandfather = 1034700;
int nNewIndex = 271625;
int nNewIndex2 = 364500;

int64_t nGenesisSupply = 340569880;

// Stats for Main Screen:
globalStatusType GlobalStatusStruct;

bool fColdBoot = true;
bool fEnforceCanonical = true;
bool fUseFastIndex = false;

// Gridcoin status    *************
MiningCPID GlobalCPUMiningCPID = GetMiningCPID();
int nBoincUtilization = 0;
std::string sRegVer;

std::map<std::string, StructCPID> mvCPIDs;        //Contains the project stats at the user level
std::map<std::string, StructCPID> mvCreditNode;   //Contains the verified stats at the user level
std::map<std::string, StructCPID> mvNetwork;      //Contains the project stats at the network level
std::map<std::string, StructCPID> mvNetworkCopy;      //Contains the project stats at the network level
std::map<std::string, StructCPID> mvCreditNodeCPID;        // Contains verified CPID Magnitudes;
std::map<std::string, StructCPIDCache> mvCPIDCache; //Contains cached blocknumbers for CPID+Projects;
std::map<std::string, StructCPIDCache> mvAppCache; //Contains cached blocknumbers for CPID+Projects;
std::map<std::string, StructCPID> mvMagnitudes; // Contains Magnitudes by CPID & Outstanding Payments Owed per CPID
std::map<std::string, StructCPID> mvMagnitudesCopy; // Contains Magnitudes by CPID & Outstanding Payments Owed per CPID

std::map<std::string, int> mvTimers; // Contains event timers that reset after max ms duration iterator is exceeded

// End of Gridcoin Global vars

//////////////////////////////////////////////////////////////////////////////
//
// dispatching functions
//
void ResetTimerMain(std::string timer_name)
{
    mvTimers[timer_name] = 0;
}


bool TimerMain(std::string timer_name, int max_ms)
{
    mvTimers[timer_name] = mvTimers[timer_name] + 1;
    if (mvTimers[timer_name] > max_ms)
    {
        mvTimers[timer_name]=0;
        return true;
    }
    return false;
}

bool UpdateNeuralNetworkQuorumData()
{
            #if defined(WIN32) && defined(QT_GUI)
                if (!bGlobalcomInitialized) return false;
                std::string errors1 = "";
                int64_t superblock_age = GetAdjustedTime() - mvApplicationCacheTimestamp["superblock;magnitudes"];
                std::string myNeuralHash = "";
                double popularity = 0;
                std::string consensus_hash = GetNeuralNetworkSupermajorityHash(popularity);
                std::string sAge = ToString(superblock_age);
                std::string sBlock = mvApplicationCache["superblock;block_number"];
                std::string sTimestamp = TimestampToHRDate(mvApplicationCacheTimestamp["superblock;magnitudes"]);
                std::string data = "<QUORUMDATA><AGE>" + sAge + "</AGE><HASH>" + consensus_hash + "</HASH><BLOCKNUMBER>" + sBlock + "</BLOCKNUMBER><TIMESTAMP>"
                    + sTimestamp + "</TIMESTAMP><PRIMARYCPID>" + msPrimaryCPID + "</PRIMARYCPID></QUORUMDATA>";
                std::string testnet_flag = fTestNet ? "TESTNET" : "MAINNET";
                qtExecuteGenericFunction("SetTestNetFlag",testnet_flag);
                qtExecuteDotNetStringFunction("SetQuorumData",data);
                return true;
            #endif
            return false;
}

bool PushGridcoinDiagnostics()
{
        #if defined(WIN32) && defined(QT_GUI)
                if (!bGlobalcomInitialized) return false;
                std::string errors1 = "";
                LoadAdminMessages(false,errors1);
                std::string cpiddata = GetListOf("beacon");
                std::string sWhitelist = GetListOf("project");
                int64_t superblock_age = GetAdjustedTime() - mvApplicationCacheTimestamp["superblock;magnitudes"];
                double popularity = 0;
                std::string consensus_hash = GetNeuralNetworkSupermajorityHash(popularity);
                std::string sAge = ToString(superblock_age);
                std::string sBlock = mvApplicationCache["superblock;block_number"];
                std::string sTimestamp = TimestampToHRDate(mvApplicationCacheTimestamp["superblock;magnitudes"]);
                printf("Pushing diagnostic data...");
                double lastblockage = PreviousBlockAge();
                double PORDiff = GetDifficulty(GetLastBlockIndex(pindexBest, true));
                std::string data = "<WHITELIST>" + sWhitelist + "</WHITELIST><CPIDDATA>"
                    + cpiddata + "</CPIDDATA><QUORUMDATA><AGE>" + sAge + "</AGE><HASH>" + consensus_hash + "</HASH><BLOCKNUMBER>" + sBlock + "</BLOCKNUMBER><TIMESTAMP>"
                    + sTimestamp + "</TIMESTAMP><PRIMARYCPID>" + msPrimaryCPID + "</PRIMARYCPID><LASTBLOCKAGE>" + ToString(lastblockage) + "</LASTBLOCKAGE><DIFFICULTY>" + RoundToString(PORDiff,2) + "</DIFFICULTY></QUORUMDATA>";
                std::string testnet_flag = fTestNet ? "TESTNET" : "MAINNET";
                qtExecuteGenericFunction("SetTestNetFlag",testnet_flag);
                double dResponse = qtPushGridcoinDiagnosticData(data);
                return true;
        #endif
        return false;
}

bool FullSyncWithDPORNodes()
{
            #if defined(WIN32) && defined(QT_GUI)

                std::string sDisabled = GetArgument("disableneuralnetwork", "false");
                if (sDisabled=="true") return false;
                // 3-30-2016 : First try to get the master database from another neural network node if these conditions occur:
                // The foreign node is fully synced.  The foreign nodes quorum hash matches the supermajority hash.  My hash != supermajority hash.
                double dCurrentPopularity = 0;
                std::string sCurrentNeuralSupermajorityHash = GetCurrentNeuralNetworkSupermajorityHash(dCurrentPopularity);
                std::string sMyNeuralHash = "";
                #if defined(WIN32) && defined(QT_GUI)
                           sMyNeuralHash = qtGetNeuralHash("");
                #endif
                if (!sMyNeuralHash.empty() && !sCurrentNeuralSupermajorityHash.empty() && sMyNeuralHash != sCurrentNeuralSupermajorityHash)
                {
                    bool bNodeOnline = RequestSupermajorityNeuralData();
                    if (bNodeOnline) return false;  // Async call to another node will continue after the node responds.
                }
            
                std::string errors1;
                LoadAdminMessages(false,errors1);
                std::string cpiddata = GetListOfWithConsensus("beacon");
		        std::string sWhitelist = GetListOf("project");
                int64_t superblock_age = GetAdjustedTime() - mvApplicationCacheTimestamp["superblock;magnitudes"];
				printf(" list of cpids %s \r\n",cpiddata.c_str());
                double popularity = 0;
                std::string consensus_hash = GetNeuralNetworkSupermajorityHash(popularity);
                std::string sAge = ToString(superblock_age);
                std::string sBlock = mvApplicationCache["superblock;block_number"];
                std::string sTimestamp = TimestampToHRDate(mvApplicationCacheTimestamp["superblock;magnitudes"]);
                std::string data = "<WHITELIST>" + sWhitelist + "</WHITELIST><CPIDDATA>"
                    + cpiddata + "</CPIDDATA><QUORUMDATA><AGE>" + sAge + "</AGE><HASH>" + consensus_hash + "</HASH><BLOCKNUMBER>" + sBlock + "</BLOCKNUMBER><TIMESTAMP>"
                    + sTimestamp + "</TIMESTAMP><PRIMARYCPID>" + msPrimaryCPID + "</PRIMARYCPID></QUORUMDATA>";
                std::string testnet_flag = fTestNet ? "TESTNET" : "MAINNET";
                qtExecuteGenericFunction("SetTestNetFlag",testnet_flag);
                qtSyncWithDPORNodes(data);
            #endif
            return true;
}

double GetPoSKernelPS()
{
    int nPoSInterval = 72;
    double dStakeKernelsTriedAvg = 0;
    int nStakesHandled = 0, nStakesTime = 0;

    CBlockIndex* pindex = pindexBest;;
    CBlockIndex* pindexPrevStake = NULL;

    while (pindex && nStakesHandled < nPoSInterval)
    {
        if (pindex->IsProofOfStake())
        {
            dStakeKernelsTriedAvg += GetDifficulty(pindex) * 4294967296.0;
            nStakesTime += pindexPrevStake ? (pindexPrevStake->nTime - pindex->nTime) : 0;
            pindexPrevStake = pindex;
            nStakesHandled++;
        }

        pindex = pindex->pprev;
    }

    double result = 0;

    if (nStakesTime)
        result = dStakeKernelsTriedAvg / nStakesTime;

    if (IsProtocolV2(nBestHeight))
        result *= STAKE_TIMESTAMP_MASK + 1;

    return result/100;
}

void GetGlobalStatus()
{
    //Populate overview

    try
    {
        double boincmagnitude = CalculatedMagnitude(GetAdjustedTime(),false);
        uint64_t nWeight = 0;
        pwalletMain->GetStakeWeight(nWeight);
        nBoincUtilization = boincmagnitude; //Legacy Support for the about screen
        double weight = nWeight/COIN;
        double PORDiff = GetDifficulty(GetLastBlockIndex(pindexBest, true));
        std::string sWeight = RoundToString((double)weight,0);

        //9-6-2015 Add RSA fields to overview
        if ((double)weight > 100000000000000)
        {
            sWeight = sWeight.substr(0,13) + "E" + RoundToString((double)sWeight.length()-13,0);
        }

        LOCK(GlobalStatusStruct.lock);
        { LOCK(MinerStatus.lock);
        GlobalStatusStruct.blocks = ToString(nBestHeight);
        GlobalStatusStruct.difficulty = RoundToString(PORDiff,3);
        GlobalStatusStruct.netWeight = RoundToString(GetPoSKernelPS(),2);
        //todo: use the real weight from miner status (requires scaling)
        GlobalStatusStruct.coinWeight = sWeight;
        GlobalStatusStruct.magnitude = RoundToString(boincmagnitude,2);
        GlobalStatusStruct.project = msMiningProject;
        GlobalStatusStruct.cpid = GlobalCPUMiningCPID.cpid;
        GlobalStatusStruct.poll = msPoll;
<<<<<<< HEAD
        GlobalStatusStruct.rsaOverview =  msRSAOverview; // not displayed on overview page anymore.

        GlobalStatusStruct.status.clear();

        if(MinerStatus.WeightSum)
            GlobalStatusStruct.coinWeight = RoundToString(MinerStatus.WeightSum / 80.0,2);

        GlobalStatusStruct.errors.clear();
        std::string Alerts = GetWarnings("statusbar");
        if(!Alerts.empty())
            GlobalStatusStruct.errors += "Alert: " + Alerts + "; ";

        if (PORDiff < 0.1)
            GlobalStatusStruct.errors +=  "Low difficulty!; ";

        if(!MinerStatus.ReasonNotStaking.empty())
            GlobalStatusStruct.errors +=  "Miner: " + MinerStatus.ReasonNotStaking + "; ";

        unsigned long stk_dropped = MinerStatus.KernelsFound - MinerStatus.AcceptedCnt;
        if(stk_dropped)
            GlobalStatusStruct.errors += "Rejected " + ToString(stk_dropped) + " stakes;";

        if(!msMiningErrors6.empty())
            GlobalStatusStruct.errors +=msMiningErrors6 + "; ";
        if(!msMiningErrors7.empty())
            GlobalStatusStruct.errors += msMiningErrors7 + "; ";
        if(!msMiningErrors8.empty())
            GlobalStatusStruct.errors += msMiningErrors8 + "; ";

=======
        GlobalStatusStruct.errors =  MinerStatus.ReasonNotStaking + MinerStatus.Message + " " + msMiningErrors6 + " " + msMiningErrors7 + " " + msMiningErrors8;
>>>>>>> 258cbeab
        }
        return;
    }
    catch (std::exception& e)
    {
        msMiningErrors = _("Error obtaining status.");

        printf("Error obtaining status\r\n");
        return;
    }
}

bool Timer_Main(std::string timer_name, int max_ms)
{
    mvTimers[timer_name] = mvTimers[timer_name] + 1;
    if (mvTimers[timer_name] > max_ms)
    {
        mvTimers[timer_name]=0;
        return true;
    }
    return false;
}



void WriteAppCache(std::string key, std::string value)
{
    StructCPIDCache setting = mvAppCache["cache"+key];
    if (!setting.initialized)
    {
        setting.initialized=true;
        setting.xml = "";
        mvAppCache.insert(map<string,StructCPIDCache>::value_type("cache"+key,setting));
        mvAppCache["cache"+key]=setting;
    }
    setting.xml = value;
    mvAppCache["cache"+key]=setting;
}



void RegisterWallet(CWallet* pwalletIn)
{
    {
        LOCK(cs_setpwalletRegistered);
        setpwalletRegistered.insert(pwalletIn);
    }
}

void UnregisterWallet(CWallet* pwalletIn)
{
    {
        LOCK(cs_setpwalletRegistered);
        setpwalletRegistered.erase(pwalletIn);
    }
}


MiningCPID GetInitializedGlobalCPUMiningCPID(std::string cpid)
{

    MiningCPID mc = GetMiningCPID();
    mc.initialized = true;
    mc.cpid=cpid;
    mc.projectname = cpid;
    mc.cpidv2=cpid;
    mc.cpidhash = "";
    mc.email = cpid;
    mc.boincruntimepublickey = cpid;
    mc.rac=0;
    mc.encboincpublickey = "";
    mc.enccpid = "";
    mc.NetworkRAC = 0;
    mc.Magnitude = 0;
    mc.clientversion = "";
    mc.RSAWeight = GetRSAWeightByCPID(cpid);
    mc.LastPaymentTime = nLastBlockSolved;
    mc.diffbytes = 0;
    mc.lastblockhash = "0";
    // Reuse for debugging
    mc.Organization = GetArg("-org", "");
    return mc;
}


MiningCPID GetNextProject(bool bForce)
{



    if (GlobalCPUMiningCPID.projectname.length() > 3   &&  GlobalCPUMiningCPID.projectname != "INVESTOR"  && GlobalCPUMiningCPID.Magnitude > 1)
    {
                if (!Timer_Main("globalcpuminingcpid",10))
                {
                    //Prevent Thrashing
                    return GlobalCPUMiningCPID;
                }
    }


    std::string sBoincKey = GetArgument("boinckey","");
    if (!sBoincKey.empty())
    {
        if (fDebug3 && LessVerbose(50)) printf("Using cached boinckey for project %s\r\n",GlobalCPUMiningCPID.projectname.c_str());
                    msMiningProject = GlobalCPUMiningCPID.projectname;
                    msMiningCPID = GlobalCPUMiningCPID.cpid;
                    if (LessVerbose(5))
                        printf("BoincKey - Mining project %s     RAC(%f)\r\n",  GlobalCPUMiningCPID.projectname.c_str(), GlobalCPUMiningCPID.rac);
                    double ProjectRAC = GetNetworkAvgByProject(GlobalCPUMiningCPID.projectname);
                    GlobalCPUMiningCPID.NetworkRAC = ProjectRAC;
                    GlobalCPUMiningCPID.Magnitude = CalculatedMagnitude(GetAdjustedTime(),false);
                    if (fDebug3) printf("(boinckey) For CPID %s Verified Magnitude = %f",GlobalCPUMiningCPID.cpid.c_str(),GlobalCPUMiningCPID.Magnitude);
                    msMiningErrors = (msMiningCPID == "INVESTOR" || msPrimaryCPID=="INVESTOR" || msMiningCPID.empty()) ? _("Staking Interest") : _("Mining");
                    GlobalCPUMiningCPID.RSAWeight = GetRSAWeightByCPID(GlobalCPUMiningCPID.cpid);
                    GlobalCPUMiningCPID.LastPaymentTime = GetLastPaymentTimeByCPID(GlobalCPUMiningCPID.cpid);
                    return GlobalCPUMiningCPID;
    }

    
    msMiningProject = "";
    msMiningCPID = "";
    GlobalCPUMiningCPID = GetInitializedGlobalCPUMiningCPID("");

    std::string email = GetArgument("email", "NA");
    boost::to_lower(email);



    if ( (IsInitialBlockDownload() || !bCPIDsLoaded) && !bForce)
    {
            if (LessVerbose(100))           printf("CPUMiner: Gridcoin is downloading blocks Or CPIDs are not yet loaded...");
            MilliSleep(1);
            return GlobalCPUMiningCPID;
    }


    try
    {

        if (mvCPIDs.size() < 1)
        {
            if (fDebug && LessVerbose(10)) printf("Gridcoin has no CPIDs...");
            //Let control reach the investor area
        }

        int iValidProjects=0;
        //Count valid projects:
        for(map<string,StructCPID>::iterator ii=mvCPIDs.begin(); ii!=mvCPIDs.end(); ++ii)
        {
                StructCPID structcpid = mvCPIDs[(*ii).first];
                if (        msPrimaryCPID == structcpid.cpid &&
                    structcpid.initialized && structcpid.Iscpidvalid)           iValidProjects++;
        }

        // Find next available CPU project:
        int iDistributedProject = 0;
        int iRow = 0;

        if (email=="" || email=="NA") iValidProjects = 0;  //Let control reach investor area


        if (iValidProjects > 0)
        {
        for (int i = 0; i <= 4;i++)
        {
            iRow=0;
            iDistributedProject = (rand() % iValidProjects)+1;

            for(map<string,StructCPID>::iterator ii=mvCPIDs.begin(); ii!=mvCPIDs.end(); ++ii)
            {
                StructCPID structcpid = mvCPIDs[(*ii).first];

                if (structcpid.initialized)
                {
                    if (msPrimaryCPID == structcpid.cpid &&
                        structcpid.Iscpidvalid && structcpid.projectname.length() > 1)
                    {
                            iRow++;
                            if (i==4 || iDistributedProject == iRow)
                            {
                                if (true)
                                {
                                    GlobalCPUMiningCPID.enccpid = structcpid.boincpublickey;
                                    bool checkcpid = IsCPIDValid_Retired(structcpid.cpid,GlobalCPUMiningCPID.enccpid);
                                    if (!checkcpid)
                                    {
                                        printf("CPID invalid %s  1.  ",structcpid.cpid.c_str());
                                        continue;
                                    }

                                    if (checkcpid)
                                    {

                                        GlobalCPUMiningCPID.email = email;

                                        if (LessVerbose(1) || fDebug || fDebug3) printf("Ready to CPU Mine project %s with CPID %s, RAC(%f) \r\n",
                                            structcpid.projectname.c_str(),structcpid.cpid.c_str(),
                                            structcpid.rac);
                                        //Required for project to be mined in a block:
                                        GlobalCPUMiningCPID.cpid=structcpid.cpid;
                                        GlobalCPUMiningCPID.projectname = structcpid.projectname;
                                        GlobalCPUMiningCPID.rac=structcpid.rac;
                                        GlobalCPUMiningCPID.encboincpublickey = structcpid.boincpublickey;
                                        GlobalCPUMiningCPID.encaes = structcpid.boincpublickey;


                                        GlobalCPUMiningCPID.boincruntimepublickey = structcpid.cpidhash;
                                        if(fDebug) printf("\r\n GNP: Setting bpk to %s\r\n",structcpid.cpidhash.c_str());

                                        uint256 pbh = 1;
                                        GlobalCPUMiningCPID.cpidv2 = ComputeCPIDv2(GlobalCPUMiningCPID.email,GlobalCPUMiningCPID.boincruntimepublickey, pbh);
                                        GlobalCPUMiningCPID.lastblockhash = "0";
                                        // Sign the block
                                        GlobalCPUMiningCPID.BoincPublicKey = GetBeaconPublicKey(structcpid.cpid, false);
                                        GlobalCPUMiningCPID.BoincSignature = SignBlockWithCPID(GlobalCPUMiningCPID.cpid,GlobalCPUMiningCPID.lastblockhash);
                                
                                        if (!IsCPIDValidv2(GlobalCPUMiningCPID,1))
                                        {
                                            printf("CPID INVALID (GetNextProject) %s, %s  ",GlobalCPUMiningCPID.cpid.c_str(),GlobalCPUMiningCPID.cpidv2.c_str());
                                            continue;
                                        }


                                        //Only used for global status:
                                        msMiningProject = structcpid.projectname;
                                        msMiningCPID = structcpid.cpid;

                                        double ProjectRAC = GetNetworkAvgByProject(GlobalCPUMiningCPID.projectname);
                                        GlobalCPUMiningCPID.NetworkRAC = ProjectRAC;
                                        GlobalCPUMiningCPID.Magnitude = CalculatedMagnitude(GetAdjustedTime(),false);
                                        if (fDebug && LessVerbose(2)) printf("For CPID %s Verified Magnitude = %f",GlobalCPUMiningCPID.cpid.c_str(),GlobalCPUMiningCPID.Magnitude);
                                        //Reserved for GRC Speech Synthesis
                                        msMiningErrors = (msMiningCPID == "INVESTOR" || !IsResearcher(msPrimaryCPID) || msMiningCPID.empty()) ? _("Staking Interest") : _("Boinc Mining");
                                        GlobalCPUMiningCPID.RSAWeight = GetRSAWeightByCPID(GlobalCPUMiningCPID.cpid);
                                        GlobalCPUMiningCPID.LastPaymentTime = GetLastPaymentTimeByCPID(GlobalCPUMiningCPID.cpid);
                                        return GlobalCPUMiningCPID;
                                    }
                                }
                            }

                    }

                }
            }

        }
        }

        msMiningErrors = (IsResearcher(msPrimaryCPID)) ? _("All BOINC projects exhausted.") : "";
        msMiningProject = "INVESTOR";
        msMiningCPID = "INVESTOR";
        GlobalCPUMiningCPID = GetInitializedGlobalCPUMiningCPID("INVESTOR");
        if (fDebug10) printf("-Investor mode-");

        }
        catch (std::exception& e)
        {
            msMiningErrors = _("Error obtaining next project.  Error 16172014.");

            printf("Error obtaining next project\r\n");
        }
        catch(...)
        {
            msMiningErrors = _("Error obtaining next project.  Error 06172014.");
            printf("Error obtaining next project 2.\r\n");
        }
        return GlobalCPUMiningCPID;

}



// check whether the passed transaction is from us
bool static IsFromMe(CTransaction& tx)
{
    for (auto const& pwallet : setpwalletRegistered)
        if (pwallet->IsFromMe(tx))
            return true;
    return false;
}

// get the wallet transaction with the given hash (if it exists)
bool static GetTransaction(const uint256& hashTx, CWalletTx& wtx)
{
    for (auto const& pwallet : setpwalletRegistered)
        if (pwallet->GetTransaction(hashTx,wtx))
            return true;
    return false;
}

// erases transaction with the given hash from all wallets
void static EraseFromWallets(uint256 hash)
{
    for (auto const& pwallet : setpwalletRegistered)
        pwallet->EraseFromWallet(hash);
}

// make sure all wallets know about the given transaction, in the given block
void SyncWithWallets(const CTransaction& tx, const CBlock* pblock, bool fUpdate, bool fConnect)
{
    if (!fConnect)
    {
        // ppcoin: wallets need to refund inputs when disconnecting coinstake
        if (tx.IsCoinStake())
        {
            for (auto const& pwallet : setpwalletRegistered)
                if (pwallet->IsFromMe(tx))
                    pwallet->DisableTransaction(tx);
        }
        return;
    }

    for (auto const& pwallet : setpwalletRegistered)
        pwallet->AddToWalletIfInvolvingMe(tx, pblock, fUpdate);
}

// notify wallets about a new best chain
void static SetBestChain(const CBlockLocator& loc)
{
    for (auto const& pwallet : setpwalletRegistered)
        pwallet->SetBestChain(loc);
}

// notify wallets about an updated transaction
void static UpdatedTransaction(const uint256& hashTx)
{
    for (auto const& pwallet : setpwalletRegistered)
        pwallet->UpdatedTransaction(hashTx);
}

// dump all wallets
void static PrintWallets(const CBlock& block)
{
    for (auto const& pwallet : setpwalletRegistered)
        pwallet->PrintWallet(block);
}

// notify wallets about an incoming inventory (for request counts)
void static Inventory(const uint256& hash)
{
    for (auto const& pwallet : setpwalletRegistered)
        pwallet->Inventory(hash);
}

// ask wallets to resend their transactions
void ResendWalletTransactions(bool fForce)
{
    for (auto const& pwallet : setpwalletRegistered)
        pwallet->ResendWalletTransactions(fForce);
}


double CoinToDouble(double surrogate)
{
    //Converts satoshis to a human double amount
    double coin = (double)surrogate/(double)COIN;
    return coin;
}

double GetTotalBalance()
{
    double total = 0;
    for (auto const& pwallet : setpwalletRegistered)
    {
        total = total + pwallet->GetBalance();
        total = total + pwallet->GetStake();
    }
    return total/COIN;
}
//////////////////////////////////////////////////////////////////////////////
//
// mapOrphanTransactions
//

bool AddOrphanTx(const CTransaction& tx)
{
    uint256 hash = tx.GetHash();
    if (mapOrphanTransactions.count(hash))
        return false;

    // Ignore big transactions, to avoid a
    // send-big-orphans memory exhaustion attack. If a peer has a legitimate
    // large transaction with a missing parent then we assume
    // it will rebroadcast it later, after the parent transaction(s)
    // have been mined or received.
    // 10,000 orphans, each of which is at most 5,000 bytes big is
    // at most 500 megabytes of orphans:

    size_t nSize = tx.GetSerializeSize(SER_NETWORK, CTransaction::CURRENT_VERSION);

    if (nSize > 5000)
    {
        printf("ignoring large orphan tx (size: %" PRIszu ", hash: %s)\n", nSize, hash.ToString().substr(0,10).c_str());
        return false;
    }

    mapOrphanTransactions[hash] = tx;
    for (auto const& txin : tx.vin)
        mapOrphanTransactionsByPrev[txin.prevout.hash].insert(hash);

    printf("stored orphan tx %s (mapsz %" PRIszu ")\n", hash.ToString().substr(0,10).c_str(),   mapOrphanTransactions.size());
    return true;
}

void static EraseOrphanTx(uint256 hash)
{
    if (!mapOrphanTransactions.count(hash))
        return;
    const CTransaction& tx = mapOrphanTransactions[hash];
    for (auto const& txin : tx.vin)
    {
        mapOrphanTransactionsByPrev[txin.prevout.hash].erase(hash);
        if (mapOrphanTransactionsByPrev[txin.prevout.hash].empty())
            mapOrphanTransactionsByPrev.erase(txin.prevout.hash);
    }
    mapOrphanTransactions.erase(hash);
}

unsigned int LimitOrphanTxSize(unsigned int nMaxOrphans)
{
    unsigned int nEvicted = 0;
    while (mapOrphanTransactions.size() > nMaxOrphans)
    {
        // Evict a random orphan:
        uint256 randomhash = GetRandHash();
        map<uint256, CTransaction>::iterator it = mapOrphanTransactions.lower_bound(randomhash);
        if (it == mapOrphanTransactions.end())
            it = mapOrphanTransactions.begin();
        EraseOrphanTx(it->first);
        ++nEvicted;
    }
    return nEvicted;
}



std::string DefaultWalletAddress()
{
    static std::string sDefaultWalletAddress;
    if (!sDefaultWalletAddress.empty())
        return sDefaultWalletAddress;
    
    try
    {
        //Gridcoin - Find the default public GRC address (since a user may have many receiving addresses):
        for (auto const& item : pwalletMain->mapAddressBook)
        {
            const CBitcoinAddress& address = item.first;
            const std::string& strName = item.second;
            bool fMine = IsMine(*pwalletMain, address.Get());
            if (fMine && strName == "Default") 
            {
                sDefaultWalletAddress=CBitcoinAddress(address).ToString();
                return sDefaultWalletAddress;
            }
        }
        
        //Cant Find        
        for (auto const& item : pwalletMain->mapAddressBook)
        {
            const CBitcoinAddress& address = item.first;
            //const std::string& strName = item.second;
            bool fMine = IsMine(*pwalletMain, address.Get());
            if (fMine)
            {
                sDefaultWalletAddress=CBitcoinAddress(address).ToString();
                return sDefaultWalletAddress;
            }
        }
    }
    catch (std::exception& e)
    {
        return "ERROR";
    }
    return "NA";
}






//////////////////////////////////////////////////////////////////////////////
//
// CTransaction and CTxIndex
//

bool CTransaction::ReadFromDisk(CTxDB& txdb, COutPoint prevout, CTxIndex& txindexRet)
{
    SetNull();
    if (!txdb.ReadTxIndex(prevout.hash, txindexRet))
        return false;
    if (!ReadFromDisk(txindexRet.pos))
        return false;
    if (prevout.n >= vout.size())
    {
        SetNull();
        return false;
    }
    return true;
}

bool CTransaction::ReadFromDisk(CTxDB& txdb, COutPoint prevout)
{
    CTxIndex txindex;
    return ReadFromDisk(txdb, prevout, txindex);
}

bool CTransaction::ReadFromDisk(COutPoint prevout)
{
    CTxDB txdb("r");
    CTxIndex txindex;
    return ReadFromDisk(txdb, prevout, txindex);
}





bool IsStandardTx(const CTransaction& tx)
{
    std::string reason = "";
    if (tx.nVersion > CTransaction::CURRENT_VERSION)
        return false;

    // Treat non-final transactions as non-standard to prevent a specific type
    // of double-spend attack, as well as DoS attacks. (if the transaction
    // can't be mined, the attacker isn't expending resources broadcasting it)
    // Basically we don't want to propagate transactions that can't included in
    // the next block.
    //
    // However, IsFinalTx() is confusing... Without arguments, it uses
    // chainActive.Height() to evaluate nLockTime; when a block is accepted, chainActive.Height()
    // is set to the value of nHeight in the block. However, when IsFinalTx()
    // is called within CBlock::AcceptBlock(), the height of the block *being*
    // evaluated is what is used. Thus if we want to know if a transaction can
    // be part of the *next* block, we need to call IsFinalTx() with one more
    // than chainActive.Height().
    //
    // Timestamps on the other hand don't get any special treatment, because we
    // can't know what timestamp the next block will have, and there aren't
    // timestamp applications where it matters.
    if (!IsFinalTx(tx, nBestHeight + 1)) {
        return false;
    }
    // nTime has different purpose from nLockTime but can be used in similar attacks
    if (tx.nTime > FutureDrift(GetAdjustedTime(), nBestHeight + 1)) {
        return false;
    }

    // Extremely large transactions with lots of inputs can cost the network
    // almost as much to process as they cost the sender in fees, because
    // computing signature hashes is O(ninputs*txsize). Limiting transactions
    // to MAX_STANDARD_TX_SIZE mitigates CPU exhaustion attacks.
    unsigned int sz = tx.GetSerializeSize(SER_NETWORK, CTransaction::CURRENT_VERSION);
    if (sz >= MAX_STANDARD_TX_SIZE)
        return false;

    for (auto const& txin : tx.vin)
    {

        // Biggest 'standard' txin is a 15-of-15 P2SH multisig with compressed
        // keys. (remember the 520 byte limit on redeemScript size) That works
        // out to a (15*(33+1))+3=513 byte redeemScript, 513+1+15*(73+1)=1624
        // bytes of scriptSig, which we round off to 1650 bytes for some minor
        // future-proofing. That's also enough to spend a 20-of-20
        // CHECKMULTISIG scriptPubKey, though such a scriptPubKey is not
        // considered standard)

        if (txin.scriptSig.size() > 1650)
            return false;
        if (!txin.scriptSig.IsPushOnly())
            return false;
        if (fEnforceCanonical && !txin.scriptSig.HasCanonicalPushes()) {
            return false;
        }
    }

    unsigned int nDataOut = 0;
    txnouttype whichType;
    for (auto const& txout : tx.vout) {
        if (!::IsStandard(txout.scriptPubKey, whichType))
            return false;
        if (whichType == TX_NULL_DATA)
            nDataOut++;
        if (txout.nValue == 0)
            return false;
        if (fEnforceCanonical && !txout.scriptPubKey.HasCanonicalPushes()) {
            return false;
        }
    }


    // not more than one data txout per non-data txout is permitted
    // only one data txout is permitted too
    if (nDataOut > 1 && nDataOut > tx.vout.size()/2)
    {
        reason = "multi-op-return";
        return false;
    }


    return true;
}

bool IsFinalTx(const CTransaction &tx, int nBlockHeight, int64_t nBlockTime)
{
    AssertLockHeld(cs_main);
    // Time based nLockTime implemented in 0.1.6
    if (tx.nLockTime == 0)
        return true;
    if (nBlockHeight == 0)
        nBlockHeight = nBestHeight;
    if (nBlockTime == 0)
        nBlockTime = GetAdjustedTime();
    if ((int64_t)tx.nLockTime < ((int64_t)tx.nLockTime < LOCKTIME_THRESHOLD ? (int64_t)nBlockHeight : nBlockTime))
        return true;
    for (auto const& txin : tx.vin)
        if (!txin.IsFinal())
            return false;
    return true;
}

//
// Check transaction inputs, and make sure any
// pay-to-script-hash transactions are evaluating IsStandard scripts
//
// Why bother? To avoid denial-of-service attacks; an attacker
// can submit a standard HASH... OP_EQUAL transaction,
// which will get accepted into blocks. The redemption
// script can be anything; an attacker could use a very
// expensive-to-check-upon-redemption script like:
//   DUP CHECKSIG DROP ... repeated 100 times... OP_1
//
bool CTransaction::AreInputsStandard(const MapPrevTx& mapInputs) const
{
    if (IsCoinBase())
        return true; // Coinbases don't use vin normally

    for (unsigned int i = 0; i < vin.size(); i++)
    {
        const CTxOut& prev = GetOutputFor(vin[i], mapInputs);

        vector<vector<unsigned char> > vSolutions;
        txnouttype whichType;
        // get the scriptPubKey corresponding to this input:
        const CScript& prevScript = prev.scriptPubKey;
        if (!Solver(prevScript, whichType, vSolutions))
            return false;
        int nArgsExpected = ScriptSigArgsExpected(whichType, vSolutions);
        if (nArgsExpected < 0)
            return false;

        // Transactions with extra stuff in their scriptSigs are
        // non-standard. Note that this EvalScript() call will
        // be quick, because if there are any operations
        // beside "push data" in the scriptSig the
        // IsStandard() call returns false
        vector<vector<unsigned char> > stack;
        if (!EvalScript(stack, vin[i].scriptSig, *this, i, 0))            return false;

        if (whichType == TX_SCRIPTHASH)
        {
            if (stack.empty())
                return false;
            CScript subscript(stack.back().begin(), stack.back().end());
            vector<vector<unsigned char> > vSolutions2;
            txnouttype whichType2;
            if (!Solver(subscript, whichType2, vSolutions2))
                return false;
            if (whichType2 == TX_SCRIPTHASH)
                return false;

            int tmpExpected;
            tmpExpected = ScriptSigArgsExpected(whichType2, vSolutions2);
            if (tmpExpected < 0)
                return false;
            nArgsExpected += tmpExpected;
        }

        if (stack.size() != (unsigned int)nArgsExpected)
            return false;
    }

    return true;
}

unsigned int CTransaction::GetLegacySigOpCount() const
{
    unsigned int nSigOps = 0;
    for (auto const& txin : vin)
    {
        nSigOps += txin.scriptSig.GetSigOpCount(false);
    }
    for (auto const& txout : vout)
    {
        nSigOps += txout.scriptPubKey.GetSigOpCount(false);
    }
    return nSigOps;
}


int CMerkleTx::SetMerkleBranch(const CBlock* pblock)
{
    AssertLockHeld(cs_main);

    CBlock blockTmp;
    if (pblock == NULL)
    {
        // Load the block this tx is in
        CTxIndex txindex;
        if (!CTxDB("r").ReadTxIndex(GetHash(), txindex))
            return 0;
        if (!blockTmp.ReadFromDisk(txindex.pos.nFile, txindex.pos.nBlockPos))
            return 0;
        pblock = &blockTmp;
    }

    // Update the tx's hashBlock
    hashBlock = pblock->GetHash();

    // Locate the transaction
    for (nIndex = 0; nIndex < (int)pblock->vtx.size(); nIndex++)
        if (pblock->vtx[nIndex] == *(CTransaction*)this)
            break;
    if (nIndex == (int)pblock->vtx.size())
    {
        vMerkleBranch.clear();
        nIndex = -1;
        printf("ERROR: SetMerkleBranch() : couldn't find tx in block\n");
        return 0;
    }

    // Fill in merkle branch
    vMerkleBranch = pblock->GetMerkleBranch(nIndex);

    // Is the tx in a block that's in the main chain
    map<uint256, CBlockIndex*>::iterator mi = mapBlockIndex.find(hashBlock);
    if (mi == mapBlockIndex.end())
        return 0;
    CBlockIndex* pindex = (*mi).second;
    if (!pindex || !pindex->IsInMainChain())
        return 0;

    return pindexBest->nHeight - pindex->nHeight + 1;
}




bool CTransaction::CheckTransaction() const
{
    // Basic checks that don't depend on any context
    if (vin.empty())
        return DoS(10, error("CTransaction::CheckTransaction() : vin empty"));
    if (vout.empty())
        return DoS(10, error("CTransaction::CheckTransaction() : vout empty"));
    // Size limits
    if (::GetSerializeSize(*this, SER_NETWORK, PROTOCOL_VERSION) > MAX_BLOCK_SIZE)
        return DoS(100, error("CTransaction::CheckTransaction() : size limits failed"));

    // Check for negative or overflow output values
    int64_t nValueOut = 0;
    for (unsigned int i = 0; i < vout.size(); i++)
    {
        const CTxOut& txout = vout[i];
        if (txout.IsEmpty() && !IsCoinBase() && !IsCoinStake())
            return DoS(100, error("CTransaction::CheckTransaction() : txout empty for user transaction"));
        if (txout.nValue < 0)
            return DoS(100, error("CTransaction::CheckTransaction() : txout.nValue negative"));
        if (txout.nValue > MAX_MONEY)
            return DoS(100, error("CTransaction::CheckTransaction() : txout.nValue too high"));
        nValueOut += txout.nValue;
        if (!MoneyRange(nValueOut))
            return DoS(100, error("CTransaction::CheckTransaction() : txout total out of range"));
    }
    // Check for duplicate inputs
    set<COutPoint> vInOutPoints;
    for (auto const& txin : vin)
    {
        if (vInOutPoints.count(txin.prevout))
            return false;
        vInOutPoints.insert(txin.prevout);
    }

    if (IsCoinBase())
    {
        if (vin[0].scriptSig.size() < 2 || vin[0].scriptSig.size() > 100)
            return DoS(100, error("CTransaction::CheckTransaction() : coinbase script size is invalid"));
    }
    else
    {
        for (auto const& txin : vin)
            if (txin.prevout.IsNull())
                return DoS(10, error("CTransaction::CheckTransaction() : prevout is null"));
    }
    return true;
}

int64_t CTransaction::GetMinFee(unsigned int nBlockSize, enum GetMinFee_mode mode, unsigned int nBytes) const
{
    // Base fee is either MIN_TX_FEE or MIN_RELAY_TX_FEE
    int64_t nBaseFee = (mode == GMF_RELAY) ? MIN_RELAY_TX_FEE : MIN_TX_FEE;

    unsigned int nNewBlockSize = nBlockSize + nBytes;
    int64_t nMinFee = (1 + (int64_t)nBytes / 1000) * nBaseFee;

    // To limit dust spam, require MIN_TX_FEE/MIN_RELAY_TX_FEE if any output is less than 0.01
    if (nMinFee < nBaseFee)
    {
        for (auto const& txout : vout)
            if (txout.nValue < CENT)
                nMinFee = nBaseFee;
    }

    // Raise the price as the block approaches full
    if (nBlockSize != 1 && nNewBlockSize >= MAX_BLOCK_SIZE_GEN/2)
    {
        if (nNewBlockSize >= MAX_BLOCK_SIZE_GEN)
            return MAX_MONEY;
        nMinFee *= MAX_BLOCK_SIZE_GEN / (MAX_BLOCK_SIZE_GEN - nNewBlockSize);
    }

    if (!MoneyRange(nMinFee))
        nMinFee = MAX_MONEY;
    return nMinFee;
}


bool AcceptToMemoryPool(CTxMemPool& pool, CTransaction &tx, bool* pfMissingInputs)
{
    AssertLockHeld(cs_main);
    if (pfMissingInputs)
        *pfMissingInputs = false;

    if (!tx.CheckTransaction())
        return error("AcceptToMemoryPool : CheckTransaction failed");

    // Verify beacon contract in tx if found
    if (!VerifyBeaconContractTx(tx.hashBoinc))
        return tx.DoS(25, error("AcceptToMemoryPool : bad beacon contract in tx %s; rejected", tx.GetHash().ToString().c_str()));

    // Coinbase is only valid in a block, not as a loose transaction
    if (tx.IsCoinBase())
        return tx.DoS(100, error("AcceptToMemoryPool : coinbase as individual tx"));

    // ppcoin: coinstake is also only valid in a block, not as a loose transaction
    if (tx.IsCoinStake())
        return tx.DoS(100, error("AcceptToMemoryPool : coinstake as individual tx"));

    // Rather not work on nonstandard transactions (unless -testnet)
    if (!fTestNet && !IsStandardTx(tx))
        return error("AcceptToMemoryPool : nonstandard transaction type");

    // is it already in the memory pool?
    uint256 hash = tx.GetHash();
    if (pool.exists(hash))
        return false;

    // Check for conflicts with in-memory transactions
    CTransaction* ptxOld = NULL;
    {
        LOCK(pool.cs); // protect pool.mapNextTx
        for (unsigned int i = 0; i < tx.vin.size(); i++)
        {
            COutPoint outpoint = tx.vin[i].prevout;
            if (pool.mapNextTx.count(outpoint))
            {
                // Disable replacement feature for now
                return false;

                // Allow replacing with a newer version of the same transaction
                if (i != 0)
                    return false;
                ptxOld = pool.mapNextTx[outpoint].ptx;
                if (IsFinalTx(*ptxOld))
                    return false;
                if (!tx.IsNewerThan(*ptxOld))
                    return false;
                for (unsigned int i = 0; i < tx.vin.size(); i++)
                {
                    COutPoint outpoint = tx.vin[i].prevout;
                    if (!pool.mapNextTx.count(outpoint) || pool.mapNextTx[outpoint].ptx != ptxOld)
                        return false;
                }
                break;
            }
        }
    }

    {
        CTxDB txdb("r");

        // do we already have it?
        if (txdb.ContainsTx(hash))
            return false;

        MapPrevTx mapInputs;
        map<uint256, CTxIndex> mapUnused;
        bool fInvalid = false;
        if (!tx.FetchInputs(txdb, mapUnused, false, false, mapInputs, fInvalid))
        {
            if (fInvalid)
                return error("AcceptToMemoryPool : FetchInputs found invalid tx %s", hash.ToString().substr(0,10).c_str());
            if (pfMissingInputs)
                *pfMissingInputs = true;
            return false;
        }

        // Check for non-standard pay-to-script-hash in inputs
        if (!tx.AreInputsStandard(mapInputs) && !fTestNet)
            return error("AcceptToMemoryPool : nonstandard transaction input");

        // Note: if you modify this code to accept non-standard transactions, then
        // you should add code here to check that the transaction does a
        // reasonable number of ECDSA signature verifications.

        int64_t nFees = tx.GetValueIn(mapInputs)-tx.GetValueOut();
        unsigned int nSize = ::GetSerializeSize(tx, SER_NETWORK, PROTOCOL_VERSION);

        // Don't accept it if it can't get into a block
        int64_t txMinFee = tx.GetMinFee(1000, GMF_RELAY, nSize);
        if (nFees < txMinFee)
            return error("AcceptToMemoryPool : not enough fees %s, %" PRId64 " < %" PRId64,
                         hash.ToString().c_str(),
                         nFees, txMinFee);

        // Continuously rate-limit free transactions
        // This mitigates 'penny-flooding' -- sending thousands of free transactions just to
        // be annoying or make others' transactions take longer to confirm.
        if (nFees < MIN_RELAY_TX_FEE)
        {
            static CCriticalSection cs;
            static double dFreeCount;
            static int64_t nLastTime;
            int64_t nNow =  GetAdjustedTime();

            {
                LOCK(pool.cs);
                // Use an exponentially decaying ~10-minute window:
                dFreeCount *= pow(1.0 - 1.0/600.0, (double)(nNow - nLastTime));
                nLastTime = nNow;
                // -limitfreerelay unit is thousand-bytes-per-minute
                // At default rate it would take over a month to fill 1GB
                if (dFreeCount > GetArg("-limitfreerelay", 15)*10*1000 && !IsFromMe(tx))
                    return error("AcceptToMemoryPool : free transaction rejected by rate limiter");
                if (fDebug)
                    printf("Rate limit dFreeCount: %g => %g\n", dFreeCount, dFreeCount+nSize);
                dFreeCount += nSize;
            }
        }

        // Check against previous transactions
        // This is done last to help prevent CPU exhaustion denial-of-service attacks.
        if (!tx.ConnectInputs(txdb, mapInputs, mapUnused, CDiskTxPos(1,1,1), pindexBest, false, false))
        {
            // If this happens repeatedly, purge peers
            if (TimerMain("AcceptToMemoryPool", 20))
            {
                printf("\r\nAcceptToMemoryPool::CleaningInboundConnections\r\n");
                CleanInboundConnections(true);
            }   
            if (fDebug || true)
            {
                return error("AcceptToMemoryPool : Unable to Connect Inputs %s", hash.ToString().c_str());
            }
            else
            {
                return false;
            }
        }
    }

    // Store transaction in memory
    {
        LOCK(pool.cs);
        if (ptxOld)
        {
            printf("AcceptToMemoryPool : replacing tx %s with new version\n", ptxOld->GetHash().ToString().c_str());
            pool.remove(*ptxOld);
        }
        pool.addUnchecked(hash, tx);
    }

    ///// are we sure this is ok when loading transactions or restoring block txes
    // If updated, erase old tx from wallet
    if (ptxOld)
        EraseFromWallets(ptxOld->GetHash());
    if (fDebug)     printf("AcceptToMemoryPool : accepted %s (poolsz %" PRIszu ")\n",           hash.ToString().c_str(),           pool.mapTx.size());
    return true;
}

bool CTxMemPool::addUnchecked(const uint256& hash, CTransaction &tx)
{
    // Add to memory pool without checking anything.  Don't call this directly,
    // call AcceptToMemoryPool to properly check the transaction first.
    {
        mapTx[hash] = tx;
        for (unsigned int i = 0; i < tx.vin.size(); i++)
            mapNextTx[tx.vin[i].prevout] = CInPoint(&mapTx[hash], i);
    }
    return true;
}


bool CTxMemPool::remove(const CTransaction &tx, bool fRecursive)
{
    // Remove transaction from memory pool
    {
        LOCK(cs);
        uint256 hash = tx.GetHash();
        if (mapTx.count(hash))
        {
            if (fRecursive) {
                for (unsigned int i = 0; i < tx.vout.size(); i++) {
                    std::map<COutPoint, CInPoint>::iterator it = mapNextTx.find(COutPoint(hash, i));
                    if (it != mapNextTx.end())
                        remove(*it->second.ptx, true);
                }
            }
            for (auto const& txin : tx.vin)
                mapNextTx.erase(txin.prevout);
            mapTx.erase(hash);
        }
    }
    return true;
}

bool CTxMemPool::removeConflicts(const CTransaction &tx)
{
    // Remove transactions which depend on inputs of tx, recursively
    LOCK(cs);
    for (auto const &txin : tx.vin)
    {
        std::map<COutPoint, CInPoint>::iterator it = mapNextTx.find(txin.prevout);
        if (it != mapNextTx.end()) {
            const CTransaction &txConflict = *it->second.ptx;
            if (txConflict != tx)
                remove(txConflict, true);
        }
    }
    return true;
}

void CTxMemPool::clear()
{
    LOCK(cs);
    mapTx.clear();
    mapNextTx.clear();
}

void CTxMemPool::queryHashes(std::vector<uint256>& vtxid)
{
    vtxid.clear();

    LOCK(cs);
    vtxid.reserve(mapTx.size());
    for (map<uint256, CTransaction>::iterator mi = mapTx.begin(); mi != mapTx.end(); ++mi)
        vtxid.push_back((*mi).first);
}




int CMerkleTx::GetDepthInMainChainINTERNAL(CBlockIndex* &pindexRet) const
{
    if (hashBlock == 0 || nIndex == -1)
        return 0;
    AssertLockHeld(cs_main);

    // Find the block it claims to be in
    map<uint256, CBlockIndex*>::iterator mi = mapBlockIndex.find(hashBlock);
    if (mi == mapBlockIndex.end())
        return 0;
    CBlockIndex* pindex = (*mi).second;
    if (!pindex || !pindex->IsInMainChain())
        return 0;

    // Make sure the merkle branch connects to this block
    if (!fMerkleVerified)
    {
        if (CBlock::CheckMerkleBranch(GetHash(), vMerkleBranch, nIndex) != pindex->hashMerkleRoot)
            return 0;
        fMerkleVerified = true;
    }

    pindexRet = pindex;
    return pindexBest->nHeight - pindex->nHeight + 1;
}

int CMerkleTx::GetDepthInMainChain(CBlockIndex* &pindexRet) const
{
    AssertLockHeld(cs_main);
    int nResult = GetDepthInMainChainINTERNAL(pindexRet);
    if (nResult == 0 && !mempool.exists(GetHash()))
        return -1; // Not in chain, not in mempool

    return nResult;
}

int CMerkleTx::GetBlocksToMaturity() const
{
    if (!(IsCoinBase() || IsCoinStake()))
        return 0;
    return max(0, (nCoinbaseMaturity+10) - GetDepthInMainChain());
}


bool CMerkleTx::AcceptToMemoryPool()
{
    return ::AcceptToMemoryPool(mempool, *this, NULL);
}



bool CWalletTx::AcceptWalletTransaction(CTxDB& txdb)
{

    {
        // Add previous supporting transactions first
        for (auto tx : vtxPrev)
        {
            if (!(tx.IsCoinBase() || tx.IsCoinStake()))
            {
                uint256 hash = tx.GetHash();
                if (!mempool.exists(hash) && !txdb.ContainsTx(hash))
                    tx.AcceptToMemoryPool();
            }
        }
        return AcceptToMemoryPool();
    }
    return false;
}

bool CWalletTx::AcceptWalletTransaction()
{
    CTxDB txdb("r");
    return AcceptWalletTransaction(txdb);
}

int CTxIndex::GetDepthInMainChain() const
{
    // Read block header
    CBlock block;
    if (!block.ReadFromDisk(pos.nFile, pos.nBlockPos, false))
        return 0;
    // Find the block in the index
    map<uint256, CBlockIndex*>::iterator mi = mapBlockIndex.find(block.GetHash());
    if (mi == mapBlockIndex.end())
        return 0;
    CBlockIndex* pindex = (*mi).second;
    if (!pindex || !pindex->IsInMainChain())
        return 0;
    return 1 + nBestHeight - pindex->nHeight;
}

// Return transaction in tx, and if it was found inside a block, its hash is placed in hashBlock
bool GetTransaction(const uint256 &hash, CTransaction &tx, uint256 &hashBlock)
{
    {
        LOCK(cs_main);
        {
            if (mempool.lookup(hash, tx))
            {
                return true;
            }
        }
        CTxDB txdb("r");
        CTxIndex txindex;
        if (tx.ReadFromDisk(txdb, COutPoint(hash, 0), txindex))
        {
            CBlock block;
            if (block.ReadFromDisk(txindex.pos.nFile, txindex.pos.nBlockPos, false))
                hashBlock = block.GetHash();
            return true;
        }
    }
    return false;
}






//////////////////////////////////////////////////////////////////////////////
//
// CBlock and CBlockIndex
//
bool CBlock::ReadFromDisk(const CBlockIndex* pindex, bool fReadTransactions)
{
    if (!fReadTransactions)
    {
        *this = pindex->GetBlockHeader();
        return true;
    }
    if (!ReadFromDisk(pindex->nFile, pindex->nBlockPos, fReadTransactions))
        return false;
    if (GetHash() != pindex->GetBlockHash())
        return error("CBlock::ReadFromDisk() : GetHash() doesn't match index");
    return true;
}

uint256 static GetOrphanRoot(const CBlock* pblock)
{
    // Work back to the first block in the orphan chain
    while (mapOrphanBlocks.count(pblock->hashPrevBlock))
        pblock = mapOrphanBlocks[pblock->hashPrevBlock];
    return pblock->GetHash();
}

// ppcoin: find block wanted by given orphan block
uint256 WantedByOrphan(const CBlock* pblockOrphan)
{
    // Work back to the first block in the orphan chain
    while (mapOrphanBlocks.count(pblockOrphan->hashPrevBlock))
        pblockOrphan = mapOrphanBlocks[pblockOrphan->hashPrevBlock];
    return pblockOrphan->hashPrevBlock;
}


static CBigNum GetProofOfStakeLimit(int nHeight)
{
    if (IsProtocolV2(nHeight))
        return bnProofOfStakeLimitV2;
    else
        return bnProofOfStakeLimit;
}


double CalculatedMagnitude(int64_t locktime,bool bUseLederstrumpf)
{
    // Get neural network magnitude:
    std::string cpid = "";
    if (GlobalCPUMiningCPID.initialized && !GlobalCPUMiningCPID.cpid.empty()) cpid = GlobalCPUMiningCPID.cpid;
    StructCPID stDPOR = GetInitializedStructCPID2(cpid,mvDPOR);
    return bUseLederstrumpf ? LederstrumpfMagnitude2(stDPOR.Magnitude,locktime) : stDPOR.Magnitude;
}

double CalculatedMagnitude2(std::string cpid, int64_t locktime,bool bUseLederstrumpf)
{
    // Get neural network magnitude:
    StructCPID stDPOR = GetInitializedStructCPID2(cpid,mvDPOR);
    return bUseLederstrumpf ? LederstrumpfMagnitude2(stDPOR.Magnitude,locktime) : stDPOR.Magnitude;
}



// miner's coin base reward
int64_t GetProofOfWorkReward(int64_t nFees, int64_t locktime, int64_t height)
{
    //NOTE: THIS REWARD IS ONLY USED IN THE POW PHASE (Block < 8000):
    int64_t nSubsidy = CalculatedMagnitude(locktime,true) * COIN;
    if (fDebug && GetBoolArg("-printcreation"))
        printf("GetProofOfWorkReward() : create=%s nSubsidy=%" PRId64 "\n", FormatMoney(nSubsidy).c_str(), nSubsidy);
    if (nSubsidy < (30*COIN)) nSubsidy=30*COIN;
    //Gridcoin Foundation Block:
    if (height==10)
    {
        nSubsidy = nGenesisSupply * COIN;
    }
    if (fTestNet) nSubsidy += 1000*COIN;

    return nSubsidy + nFees;
}


int64_t GetProofOfWorkMaxReward(int64_t nFees, int64_t locktime, int64_t height)
{
    int64_t nSubsidy = (GetMaximumBoincSubsidy(locktime)+1) * COIN;
    if (height==10)
    {
        //R.Halford: 10-11-2014: Gridcoin Foundation Block:
        //Note: Gridcoin Classic emitted these coins.  So we had to add them to block 10.  The coins were burned then given back to the owners that mined them in classic (as research coins).
        nSubsidy = nGenesisSupply * COIN;
    }

    if (fTestNet) nSubsidy += 1000*COIN;
    return nSubsidy + nFees;
}

//Survey Results: Start inflation rate: 9%, end=1%, 30 day steps, 9 steps, mag multiplier start: 2, mag end .3, 9 steps
int64_t GetMaximumBoincSubsidy(int64_t nTime)
{
    // Gridcoin Global Daily Maximum Researcher Subsidy Schedule
    int MaxSubsidy = 500;
    if (nTime >= 1410393600 && nTime <= 1417305600) MaxSubsidy =    500; // between inception  and 11-30-2014
    if (nTime >= 1417305600 && nTime <= 1419897600) MaxSubsidy =    400; // between 11-30-2014 and 12-30-2014
    if (nTime >= 1419897600 && nTime <= 1422576000) MaxSubsidy =    400; // between 12-30-2014 and 01-30-2015
    if (nTime >= 1422576000 && nTime <= 1425254400) MaxSubsidy =    300; // between 01-30-2015 and 02-28-2015
    if (nTime >= 1425254400 && nTime <= 1427673600) MaxSubsidy =    250; // between 02-28-2015 and 03-30-2015
    if (nTime >= 1427673600 && nTime <= 1430352000) MaxSubsidy =    200; // between 03-30-2015 and 04-30-2015
    if (nTime >= 1430352000 && nTime <= 1438310876) MaxSubsidy =    150; // between 05-01-2015 and 07-31-2015
    if (nTime >= 1438310876 && nTime <= 1445309276) MaxSubsidy =    100; // between 08-01-2015 and 10-20-2015
    if (nTime >= 1445309276 && nTime <= 1447977700) MaxSubsidy =     75; // between 10-20-2015 and 11-20-2015
    if (nTime > 1447977700)                         MaxSubsidy =     50; // from  11-20-2015 forever
    return MaxSubsidy+.5;  //The .5 allows for fractional amounts after the 4th decimal place (used to store the POR indicator)
}

int64_t GetCoinYearReward(int64_t nTime)
{
    // Gridcoin Global Interest Rate Schedule
    int64_t INTEREST = 9;
    if (nTime >= 1410393600 && nTime <= 1417305600) INTEREST =   9 * CENT; // 09% between inception  and 11-30-2014
    if (nTime >= 1417305600 && nTime <= 1419897600) INTEREST =   8 * CENT; // 08% between 11-30-2014 and 12-30-2014
    if (nTime >= 1419897600 && nTime <= 1422576000) INTEREST =   8 * CENT; // 08% between 12-30-2014 and 01-30-2015
    if (nTime >= 1422576000 && nTime <= 1425254400) INTEREST =   7 * CENT; // 07% between 01-30-2015 and 02-30-2015
    if (nTime >= 1425254400 && nTime <= 1427673600) INTEREST =   6 * CENT; // 06% between 02-30-2015 and 03-30-2015
    if (nTime >= 1427673600 && nTime <= 1430352000) INTEREST =   5 * CENT; // 05% between 03-30-2015 and 04-30-2015
    if (nTime >= 1430352000 && nTime <= 1438310876) INTEREST =   4 * CENT; // 04% between 05-01-2015 and 07-31-2015
    if (nTime >= 1438310876 && nTime <= 1447977700) INTEREST =   3 * CENT; // 03% between 08-01-2015 and 11-20-2015
    if (nTime > 1447977700)                         INTEREST = 1.5 * CENT; //1.5% from 11-21-2015 forever
    return INTEREST;
}

double GetMagnitudeMultiplier(int64_t nTime)
{
    // Gridcoin Global Resarch Subsidy Multiplier Schedule
    double magnitude_multiplier = 2;
    if (nTime >= 1410393600 && nTime <= 1417305600) magnitude_multiplier =    2;  // between inception and 11-30-2014
    if (nTime >= 1417305600 && nTime <= 1419897600) magnitude_multiplier =  1.5;  // between 11-30-2014 and 12-30-2014
    if (nTime >= 1419897600 && nTime <= 1422576000) magnitude_multiplier =  1.5;  // between 12-30-2014 and 01-30-2015
    if (nTime >= 1422576000 && nTime <= 1425254400) magnitude_multiplier =    1;  // between 01-30-2015 and 02-30-2015
    if (nTime >= 1425254400 && nTime <= 1427673600) magnitude_multiplier =   .9;  // between 02-30-2015 and 03-30-2015
    if (nTime >= 1427673600 && nTime <= 1430352000) magnitude_multiplier =   .8;  // between 03-30-2015 and 04-30-2015
    if (nTime >= 1430352000 && nTime <= 1438310876) magnitude_multiplier =   .7;  // between 05-01-2015 and 07-31-2015
    if (nTime >= 1438310876 && nTime <= 1447977700) magnitude_multiplier =  .60;  // between 08-01-2015 and 11-20-2015
    if (nTime > 1447977700)                         magnitude_multiplier =  .50;  // from 11-21-2015  forever
    return magnitude_multiplier;
}


int64_t GetProofOfStakeMaxReward(uint64_t nCoinAge, int64_t nFees, int64_t locktime)
{
    int64_t nInterest = nCoinAge * GetCoinYearReward(locktime) * 33 / (365 * 33 + 8);
    nInterest += 10*COIN;
    int64_t nBoinc    = (GetMaximumBoincSubsidy(locktime)+1) * COIN;
    int64_t nSubsidy  = nInterest + nBoinc;
    return nSubsidy + nFees;
}

double GetProofOfResearchReward(std::string cpid, bool VerifyingBlock)
{

        StructCPID mag = GetInitializedStructCPID2(cpid,mvMagnitudes);

        if (!mag.initialized) return 0;
        double owed = (mag.owed*1.0);
        if (owed < 0) owed = 0;
        // Coarse Payment Rule (helps prevent sync problems):
        if (!VerifyingBlock)
        {
            //If owed less than 4% of max subsidy, assess at 0:
            if (owed < (GetMaximumBoincSubsidy(GetAdjustedTime())/50))
            {
                owed = 0;
            }
            //Coarse payment rule:
            if (mag.totalowed > (GetMaximumBoincSubsidy(GetAdjustedTime())*2))
            {
                //If owed more than 2* Max Block, pay normal amount
                owed = (owed*1);
            }
            else
            {
                owed = owed/2;
            }

            if (owed > (GetMaximumBoincSubsidy(GetAdjustedTime()))) owed = GetMaximumBoincSubsidy(GetAdjustedTime());


        }
        //End of Coarse Payment Rule
        return owed * COIN;
}


// miner's coin stake reward based on coin age spent (coin-days)

int64_t GetProofOfStakeReward(uint64_t nCoinAge, int64_t nFees, std::string cpid,
    bool VerifyingBlock, int VerificationPhase, int64_t nTime, CBlockIndex* pindexLast, std::string operation,
    double& OUT_POR, double& OUT_INTEREST, double& dAccrualAge, double& dMagnitudeUnit, double& AvgMagnitude)
{

    // Non Research Age - RSA Mode - Legacy (before 10-20-2015)
    if (!IsResearchAgeEnabled(pindexLast->nHeight))
    {
            int64_t nInterest = nCoinAge * GetCoinYearReward(nTime) * 33 / (365 * 33 + 8);
            int64_t nBoinc    = GetProofOfResearchReward(cpid,VerifyingBlock);
            int64_t nSubsidy  = nInterest + nBoinc;
            if (fDebug10 || GetBoolArg("-printcreation"))
            {
                printf("GetProofOfStakeReward(): create=%s nCoinAge=%" PRIu64 " nBoinc=%" PRId64 "   \n",
                FormatMoney(nSubsidy).c_str(), nCoinAge, nBoinc);
            }
            int64_t maxStakeReward1 = GetProofOfStakeMaxReward(nCoinAge, nFees, nTime);
            int64_t maxStakeReward2 = GetProofOfStakeMaxReward(nCoinAge, nFees, GetAdjustedTime());
            int64_t maxStakeReward = std::min(maxStakeReward1, maxStakeReward2);
            if ((nSubsidy+nFees) > maxStakeReward) nSubsidy = maxStakeReward-nFees;
            int64_t nTotalSubsidy = nSubsidy + nFees;
            if (nBoinc > 1)
            {
                std::string sTotalSubsidy = RoundToString(CoinToDouble(nTotalSubsidy)+.00000123,8);
                if (sTotalSubsidy.length() > 7)
                {
                    sTotalSubsidy = sTotalSubsidy.substr(0,sTotalSubsidy.length()-4) + "0124";
                    nTotalSubsidy = RoundFromString(sTotalSubsidy,8)*COIN;
                }
            }

            OUT_POR = CoinToDouble(nBoinc);
            OUT_INTEREST = CoinToDouble(nInterest);
            return nTotalSubsidy;
    }
    else
    {
            // Research Age Subsidy - PROD
            int64_t nBoinc = ComputeResearchAccrual(nTime, cpid, operation, pindexLast, VerifyingBlock, VerificationPhase, dAccrualAge, dMagnitudeUnit, AvgMagnitude);
            int64_t nInterest = nCoinAge * GetCoinYearReward(nTime) * 33 / (365 * 33 + 8);

            // TestNet: For any subsidy < 30 day duration, ensure 100% that we have a start magnitude and an end magnitude, otherwise make subsidy 0 : PASS
            // TestNet: For any subsidy > 30 day duration, ensure 100% that we have a midpoint magnitude in Every Period, otherwise, make subsidy 0 : In Test as of 09-06-2015
            // TestNet: Ensure no magnitudes are out of bounds to ensure we do not generate an insane payment : PASS (Lifetime PPD takes care of this)
            // TestNet: Any subsidy with a duration wider than 6 months should not be paid : PASS

            int64_t maxStakeReward = GetMaximumBoincSubsidy(nTime) * COIN * 255;

            if (nBoinc > maxStakeReward) nBoinc = maxStakeReward;
            int64_t nSubsidy = nInterest + nBoinc;

            if (fDebug10 || GetBoolArg("-printcreation"))
            {
                printf("GetProofOfStakeReward(): create=%s nCoinAge=%" PRIu64 " nBoinc=%" PRId64 "   \n",
                FormatMoney(nSubsidy).c_str(), nCoinAge, nBoinc);
            }

            int64_t nTotalSubsidy = nSubsidy + nFees;
            if (nBoinc > 1)
            {
                std::string sTotalSubsidy = RoundToString(CoinToDouble(nTotalSubsidy)+.00000123,8);
                if (sTotalSubsidy.length() > 7)
                {
                    sTotalSubsidy = sTotalSubsidy.substr(0,sTotalSubsidy.length()-4) + "0124";
                    nTotalSubsidy = RoundFromString(sTotalSubsidy,8)*COIN;
                }
            }

            OUT_POR = CoinToDouble(nBoinc);
            OUT_INTEREST = CoinToDouble(nInterest);
            return nTotalSubsidy;

    }
}



static const int64_t nTargetTimespan = 16 * 60;  // 16 mins

//
// maximum nBits value could possible be required nTime after
//
unsigned int ComputeMaxBits(CBigNum bnTargetLimit, unsigned int nBase, int64_t nTime)
{
    CBigNum bnResult;
    bnResult.SetCompact(nBase);
    bnResult *= 2;
    while (nTime > 0 && bnResult < bnTargetLimit)
    {
        // Maximum 200% adjustment per day...
        bnResult *= 2;
        nTime -= 24 * 60 * 60;
    }
    if (bnResult > bnTargetLimit)
        bnResult = bnTargetLimit;
    return bnResult.GetCompact();
}

//
// minimum amount of work that could possibly be required nTime after
// minimum proof-of-work required was nBase
//
unsigned int ComputeMinWork(unsigned int nBase, int64_t nTime)
{
    return ComputeMaxBits(bnProofOfWorkLimit, nBase, nTime);
}

//
// minimum amount of stake that could possibly be required nTime after
// minimum proof-of-stake required was nBase
//
unsigned int ComputeMinStake(unsigned int nBase, int64_t nTime, unsigned int nBlockTime)
{
    return ComputeMaxBits(bnProofOfStakeLimit, nBase, nTime);
}


// ppcoin: find last block index up to pindex
const CBlockIndex* GetLastBlockIndex(const CBlockIndex* pindex, bool fProofOfStake)
{
    while (pindex && pindex->pprev && (pindex->IsProofOfStake() != fProofOfStake))
        pindex = pindex->pprev;
    return pindex;
}


static unsigned int GetNextTargetRequiredV1(const CBlockIndex* pindexLast, bool fProofOfStake)
{
    CBigNum bnTargetLimit = fProofOfStake ? bnProofOfStakeLimit : bnProofOfWorkLimit;

    if (pindexLast == NULL)
        return bnTargetLimit.GetCompact(); // genesis block

    const CBlockIndex* pindexPrev = GetLastBlockIndex(pindexLast, fProofOfStake);
    if (pindexPrev->pprev == NULL)
        return bnTargetLimit.GetCompact(); // first block
    const CBlockIndex* pindexPrevPrev = GetLastBlockIndex(pindexPrev->pprev, fProofOfStake);
    if (pindexPrevPrev->pprev == NULL)
        return bnTargetLimit.GetCompact(); // second block

    int64_t nTargetSpacing = GetTargetSpacing(pindexLast->nHeight);
    int64_t nActualSpacing = pindexPrev->GetBlockTime() - pindexPrevPrev->GetBlockTime();

    // ppcoin: target change every block
    // ppcoin: retarget with exponential moving toward target spacing
    CBigNum bnNew;
    bnNew.SetCompact(pindexPrev->nBits);
    int64_t nInterval = nTargetTimespan / nTargetSpacing;
    bnNew *= ((nInterval - 1) * nTargetSpacing + nActualSpacing + nActualSpacing);
    bnNew /= ((nInterval + 1) * nTargetSpacing);

    if (bnNew > bnTargetLimit)
        bnNew = bnTargetLimit;

    return bnNew.GetCompact();
}

static unsigned int GetNextTargetRequiredV2(const CBlockIndex* pindexLast, bool fProofOfStake)
{
    CBigNum bnTargetLimit = fProofOfStake ? GetProofOfStakeLimit(pindexLast->nHeight) : bnProofOfWorkLimit;

    if (pindexLast == NULL)
        return bnTargetLimit.GetCompact(); // genesis block

    const CBlockIndex* pindexPrev = GetLastBlockIndex(pindexLast, fProofOfStake);
    if (pindexPrev->pprev == NULL)
        return bnTargetLimit.GetCompact(); // first block
    const CBlockIndex* pindexPrevPrev = GetLastBlockIndex(pindexPrev->pprev, fProofOfStake);
    if (pindexPrevPrev->pprev == NULL)
        return bnTargetLimit.GetCompact(); // second block

    int64_t nTargetSpacing = GetTargetSpacing(pindexLast->nHeight);
    int64_t nActualSpacing = pindexPrev->GetBlockTime() - pindexPrevPrev->GetBlockTime();
    if (nActualSpacing < 0)
        nActualSpacing = nTargetSpacing;

    // ppcoin: target change every block
    // ppcoin: retarget with exponential moving toward target spacing
    CBigNum bnNew;
    bnNew.SetCompact(pindexPrev->nBits);

    //Gridcoin - Reset Diff to 1 on 12-19-2014 (R Halford) - Diff sticking at 2065 due to many incompatible features
    if (pindexLast->nHeight >= 91387 && pindexLast->nHeight <= 91500)
    {
            return bnTargetLimit.GetCompact();
    }

    //1-14-2015 R Halford - Make diff reset to zero after periods of exploding diff:
    double PORDiff = GetDifficulty(GetLastBlockIndex(pindexBest, true));
    if (PORDiff > 900000)
    {
            return bnTargetLimit.GetCompact();
    }


    //Since our nTargetTimespan is (16 * 60) or 16 mins and our TargetSpacing = 64, the nInterval = 15 min

    int64_t nInterval = nTargetTimespan / nTargetSpacing;
    bnNew *= ((nInterval - 1) * nTargetSpacing + nActualSpacing + nActualSpacing);
    bnNew /= ((nInterval + 1) * nTargetSpacing);

    if (bnNew <= 0 || bnNew > bnTargetLimit)
    {
        bnNew = bnTargetLimit;
    }

    return bnNew.GetCompact();
}

unsigned int GetNextTargetRequired(const CBlockIndex* pindexLast, bool fProofOfStake)
{
    //After block 89600, new diff algorithm is used
    if (pindexLast->nHeight < 89600)
        return GetNextTargetRequiredV1(pindexLast, fProofOfStake);
    else
        return GetNextTargetRequiredV2(pindexLast, fProofOfStake);
}

bool CheckProofOfWork(uint256 hash, unsigned int nBits)
{
    CBigNum bnTarget;
    bnTarget.SetCompact(nBits);

    // Check range
    if (bnTarget <= 0 || bnTarget > bnProofOfWorkLimit)
        return error("CheckProofOfWork() : nBits below minimum work");

    // Check proof of work matches claimed amount
    if (hash > bnTarget.getuint256())
        return error("CheckProofOfWork() : hash doesn't match nBits");

    return true;
}

bool CheckProofOfResearch(
        const CBlockIndex* pindexPrev, //previous block in chain index
        const CBlock &block)     //block to check
{    
    if(block.vtx.size() == 0 ||
       !block.IsProofOfStake() ||
       pindexPrev->nHeight <= nGrandfather ||
       !IsResearchAgeEnabled(pindexPrev->nHeight))
        return true;

    MiningCPID bb = DeserializeBoincBlock(block.vtx[0].hashBoinc, block.nVersion);
    if(!IsResearcher(bb.cpid))
        return true;

    //For higher security, plus lets catch these bad blocks before adding them to the chain to prevent reorgs:
    double OUT_POR = 0;
    double OUT_INTEREST = 0;
    double dAccrualAge = 0;
    double dMagnitudeUnit = 0;
    double dAvgMagnitude = 0;
    int64_t nCoinAge = 0;
    int64_t nFees = 0;

    bool fNeedsChecked = BlockNeedsChecked(block.nTime) || block.nVersion>=9;

    if(!fNeedsChecked)
        return true;

    // 6-4-2017 - Verify researchers stored block magnitude
    double dNeuralNetworkMagnitude = CalculatedMagnitude2(bb.cpid, block.nTime, false);
    if( bb.Magnitude > 0
        && (fTestNet || (!fTestNet && pindexPrev->nHeight > 947000))
        && bb.Magnitude > (dNeuralNetworkMagnitude*1.25) )
    {
        return error("CheckProofOfResearch: Researchers block magnitude > neural network magnitude: Block Magnitude %f, Neural Network Magnitude %f, CPID %s ",
                     bb.Magnitude, dNeuralNetworkMagnitude, bb.cpid.c_str());
    }

    int64_t nCalculatedResearch = GetProofOfStakeReward(nCoinAge, nFees, bb.cpid, true, 1, block.nTime,
                                                        pindexBest, "checkblock_researcher", OUT_POR, OUT_INTEREST, dAccrualAge, dMagnitudeUnit, dAvgMagnitude);

    if(!IsV9Enabled_Tally(pindexPrev->nHeight))
    {
        if (bb.ResearchSubsidy > ((OUT_POR*1.25)+1))
        {
            if (fDebug) printf("CheckProofOfResearch: Researchers Reward Pays too much : Retallying : "
                                "claimedand %f vs calculated StakeReward %f for CPID %s\n",
                                bb.ResearchSubsidy, OUT_POR, bb.cpid.c_str() );

            BusyWaitForTally_retired();
            StructCPID st1 = GetLifetimeCPID(bb.cpid,"CheckProofOfResearch()");
            nCalculatedResearch = GetProofOfStakeReward(nCoinAge, nFees, bb.cpid, true, 2, block.nTime,
                                                        pindexBest, "checkblock_researcher_doublecheck", OUT_POR, OUT_INTEREST, dAccrualAge, dMagnitudeUnit, dAvgMagnitude);
        }
    }
    (void)nCalculatedResearch;

    if (bb.ResearchSubsidy > ((OUT_POR*1.25)+1))
    {
        return block.DoS(10,error("CheckProofOfResearch: Researchers Reward Pays too much : "
                            "claimed %f vs calculated %f for CPID %s",
                            bb.ResearchSubsidy, OUT_POR, bb.cpid.c_str() ));
    }

    return true;
}

// Return maximum amount of blocks that other nodes claim to have
int GetNumBlocksOfPeers()
{
    LOCK(cs_main);
    return std::max(cPeerBlockCounts.median(), Checkpoints::GetTotalBlocksEstimate());
}

bool IsInitialBlockDownload()
{
    LOCK(cs_main);
    if (pindexBest == NULL || nBestHeight < GetNumBlocksOfPeers())
        return true;
    static int64_t nLastUpdate;
    static CBlockIndex* pindexLastBest;
    if (pindexBest != pindexLastBest)
    {
        pindexLastBest = pindexBest;
        nLastUpdate =  GetAdjustedTime();
    }
    return ( GetAdjustedTime() - nLastUpdate < 15 &&
            pindexBest->GetBlockTime() <  GetAdjustedTime() - 8 * 60 * 60);
}

void static InvalidChainFound(CBlockIndex* pindexNew)
{
    if (pindexNew->nChainTrust > nBestInvalidTrust)
    {
        nBestInvalidTrust = pindexNew->nChainTrust;
        CTxDB().WriteBestInvalidTrust(CBigNum(nBestInvalidTrust));
        uiInterface.NotifyBlocksChanged();
    }

    uint256 nBestInvalidBlockTrust = pindexNew->nChainTrust - pindexNew->pprev->nChainTrust;
    uint256 nBestBlockTrust = pindexBest->nHeight != 0 ? (pindexBest->nChainTrust - pindexBest->pprev->nChainTrust) : pindexBest->nChainTrust;

    printf("InvalidChainFound: invalid block=%s  height=%d  trust=%s  blocktrust=%" PRId64 "  date=%s\n",
      pindexNew->GetBlockHash().ToString().substr(0,20).c_str(), pindexNew->nHeight,
      CBigNum(pindexNew->nChainTrust).ToString().c_str(), nBestInvalidBlockTrust.Get64(),
      DateTimeStrFormat("%x %H:%M:%S", pindexNew->GetBlockTime()).c_str());
    printf("InvalidChainFound:  current best=%s  height=%d  trust=%s  blocktrust=%" PRId64 "  date=%s\n",
      hashBestChain.ToString().substr(0,20).c_str(), nBestHeight,
      CBigNum(pindexBest->nChainTrust).ToString().c_str(),
      nBestBlockTrust.Get64(),
      DateTimeStrFormat("%x %H:%M:%S", pindexBest->GetBlockTime()).c_str());
}


void CBlock::UpdateTime(const CBlockIndex* pindexPrev)
{
    nTime = max(GetBlockTime(), GetAdjustedTime());
}



bool CTransaction::DisconnectInputs(CTxDB& txdb)
{
    // Relinquish previous transactions' spent pointers
    if (!IsCoinBase())
    {
        for (auto const& txin : vin)
        {
            COutPoint prevout = txin.prevout;
            // Get prev txindex from disk
            CTxIndex txindex;
            if (!txdb.ReadTxIndex(prevout.hash, txindex))
                return error("DisconnectInputs() : ReadTxIndex failed");

            if (prevout.n >= txindex.vSpent.size())
                return error("DisconnectInputs() : prevout.n out of range");

            // Mark outpoint as not spent
            txindex.vSpent[prevout.n].SetNull();

            // Write back
            if (!txdb.UpdateTxIndex(prevout.hash, txindex))
                return error("DisconnectInputs() : UpdateTxIndex failed");
        }
    }

    // Remove transaction from index
    // This can fail if a duplicate of this transaction was in a chain that got
    // reorganized away. This is only possible if this transaction was completely
    // spent, so erasing it would be a no-op anyway.
    txdb.EraseTxIndex(*this);

    return true;
}


bool CTransaction::FetchInputs(CTxDB& txdb, const map<uint256, CTxIndex>& mapTestPool,
                               bool fBlock, bool fMiner, MapPrevTx& inputsRet, bool& fInvalid)
{
    // FetchInputs can return false either because we just haven't seen some inputs
    // (in which case the transaction should be stored as an orphan)
    // or because the transaction is malformed (in which case the transaction should
    // be dropped).  If tx is definitely invalid, fInvalid will be set to true.
    fInvalid = false;

    if (IsCoinBase())
        return true; // Coinbase transactions have no inputs to fetch.

    for (unsigned int i = 0; i < vin.size(); i++)
    {
        COutPoint prevout = vin[i].prevout;
        if (inputsRet.count(prevout.hash))
            continue; // Got it already

        // Read txindex
        CTxIndex& txindex = inputsRet[prevout.hash].first;
        bool fFound = true;
        if ((fBlock || fMiner) && mapTestPool.count(prevout.hash))
        {
            // Get txindex from current proposed changes
            txindex = mapTestPool.find(prevout.hash)->second;
        }
        else
        {
            // Read txindex from txdb
            fFound = txdb.ReadTxIndex(prevout.hash, txindex);
        }
        if (!fFound && (fBlock || fMiner))
            return fMiner ? false : error("FetchInputs() : %s prev tx %s index entry not found", GetHash().ToString().substr(0,10).c_str(),  prevout.hash.ToString().substr(0,10).c_str());

        // Read txPrev
        CTransaction& txPrev = inputsRet[prevout.hash].second;
        if (!fFound || txindex.pos == CDiskTxPos(1,1,1))
        {
            // Get prev tx from single transactions in memory
            if (!mempool.lookup(prevout.hash, txPrev))
            {
                if (fDebug) printf("FetchInputs() : %s mempool Tx prev not found %s", GetHash().ToString().substr(0,10).c_str(),  prevout.hash.ToString().substr(0,10).c_str());
                return false;
            }
            if (!fFound)
                txindex.vSpent.resize(txPrev.vout.size());
        }
        else
        {
            // Get prev tx from disk
            if (!txPrev.ReadFromDisk(txindex.pos))
                return error("FetchInputs() : %s ReadFromDisk prev tx %s failed", GetHash().ToString().substr(0,10).c_str(),  prevout.hash.ToString().substr(0,10).c_str());
        }
    }

    // Make sure all prevout.n indexes are valid:
    for (unsigned int i = 0; i < vin.size(); i++)
    {
        const COutPoint prevout = vin[i].prevout;
        assert(inputsRet.count(prevout.hash) != 0);
        const CTxIndex& txindex = inputsRet[prevout.hash].first;
        const CTransaction& txPrev = inputsRet[prevout.hash].second;
        if (prevout.n >= txPrev.vout.size() || prevout.n >= txindex.vSpent.size())
        {
            // Revisit this if/when transaction replacement is implemented and allows
            // adding inputs:
            fInvalid = true;
            return DoS(100, error("FetchInputs() : %s prevout.n out of range %d %" PRIszu " %" PRIszu " prev tx %s\n%s", GetHash().ToString().substr(0,10).c_str(), prevout.n, txPrev.vout.size(), txindex.vSpent.size(), prevout.hash.ToString().substr(0,10).c_str(), txPrev.ToString().c_str()));
        }
    }

    return true;
}

const CTxOut& CTransaction::GetOutputFor(const CTxIn& input, const MapPrevTx& inputs) const
{
    MapPrevTx::const_iterator mi = inputs.find(input.prevout.hash);
    if (mi == inputs.end())
        throw std::runtime_error("CTransaction::GetOutputFor() : prevout.hash not found");

    const CTransaction& txPrev = (mi->second).second;
    if (input.prevout.n >= txPrev.vout.size())
        throw std::runtime_error("CTransaction::GetOutputFor() : prevout.n out of range");

    return txPrev.vout[input.prevout.n];
}

int64_t CTransaction::GetValueIn(const MapPrevTx& inputs) const
{
    if (IsCoinBase())
        return 0;

    int64_t nResult = 0;
    for (unsigned int i = 0; i < vin.size(); i++)
    {
        nResult += GetOutputFor(vin[i], inputs).nValue;
    }
    return nResult;

}


int64_t PreviousBlockAge()
{
    LOCK(cs_main);
    
    int64_t blockTime = pindexBest && pindexBest->pprev
            ? pindexBest->pprev->GetBlockTime()
            : 0;

    return GetAdjustedTime() - blockTime;
}


bool OutOfSyncByAge()
{    
    // Assume we are out of sync if the current block age is 10
    // times older than the target spacing. This is the same
    // rules at Bitcoin uses.    
    const int64_t maxAge = GetTargetSpacing(nBestHeight) * 10;
    return PreviousBlockAge() >= maxAge;
}


bool LessVerbose(int iMax1000)
{
     //Returns True when RND() level is lower than the number presented
     int iVerbosityLevel = rand() % 1000;
     if (iVerbosityLevel < iMax1000) return true;
     return false;
}


bool KeyEnabled(std::string key)
{
    if (mapArgs.count("-" + key))
    {
            std::string sBool = GetArg("-" + key, "false");
            if (sBool == "true") return true;
    }
    return false;
}

unsigned int CTransaction::GetP2SHSigOpCount(const MapPrevTx& inputs) const
{
    if (IsCoinBase())
        return 0;

    unsigned int nSigOps = 0;
    for (unsigned int i = 0; i < vin.size(); i++)
    {
        const CTxOut& prevout = GetOutputFor(vin[i], inputs);
        if (prevout.scriptPubKey.IsPayToScriptHash())
            nSigOps += prevout.scriptPubKey.GetSigOpCount(vin[i].scriptSig);
    }
    return nSigOps;
}

bool CTransaction::ConnectInputs(CTxDB& txdb, MapPrevTx inputs, map<uint256, CTxIndex>& mapTestPool, const CDiskTxPos& posThisTx,
    const CBlockIndex* pindexBlock, bool fBlock, bool fMiner)
{
    // Take over previous transactions' spent pointers
    // fBlock is true when this is called from AcceptBlock when a new best-block is added to the blockchain
    // fMiner is true when called from the internal bitcoin miner
    // ... both are false when called from CTransaction::AcceptToMemoryPool
    if (!IsCoinBase())
    {
        int64_t nValueIn = 0;
        int64_t nFees = 0;
        for (unsigned int i = 0; i < vin.size(); i++)
        {
            COutPoint prevout = vin[i].prevout;
            assert(inputs.count(prevout.hash) > 0);
            CTxIndex& txindex = inputs[prevout.hash].first;
            CTransaction& txPrev = inputs[prevout.hash].second;

            if (prevout.n >= txPrev.vout.size() || prevout.n >= txindex.vSpent.size())
                return DoS(100, error("ConnectInputs() : %s prevout.n out of range %d %" PRIszu " %" PRIszu " prev tx %s\n%s", GetHash().ToString().substr(0,10).c_str(), prevout.n, txPrev.vout.size(), txindex.vSpent.size(), prevout.hash.ToString().substr(0,10).c_str(), txPrev.ToString().c_str()));

            // If prev is coinbase or coinstake, check that it's matured
            if (txPrev.IsCoinBase() || txPrev.IsCoinStake())
                for (const CBlockIndex* pindex = pindexBlock; pindex && pindexBlock->nHeight - pindex->nHeight < nCoinbaseMaturity; pindex = pindex->pprev)
                    if (pindex->nBlockPos == txindex.pos.nBlockPos && pindex->nFile == txindex.pos.nFile)
                        return error("ConnectInputs() : tried to spend %s at depth %d", txPrev.IsCoinBase() ? "coinbase" : "coinstake", pindexBlock->nHeight - pindex->nHeight);

            // ppcoin: check transaction timestamp
            if (txPrev.nTime > nTime)
                return DoS(100, error("ConnectInputs() : transaction timestamp earlier than input transaction"));

            // Check for negative or overflow input values
            nValueIn += txPrev.vout[prevout.n].nValue;
            if (!MoneyRange(txPrev.vout[prevout.n].nValue) || !MoneyRange(nValueIn))
                return DoS(100, error("ConnectInputs() : txin values out of range"));

        }
        // The first loop above does all the inexpensive checks.
        // Only if ALL inputs pass do we perform expensive ECDSA signature checks.
        // Helps prevent CPU exhaustion attacks.
        for (unsigned int i = 0; i < vin.size(); i++)
        {
            COutPoint prevout = vin[i].prevout;
            assert(inputs.count(prevout.hash) > 0);
            CTxIndex& txindex = inputs[prevout.hash].first;
            CTransaction& txPrev = inputs[prevout.hash].second;

            // Check for conflicts (double-spend)
            // This doesn't trigger the DoS code on purpose; if it did, it would make it easier
            // for an attacker to attempt to split the network.
            if (!txindex.vSpent[prevout.n].IsNull())
            {
                if (fMiner)
                {
                    msMiningErrorsExcluded += " ConnectInputs() : " + GetHash().GetHex() + " used at "
                        + txindex.vSpent[prevout.n].ToString() + ";   ";
                    return false;
                }
                if (!txindex.vSpent[prevout.n].IsNull())
                {
                    if (fTestNet && pindexBlock->nHeight < nGrandfather)
                    {
                        return fMiner ? false : true;
                    }
                    if (!fTestNet && pindexBlock->nHeight < nGrandfather)
                    {
                        return fMiner ? false : true;
                    }
                    if (TimerMain("ConnectInputs", 20))
                    {
                        CleanInboundConnections(false);
                    }   
                    
                    if (fMiner) return false;
                    return fDebug ? error("ConnectInputs() : %s prev tx already used at %s", GetHash().ToString().c_str(), txindex.vSpent[prevout.n].ToString().c_str()) : false;
                }

            }

            // Skip ECDSA signature verification when connecting blocks (fBlock=true)
            // before the last blockchain checkpoint. This is safe because block merkle hashes are
            // still computed and checked, and any change will be caught at the next checkpoint.

            if (!(fBlock && (nBestHeight < Checkpoints::GetTotalBlocksEstimate())))
            {
                // Verify signature
                if (!VerifySignature(txPrev, *this, i, 0))
                {
                    return DoS(100,error("ConnectInputs() : %s VerifySignature failed", GetHash().ToString().substr(0,10).c_str()));
                }
            }

            // Mark outpoints as spent
            txindex.vSpent[prevout.n] = posThisTx;

            // Write back
            if (fBlock || fMiner)
            {
                mapTestPool[prevout.hash] = txindex;
            }
        }

        if (!IsCoinStake())
        {
            if (nValueIn < GetValueOut())
            {
                printf("ConnectInputs(): VALUE IN < VALUEOUT \r\n");
                return DoS(100, error("ConnectInputs() : %s value in < value out", GetHash().ToString().substr(0,10).c_str()));
            }

            // Tally transaction fees
            int64_t nTxFee = nValueIn - GetValueOut();
            if (nTxFee < 0)
                return DoS(100, error("ConnectInputs() : %s nTxFee < 0", GetHash().ToString().substr(0,10).c_str()));

            // enforce transaction fees for every block
            if (nTxFee < GetMinFee())
                return fBlock? DoS(100, error("ConnectInputs() : %s not paying required fee=%s, paid=%s", GetHash().ToString().substr(0,10).c_str(), FormatMoney(GetMinFee()).c_str(), FormatMoney(nTxFee).c_str())) : false;

            nFees += nTxFee;
            if (!MoneyRange(nFees))
                return DoS(100, error("ConnectInputs() : nFees out of range"));
        }
    }

    return true;
}

bool CBlock::DisconnectBlock(CTxDB& txdb, CBlockIndex* pindex)
{

    // Disconnect in reverse order
    bool bDiscTxFailed = false;
    for (int i = vtx.size()-1; i >= 0; i--)
    {
        if (!vtx[i].DisconnectInputs(txdb))
        {
            bDiscTxFailed = true;
        }
    }

    // Update block index on disk without changing it in memory.
    // The memory index structure will be changed after the db commits.
    if (pindex->pprev)
    {
        CDiskBlockIndex blockindexPrev(pindex->pprev);
        blockindexPrev.hashNext = 0;
        if (!txdb.WriteBlockIndex(blockindexPrev))
            return error("DisconnectBlock() : WriteBlockIndex failed");
    }

    // ppcoin: clean up wallet after disconnecting coinstake
    for (auto const& tx : vtx)
        SyncWithWallets(tx, this, false, false);

    // We normally fail to disconnect a block if we can't find the previous input due to "DisconnectInputs() : ReadTxIndex failed".  Imo, I believe we should let this call succeed, otherwise a chain can never be re-organized in this circumstance.
    if (bDiscTxFailed && fDebug3) printf("!DisconnectBlock()::Failed, recovering. ");
    return true;
}



double BlockVersion(std::string v)
{
    if (v.length() < 10) return 0;
    std::string vIn = v.substr(1,7);
    boost::replace_all(vIn, ".", "");
    double ver1 = RoundFromString(vIn,0);
    return ver1;
}


std::string PubKeyToAddress(const CScript& scriptPubKey)
{
    //Converts a script Public Key to a Gridcoin wallet address
    txnouttype type;
    vector<CTxDestination> addresses;
    int nRequired;
    if (!ExtractDestinations(scriptPubKey, type, addresses, nRequired))
    {
        return "";
    }
    std::string address = "";
    for (auto const& addr : addresses)
    {
        address = CBitcoinAddress(addr).ToString();
    }
    return address;
}

bool LoadSuperblock(std::string data, int64_t nTime, int height)
{
        WriteCache("superblock","magnitudes",ExtractXML(data,"<MAGNITUDES>","</MAGNITUDES>"),nTime);
        WriteCache("superblock","averages",ExtractXML(data,"<AVERAGES>","</AVERAGES>"),nTime);
        WriteCache("superblock","quotes",ExtractXML(data,"<QUOTES>","</QUOTES>"),nTime);
        WriteCache("superblock","all",data,nTime);
        WriteCache("superblock","block_number",ToString(height),nTime);
        return true;
}

std::string CharToString(char c)
{
    std::stringstream ss;
    std::string sOut = "";
    ss << c;
    ss >> sOut;
    return sOut;
}


template< typename T >
std::string int_to_hex( T i )
{
  std::stringstream stream;
  stream << "0x" 
         << std::setfill ('0') << std::setw(sizeof(T)*2) 
         << std::hex << i;
  return stream.str();
}

std::string DoubleToHexStr(double d, int iPlaces)
{
    int nMagnitude = atoi(RoundToString(d,0).c_str()); 
    std::string hex_string = int_to_hex(nMagnitude);
    std::string sOut = "00000000" + hex_string;
    std::string sHex = sOut.substr(sOut.length()-iPlaces,iPlaces);
    return sHex;
}

int HexToInt(std::string sHex)
{
    int x;   
    std::stringstream ss;
    ss << std::hex << sHex;
    ss >> x;
    return x;
}
std::string ConvertHexToBin(std::string a)
{
    if (a.empty()) return "";
    std::string sOut = "";
    for (unsigned int x = 1; x <= a.length(); x += 2)
    {
       std::string sChunk = a.substr(x-1,2);
       int i = HexToInt(sChunk);
       char c = (char)i;
       sOut.push_back(c);
    }
    return sOut;
}


double ConvertHexToDouble(std::string hex)
{
    int d = HexToInt(hex);
    double dOut = (double)d;
    return dOut;
}


std::string ConvertBinToHex(std::string a) 
{
      if (a.empty()) return "0";
      std::string sOut = "";
      for (unsigned int x = 1; x <= a.length(); x++)
      {
           char c = a[x-1];
           int i = (int)c; 
           std::string sHex = DoubleToHexStr((double)i,2);
           sOut += sHex;
      }
      return sOut;
}

std::string UnpackBinarySuperblock(std::string sBlock)
{
    // 12-21-2015: R HALFORD: If the block is not binary, return the legacy format for backward compatibility
    std::string sBinary = ExtractXML(sBlock,"<BINARY>","</BINARY>");
    if (sBinary.empty()) return sBlock;
    std::string sZero = ExtractXML(sBlock,"<ZERO>","</ZERO>");
    double dZero = RoundFromString(sZero,0);
    // Binary data support structure:
    // Each CPID consumes 16 bytes and 2 bytes for magnitude: (Except CPIDs with zero magnitude - the count of those is stored in XML node <ZERO> to save space)
    // 1234567890123456MM
    // MM = Magnitude stored as 2 bytes
    // No delimiter between CPIDs, Step Rate = 18
    std::string sReconstructedMagnitudes = "";
    for (unsigned int x = 0; x < sBinary.length(); x += 18)
    {
        if (sBinary.length() >= x+18)
        {
            std::string bCPID = sBinary.substr(x,16);
            std::string bMagnitude = sBinary.substr(x+16,2);
            std::string sCPID = ConvertBinToHex(bCPID);
            std::string sHexMagnitude = ConvertBinToHex(bMagnitude);
            double dMagnitude = ConvertHexToDouble("0x" + sHexMagnitude);
            std::string sRow = sCPID + "," + RoundToString(dMagnitude,0) + ";";
            sReconstructedMagnitudes += sRow;
            // if (fDebug3) printf("\r\n HEX CPID %s, HEX MAG %s, dMag %f, Row %s   ",sCPID.c_str(),sHexMagnitude.c_str(),dMagnitude,sRow.c_str());
        }
    }
    // Append zero magnitude researchers so the beacon count matches
    for (double d0 = 1; d0 <= dZero; d0++)
    {
            std::string sZeroCPID = "0";
            std::string sRow1 = sZeroCPID + ",15;";
            sReconstructedMagnitudes += sRow1;
    }
    std::string sAverages   = ExtractXML(sBlock,"<AVERAGES>","</AVERAGES>");
    std::string sQuotes     = ExtractXML(sBlock,"<QUOTES>","</QUOTES>");
    std::string sReconstructedBlock = "<AVERAGES>" + sAverages + "</AVERAGES><QUOTES>" + sQuotes + "</QUOTES><MAGNITUDES>" + sReconstructedMagnitudes + "</MAGNITUDES>";
    return sReconstructedBlock;
}

std::string PackBinarySuperblock(std::string sBlock)
{
    std::string sMagnitudes = ExtractXML(sBlock,"<MAGNITUDES>","</MAGNITUDES>");
    std::string sAverages   = ExtractXML(sBlock,"<AVERAGES>","</AVERAGES>");
    std::string sQuotes     = ExtractXML(sBlock,"<QUOTES>","</QUOTES>");
    // For each CPID in the superblock, convert data to binary
    std::vector<std::string> vSuperblock = split(sMagnitudes.c_str(),";");
    std::string sBinary = "";
    double dZeroMagCPIDCount = 0;
    for (unsigned int i = 0; i < vSuperblock.size(); i++)
    {
            if (vSuperblock[i].length() > 1)
            {
                std::string sPrefix = "00000000000000000000000000000000000" + ExtractValue(vSuperblock[i],",",0);
                std::string sCPID = sPrefix.substr(sPrefix.length()-32,32);
                double magnitude = RoundFromString(ExtractValue("0"+vSuperblock[i],",",1),0);
                if (magnitude < 0)     magnitude=0;
                if (magnitude > 32767) magnitude = 32767;  // Ensure we do not blow out the binary space (technically we can handle 0-65535)
                std::string sBinaryCPID   = ConvertHexToBin(sCPID);
                std::string sHexMagnitude = DoubleToHexStr(magnitude,4);
                std::string sBinaryMagnitude = ConvertHexToBin(sHexMagnitude);
                std::string sBinaryEntry  = sBinaryCPID+sBinaryMagnitude;
                // if (fDebug3) printf("\r\n PackBinarySuperblock: DecMag %f HEX MAG %s bin_cpid_len %f bm_len %f be_len %f,",  magnitude,sHexMagnitude.c_str(),(double)sBinaryCPID.length(),(double)sBinaryMagnitude.length(),(double)sBinaryEntry.length());
                if (sCPID=="00000000000000000000000000000000")
                {
                    dZeroMagCPIDCount += 1;
                }
                else
                {
                    sBinary += sBinaryEntry;
                }

            }
    }
    std::string sReconstructedBinarySuperblock = "<ZERO>" + RoundToString(dZeroMagCPIDCount,0) + "</ZERO><BINARY>" + sBinary + "</BINARY><AVERAGES>" + sAverages + "</AVERAGES><QUOTES>" + sQuotes + "</QUOTES>";
    return sReconstructedBinarySuperblock;
}




double ClientVersionNew()
{
    double cv = BlockVersion(FormatFullVersion());
    return cv;
}


int64_t ReturnCurrentMoneySupply(CBlockIndex* pindexcurrent)
{
    if (pindexcurrent->pprev)
    {
        // If previous exists, and previous money supply > Genesis, OK to use it:
        if (pindexcurrent->pprev->nHeight > 11 && pindexcurrent->pprev->nMoneySupply > nGenesisSupply)
        {
            return pindexcurrent->pprev->nMoneySupply;
        }
    }
    // Special case where block height < 12, use standard old logic:
    if (pindexcurrent->nHeight < 12)
    {
        return (pindexcurrent->pprev? pindexcurrent->pprev->nMoneySupply : 0);
    }
    // At this point, either the last block pointer was NULL, or the client erased the money supply previously, fix it:
    CBlockIndex* pblockIndex = pindexcurrent;
    CBlockIndex* pblockMemory = pindexcurrent;
    int nMinDepth = (pindexcurrent->nHeight)-140000;
    if (nMinDepth < 12) nMinDepth=12;
    while (pblockIndex->nHeight > nMinDepth)
    {
            pblockIndex = pblockIndex->pprev;
            printf("Money Supply height %f",(double)pblockIndex->nHeight);

            if (pblockIndex == NULL || !pblockIndex->IsInMainChain()) continue;
            if (pblockIndex == pindexGenesisBlock)
            {
                return nGenesisSupply;
            }
            if (pblockIndex->nMoneySupply > nGenesisSupply)
            {
                //Set index back to original pointer
                pindexcurrent = pblockMemory;
                //Return last valid money supply
                return pblockIndex->nMoneySupply;
            }
    }
    // At this point, we fall back to the old logic with a minimum of the genesis supply (should never happen - if it did, blockchain will need rebuilt anyway due to other fields being invalid):
    pindexcurrent = pblockMemory;
    return (pindexcurrent->pprev? pindexcurrent->pprev->nMoneySupply : nGenesisSupply);
}

bool CBlock::ConnectBlock(CTxDB& txdb, CBlockIndex* pindex, bool fJustCheck, bool fReorganizing)
{
    // Check it again in case a previous version let a bad block in, but skip BlockSig checking
    if (!CheckBlock("ConnectBlock",pindex->pprev->nHeight, 395*COIN, !fJustCheck, !fJustCheck, false,false))
    {
        printf("ConnectBlock::Failed - \r\n");
        return false;
    }
    //// issue here: it doesn't know the version
    unsigned int nTxPos;
    if (fJustCheck)
        // FetchInputs treats CDiskTxPos(1,1,1) as a special "refer to memorypool" indicator
        // Since we're just checking the block and not actually connecting it, it might not (and probably shouldn't) be on the disk to get the transaction from
        nTxPos = 1;
    else
        nTxPos = pindex->nBlockPos + ::GetSerializeSize(CBlock(), SER_DISK, CLIENT_VERSION) - (2 * GetSizeOfCompactSize(0)) + GetSizeOfCompactSize(vtx.size());

    map<uint256, CTxIndex> mapQueuedChanges;
    int64_t nFees = 0;
    int64_t nValueIn = 0;
    int64_t nValueOut = 0;
    int64_t nStakeReward = 0;
    unsigned int nSigOps = 0;
    double DPOR_Paid = 0;

    bool bIsDPOR = false;


    for (auto &tx : vtx)
    {
        uint256 hashTx = tx.GetHash();

        // Do not allow blocks that contain transactions which 'overwrite' older transactions,
        // unless those are already completely spent.
        // If such overwrites are allowed, coinbases and transactions depending upon those
        // can be duplicated to remove the ability to spend the first instance -- even after
        // being sent to another address.
        // See BIP30 and http://r6.ca/blog/20120206T005236Z.html for more information.
        // This logic is not necessary for memory pool transactions, as AcceptToMemoryPool
        // already refuses previously-known transaction ids entirely.
        // This rule was originally applied all blocks whose timestamp was after March 15, 2012, 0:00 UTC.
        // Now that the whole chain is irreversibly beyond that time it is applied to all blocks except the
        // two in the chain that violate it. This prevents exploiting the issue against nodes in their
        // initial block download.
        CTxIndex txindexOld;
        if (txdb.ReadTxIndex(hashTx, txindexOld)) {
            for (auto const& pos : txindexOld.vSpent)
                if (pos.IsNull())
                    return false;
        }

        nSigOps += tx.GetLegacySigOpCount();
        if (nSigOps > MAX_BLOCK_SIGOPS)
            return DoS(100, error("ConnectBlock[] : too many sigops"));

        CDiskTxPos posThisTx(pindex->nFile, pindex->nBlockPos, nTxPos);
        if (!fJustCheck)
            nTxPos += ::GetSerializeSize(tx, SER_DISK, CLIENT_VERSION);

        MapPrevTx mapInputs;
        if (tx.IsCoinBase())
        {
            nValueOut += tx.GetValueOut();
        }
        else
        {
            bool fInvalid;
            if (!tx.FetchInputs(txdb, mapQueuedChanges, true, false, mapInputs, fInvalid))
                return false;

            // Add in sigops done by pay-to-script-hash inputs;
            // this is to prevent a "rogue miner" from creating
            // an incredibly-expensive-to-validate block.
            nSigOps += tx.GetP2SHSigOpCount(mapInputs);
            if (nSigOps > MAX_BLOCK_SIGOPS)
                return DoS(100, error("ConnectBlock[] : too many sigops"));

            int64_t nTxValueIn = tx.GetValueIn(mapInputs);
            int64_t nTxValueOut = tx.GetValueOut();
            nValueIn += nTxValueIn;
            nValueOut += nTxValueOut;
            if (!tx.IsCoinStake())
                nFees += nTxValueIn - nTxValueOut;
            if (tx.IsCoinStake())
            {
                nStakeReward = nTxValueOut - nTxValueIn;
                if (tx.vout.size() > 3 && pindex->nHeight > nGrandfather) bIsDPOR = true;
                // ResearchAge: Verify vouts cannot contain any other payments except coinstake: PASS (GetValueOut returns the sum of all spent coins in the coinstake)
                if (IsResearchAgeEnabled(pindex->nHeight) && fDebug10)
                {
                    int64_t nTotalCoinstake = 0;
                    for (unsigned int i = 0; i < tx.vout.size(); i++)
                    {
                        nTotalCoinstake += tx.vout[i].nValue;
                    }
                    if (fDebug10)   printf(" nHeight %f; nTCS %f; nTxValueOut %f     ",
                        (double)pindex->nHeight,CoinToDouble(nTotalCoinstake),CoinToDouble(nTxValueOut));
                }

                // Verify no recipients exist after coinstake (Recipients start at output position 3 (0=Coinstake flag, 1=coinstake amount, 2=splitstake amount)
                if (bIsDPOR && pindex->nHeight > nGrandfather)
                {
                    for (unsigned int i = 3; i < tx.vout.size(); i++)
                    {
                        std::string Recipient = PubKeyToAddress(tx.vout[i].scriptPubKey);
                        double      Amount    = CoinToDouble(tx.vout[i].nValue);
                        if (fDebug10) printf("Iterating Recipient #%f  %s with Amount %f \r\n,",(double)i,Recipient.c_str(),Amount);
                        if (Amount > 0)
                        {
                            if (fDebug3) printf("Iterating Recipient #%f  %s with Amount %f \r\n,",(double)i,Recipient.c_str(),Amount);
                            printf("POR Payment results in an overpayment; Recipient %s, Amount %f \r\n",Recipient.c_str(), Amount);
                            return DoS(50,error("POR Payment results in an overpayment; Recipient %s, Amount %f \r\n",
                                                Recipient.c_str(), Amount));
                        }
                    }
                }
            }

            if (!tx.ConnectInputs(txdb, mapInputs, mapQueuedChanges, posThisTx, pindex, true, false))
                return false;
        }

        mapQueuedChanges[hashTx] = CTxIndex(posThisTx, tx.vout.size());
    }

    if (IsProofOfWork() && pindex->nHeight > nGrandfather)
    {
        int64_t nReward = GetProofOfWorkMaxReward(nFees,nTime,pindex->nHeight);
        // Check coinbase reward
        if (vtx[0].GetValueOut() > nReward)
            return DoS(50, error("ConnectBlock[] : coinbase reward exceeded (actual=%" PRId64 " vs calculated=%" PRId64 ")",
                   vtx[0].GetValueOut(),
                   nReward));
    }

    MiningCPID bb = DeserializeBoincBlock(vtx[0].hashBoinc,nVersion);
    uint64_t nCoinAge = 0;

    double dStakeReward = CoinToDouble(nStakeReward+nFees) - DPOR_Paid; //DPOR Recipients checked above already
    double dStakeRewardWithoutFees = CoinToDouble(nStakeReward) - DPOR_Paid;

    if (fDebug) printf("Stake Reward of %f B %f I %f F %.f %s %s  ",
        dStakeReward,bb.ResearchSubsidy,bb.InterestSubsidy,(double)nFees,bb.cpid.c_str(),bb.Organization.c_str());

    if (IsProofOfStake() && pindex->nHeight > nGrandfather)
    {
            // ppcoin: coin stake tx earns reward instead of paying fee
        if (!vtx[1].GetCoinAge(txdb, nCoinAge))
            return error("ConnectBlock[] : %s unable to get coin age for coinstake", vtx[1].GetHash().ToString().substr(0,10).c_str());

        double dCalcStakeReward = CoinToDouble(GetProofOfStakeMaxReward(nCoinAge, nFees, nTime));

        if (dStakeReward > dCalcStakeReward+1 && !IsResearchAgeEnabled(pindex->nHeight))
            return DoS(1, error("ConnectBlock[] : coinstake pays above maximum (actual= %f, vs calculated=%f )", dStakeReward, dCalcStakeReward));

        //9-3-2015
        double dMaxResearchAgeReward = CoinToDouble(GetMaximumBoincSubsidy(nTime) * COIN * 255);

        if (bb.ResearchSubsidy > dMaxResearchAgeReward && IsResearchAgeEnabled(pindex->nHeight))
            return DoS(1, error("ConnectBlock[ResearchAge] : Coinstake pays above maximum (actual= %f, vs calculated=%f )", dStakeRewardWithoutFees, dMaxResearchAgeReward));

        if (!IsResearcher(bb.cpid) && dStakeReward > 1)
        {
            double OUT_POR = 0;
            double OUT_INTEREST_OWED = 0;

            double dAccrualAge = 0;
            double dAccrualMagnitudeUnit = 0;
            double dAccrualMagnitude = 0;

            double dCalculatedResearchReward = CoinToDouble(GetProofOfStakeReward(nCoinAge, nFees, bb.cpid, true, 1, nTime,
                    pindex, "connectblock_investor",
                    OUT_POR, OUT_INTEREST_OWED, dAccrualAge, dAccrualMagnitudeUnit, dAccrualMagnitude));
            if (dStakeReward > (OUT_INTEREST_OWED+1+nFees) )
            {
                    return DoS(10, error("ConnectBlock[] : Investor Reward pays too much : cpid %s (actual %f vs calculated %f), dCalcResearchReward %f, Fees %f",
                    bb.cpid.c_str(), dStakeReward, OUT_INTEREST_OWED, dCalculatedResearchReward, (double)nFees));
            }
        }

    }


    AddCPIDBlockHash(bb.cpid, pindex->GetBlockHash());

    // Track money supply and mint amount info
    pindex->nMint = nValueOut - nValueIn + nFees;
    if (fDebug10) printf (".TMS.");

    pindex->nMoneySupply = ReturnCurrentMoneySupply(pindex) + nValueOut - nValueIn;

    // Gridcoin: Store verified magnitude and CPID in block index (7-11-2015)
    if (pindex->nHeight > nNewIndex2)
    {
        pindex->SetCPID(bb.cpid);
        pindex->nMagnitude = bb.Magnitude;
        pindex->nResearchSubsidy = bb.ResearchSubsidy;
        pindex->nInterestSubsidy = bb.InterestSubsidy;
        pindex->nIsSuperBlock =  (bb.superblock.length() > 20) ? 1 : 0;
        // Must scan transactions after CoinStake to know if this is a contract.
        int iPos = 0;
        pindex->nIsContract = 0;
        for (auto const& tx : vtx)
        {
            if (tx.hashBoinc.length() > 3 && iPos > 0)
            {
                pindex->nIsContract = 1;
                break;
            }
            iPos++;
        }
        pindex->sGRCAddress = bb.GRCAddress;
    }

    double mint = CoinToDouble(pindex->nMint);
    double PORDiff = GetBlockDifficulty(nBits);

    if (pindex->nHeight > nGrandfather && !fReorganizing)
    {
        // Block Spamming
        if (mint < MintLimiter(PORDiff,bb.RSAWeight,bb.cpid,GetBlockTime()))
        {
            return error("CheckProofOfStake[] : Mint too Small, %f",(double)mint);
        }

        if (mint == 0) return error("CheckProofOfStake[] : Mint is ZERO! %f",(double)mint);

        double OUT_POR = 0;
        double OUT_INTEREST = 0;
        double dAccrualAge = 0;
        double dMagnitudeUnit = 0;
        double dAvgMagnitude = 0;

        // ResearchAge 1: 
        GetProofOfStakeReward(nCoinAge, nFees, bb.cpid, true, 1, nTime,
            pindex, "connectblock_researcher", OUT_POR, OUT_INTEREST, dAccrualAge, dMagnitudeUnit, dAvgMagnitude);
        if (IsResearcher(bb.cpid) && dStakeReward > 1)
        {
            
                //ResearchAge: Since the best block may increment before the RA is connected but After the RA is computed, the ResearchSubsidy can sometimes be slightly smaller than we calculate here due to the RA timespan increasing.  So we will allow for time shift before rejecting the block.
                double dDrift = IsResearchAgeEnabled(pindex->nHeight) ? bb.ResearchSubsidy*.15 : 1;
                if (IsResearchAgeEnabled(pindex->nHeight) && dDrift < 10) dDrift = 10;

                if ((bb.ResearchSubsidy + bb.InterestSubsidy + dDrift) < dStakeRewardWithoutFees)
                {
                        return error("ConnectBlock[] : Researchers Interest %f + Research %f + TimeDrift %f and total Mint %f, [StakeReward] <> %f, with Out_Interest %f, OUT_POR %f, Fees %f, DPOR %f  for CPID %s does not match calculated research subsidy",
                            (double)bb.InterestSubsidy,(double)bb.ResearchSubsidy,dDrift,CoinToDouble(mint),dStakeRewardWithoutFees,
                            (double)OUT_INTEREST,(double)OUT_POR,CoinToDouble(nFees),(double)DPOR_Paid,bb.cpid.c_str());

                }

				if (bb.lastblockhash != pindex->pprev->GetBlockHash().GetHex())
				{
							std::string sNarr = "ConnectBlock[ResearchAge] : Historical DPOR Replay attack : lastblockhash != actual last block hash.";
							printf("\r\n\r\n ******  %s ***** \r\n",sNarr.c_str());
				}
				

                if (IsResearchAgeEnabled(pindex->nHeight) && BlockNeedsChecked(nTime))
                {
						// Mitigate DPOR Relay attack 
						// bb.LastBlockhash should be equal to previous index lastblockhash, in order to check block signature correctly and prevent re-use of lastblockhash
						if (bb.lastblockhash != pindex->pprev->GetBlockHash().GetHex())
						{
							std::string sNarr = "ConnectBlock[ResearchAge] : DPOR Replay attack : lastblockhash != actual last block hash.";
							printf("\r\n\r\n ******  %s ***** \r\n",sNarr.c_str());
							if (fTestNet || (pindex->nHeight > 975000)) return error(" %s ",sNarr.c_str());
                        }
				
                        if (dStakeReward > ((OUT_POR*1.25)+OUT_INTEREST+1+CoinToDouble(nFees)))
                        {
                            StructCPID st1 = GetLifetimeCPID(pindex->GetCPID(),"ConnectBlock()");
                            GetProofOfStakeReward(nCoinAge, nFees, bb.cpid, true, 2, nTime,
                                        pindex, "connectblock_researcher_doublecheck", OUT_POR, OUT_INTEREST, dAccrualAge, dMagnitudeUnit, dAvgMagnitude);
                            if (dStakeReward > ((OUT_POR*1.25)+OUT_INTEREST+1+CoinToDouble(nFees)))
                            {

                                if (fDebug3) printf("ConnectBlockError[ResearchAge] : Researchers Reward Pays too much : Interest %f and Research %f and StakeReward %f, OUT_POR %f, with Out_Interest %f for CPID %s ",
                                    (double)bb.InterestSubsidy,(double)bb.ResearchSubsidy,dStakeReward,(double)OUT_POR,(double)OUT_INTEREST,bb.cpid.c_str());

                                return DoS(10,error("ConnectBlock[ResearchAge] : Researchers Reward Pays too much : Interest %f and Research %f and StakeReward %f, OUT_POR %f, with Out_Interest %f for CPID %s ",
                                    (double)bb.InterestSubsidy,(double)bb.ResearchSubsidy,dStakeReward,(double)OUT_POR,(double)OUT_INTEREST,bb.cpid.c_str()));
                            }
                        }
                }
        }

        //Approve first coinstake in DPOR block
        if (IsResearcher(bb.cpid) && IsLockTimeWithinMinutes(GetBlockTime(),15) && !IsResearchAgeEnabled(pindex->nHeight))
        {
                if (bb.ResearchSubsidy > (GetOwedAmount(bb.cpid)+1))
                {
                        bDoTally_retired=true;
                        if (bb.ResearchSubsidy > (GetOwedAmount(bb.cpid)+1))
                        {
                            StructCPID strUntrustedHost = GetInitializedStructCPID2(bb.cpid,mvMagnitudes);
                            if (bb.ResearchSubsidy > strUntrustedHost.totalowed)
                            {
                                double deficit = strUntrustedHost.totalowed - bb.ResearchSubsidy;
                                if ( (deficit < -500 && strUntrustedHost.Accuracy > 10) || (deficit < -150 && strUntrustedHost.Accuracy > 5) || deficit < -50)
                                {
                                        printf("ConnectBlock[] : Researchers Reward results in deficit of %f for CPID %s with trust level of %f - (Submitted Research Subsidy %f vs calculated=%f) Hash: %s",
                                         deficit, bb.cpid.c_str(), (double)strUntrustedHost.Accuracy, bb.ResearchSubsidy,
                                         OUT_POR, vtx[0].hashBoinc.c_str());
                                }
                                else
                                {
                                    return error("ConnectBlock[] : Researchers Reward for CPID %s pays too much - (Submitted Research Subsidy %f vs calculated=%f) Hash: %s",
                                        bb.cpid.c_str(), bb.ResearchSubsidy,
                                        OUT_POR, vtx[0].hashBoinc.c_str());
                                }
                            }
                    }
                }
        }

    }

    //Gridcoin: Maintain network consensus for Payments and Neural popularity:  (As of 7-5-2015 this is now done exactly every 30 blocks)

    //DPOR - 6/12/2015 - Reject superblocks not hashing to the supermajority:

    if (bb.superblock.length() > 20)
    {
        // Prevent duplicate superblocks
        if(nVersion >= 9 && !NeedASuperblock())
            return error(("ConnectBlock: SuperBlock rcvd, but not Needed (too early)"));
            
        if ((pindex->nHeight > nGrandfather && !fReorganizing) || pindex->nVersion >= 9 )
        {
            // 12-20-2015 : Add support for Binary Superblocks
            std::string superblock = UnpackBinarySuperblock(bb.superblock);
            std::string neural_hash = GetQuorumHash(superblock);
            std::string legacy_neural_hash = RetrieveMd5(superblock);
            double popularity = 0;
            std::string consensus_hash = GetNeuralNetworkSupermajorityHash(popularity);
            // Only reject superblock when it is new And when QuorumHash of Block != the Popular Quorum Hash:
            if (IsLockTimeWithinMinutes(GetBlockTime(),15)  && !fColdBoot)
            {
                // Let this take effect together with stakev8
                if (nVersion>=8)
                {
                    try
                    {
                        CBitcoinAddress address;
                        bool validaddressinblock = address.SetString(bb.GRCAddress);
                        validaddressinblock &= address.IsValid();
                        if (!validaddressinblock)
                        {
                            return error("ConnectBlock[] : Superblock staked with invalid GRC address in block");
                        }
                        if (!IsNeuralNodeParticipant(bb.GRCAddress, nTime))
                        {
                            return error("ConnectBlock[] : Superblock staked by ineligible neural node participant");
                        }
                    }
                    catch (...)
                    {
                        return error("ConnectBlock[] : Superblock stake check caused unknwon exception with GRC address %s", bb.GRCAddress.c_str());
                    }
                }
                if (!VerifySuperblock(superblock, pindex))
                {
                    return error("ConnectBlock[] : Superblock avg mag below 10; SuperblockHash: %s, Consensus Hash: %s",
                                        neural_hash.c_str(), consensus_hash.c_str());
                }
                if (!IsResearchAgeEnabled(pindex->nHeight))
                {
                    if (consensus_hash != neural_hash && consensus_hash != legacy_neural_hash)
                    {
                        return error("ConnectBlock[] : Superblock hash does not match consensus hash; SuperblockHash: %s, Consensus Hash: %s",
                                        neural_hash.c_str(), consensus_hash.c_str());
                    }
                }
                else
                {
                    if (consensus_hash != neural_hash)
                    {
                        return error("ConnectBlock[] : Superblock hash does not match consensus hash; SuperblockHash: %s, Consensus Hash: %s",
                                        neural_hash.c_str(), consensus_hash.c_str());
                    }
                }

            }
        }

        if(nVersion<9)
        {
            //If we are out of sync, and research age is enabled, and the superblock is valid, load it now, so we can continue checking blocks accurately
            // I would suggest to NOT bother with superblock at all here. It will be loaded in tally.
            if ((OutOfSyncByAge() || fColdBoot || fReorganizing) && IsResearchAgeEnabled(pindex->nHeight) && pindex->nHeight > nGrandfather)
            {
                    if (bb.superblock.length() > 20)
                    {
                            std::string superblock = UnpackBinarySuperblock(bb.superblock);
                            if (VerifySuperblock(superblock, pindex))
                            {
                                        LoadSuperblock(superblock,pindex->nTime,pindex->nHeight);
                                        if (fDebug)
                                            printf("ConnectBlock(): Superblock Loaded %d\n", pindex->nHeight);
                                        if (!fColdBoot)
                                        {
                                            bDoTally_retired = true;
                                        }
                            }
                            else
                            {
                                if (fDebug3) printf("ConnectBlock(): Superblock Not Loaded %d\r\n", pindex->nHeight);
                            }
                    }
            }
            /*
                -- Normal Superblocks are loaded during Tally
            */
        }
    }

    //  End of Network Consensus

    // Gridcoin: Track payments to CPID, and last block paid
    if (IsResearcher(bb.cpid) && pindex->nHeight > nNewIndex2)
    {
        StructCPID stCPID = GetInitializedStructCPID2(bb.cpid,mvResearchAge);
        stCPID.InterestSubsidy += bb.InterestSubsidy;
        stCPID.ResearchSubsidy += bb.ResearchSubsidy;

        if (pindex->nHeight > stCPID.LastBlock && pindex->nResearchSubsidy > 0)
        {
                stCPID.LastBlock = pindex->nHeight;
                stCPID.BlockHash = pindex->GetBlockHash().GetHex();
        }

        if (pindex->nMagnitude > 0)
        {
                stCPID.Accuracy++;
                stCPID.TotalMagnitude += pindex->nMagnitude;
                stCPID.ResearchAverageMagnitude = stCPID.TotalMagnitude/(stCPID.Accuracy+.01);
        }

        if (pindex->nTime < stCPID.LowLockTime)  stCPID.LowLockTime = pindex->nTime;
        if (pindex->nTime > stCPID.HighLockTime) stCPID.HighLockTime = pindex->nTime;

        mvResearchAge[bb.cpid]=stCPID;
    }

    if (!txdb.WriteBlockIndex(CDiskBlockIndex(pindex)))
        return error("Connect() : WriteBlockIndex for pindex failed");

    if (pindex->nHeight % 5 == 0 && pindex->nHeight > 100)
    {
        std::string errors1 = "";
        LoadAdminMessages(false,errors1);
    }

    // Slow down Retallying when in RA mode so we minimize disruption of the network
    if ( (pindex->nHeight % 60 == 0) && IsResearchAgeEnabled(pindex->nHeight) && BlockNeedsChecked(pindex->nTime))
    {
        if (fDebug3) printf("\r\n*BusyWaitForTally_retired*\r\n");
        BusyWaitForTally_retired();
    }

    if (IsResearchAgeEnabled(pindex->nHeight) && !OutOfSyncByAge())
    {
        fColdBoot = false;
        bDoTally_retired=true;
    }

    if (fJustCheck)
        return true;

    // Write queued txindex changes
    for (map<uint256, CTxIndex>::iterator mi = mapQueuedChanges.begin(); mi != mapQueuedChanges.end(); ++mi)
    {
        if (!txdb.UpdateTxIndex((*mi).first, (*mi).second))
            return error("ConnectBlock[] : UpdateTxIndex failed");
    }

    // Update block index on disk without changing it in memory.
    // The memory index structure will be changed after the db commits.
    if (pindex->pprev)
    {
        CDiskBlockIndex blockindexPrev(pindex->pprev);
        blockindexPrev.hashNext = pindex->GetBlockHash();
        if (!txdb.WriteBlockIndex(blockindexPrev))
            return error("ConnectBlock[] : WriteBlockIndex failed");
    }

    // Watch for transactions paying to me
    for (auto const& tx : vtx)
        SyncWithWallets(tx, this, true);

    return true;
}




bool static Reorganize(CTxDB& txdb, CBlockIndex* pindexNew)
{
    printf("REORGANIZE\n");
    // Find the fork
    CBlockIndex* pfork = pindexBest;
    CBlockIndex* plonger = pindexNew;
    while (pfork != plonger)
    {
        while (plonger->nHeight > pfork->nHeight)
            if (!(plonger = plonger->pprev))
                return error("Reorganize() : plonger->pprev is null");
        if (pfork == plonger)
            break;
        if (!(pfork = pfork->pprev))
            return error("Reorganize() : pfork->pprev is null");
    }

    // List of what to disconnect
    vector<CBlockIndex*> vDisconnect;
    for (CBlockIndex* pindex = pindexBest; pindex != pfork; pindex = pindex->pprev)
        vDisconnect.push_back(pindex);

    // List of what to connect
    vector<CBlockIndex*> vConnect;
    for (CBlockIndex* pindex = pindexNew; pindex != pfork; pindex = pindex->pprev)
        vConnect.push_back(pindex);
    reverse(vConnect.begin(), vConnect.end());

    printf("REORGANIZE: Disconnect %" PRIszu " blocks; %s..%s\n", vDisconnect.size(), pfork->GetBlockHash().ToString().substr(0,20).c_str(), pindexBest->GetBlockHash().ToString().substr(0,20).c_str());
    printf("REORGANIZE: Connect %" PRIszu " blocks; %s..%s\n", vConnect.size(), pfork->GetBlockHash().ToString().substr(0,20).c_str(), pindexNew->GetBlockHash().ToString().substr(0,20).c_str());

    if (vDisconnect.size() > 0)
    {
        //Block was disconnected - User is Re-eligibile for staking

        StructCPID sMag = GetInitializedStructCPID2(GlobalCPUMiningCPID.cpid,mvMagnitudes);

        if (sMag.initialized)
        {
            sMag.LastPaymentTime = 0;
            mvMagnitudes[GlobalCPUMiningCPID.cpid]=sMag;
        }
        nLastBlockSolved = 0;
    }
    printf("REORGANIZE Disc Size %f",(double)vDisconnect.size());

    // Disconnect shorter branch
    list<CTransaction> vResurrect;
    set<string> vRereadCPIDs;
    for( CBlockIndex* pindex : vDisconnect )
    {
        CBlock block;
        if (!block.ReadFromDisk(pindex))
            return error("Reorganize() : ReadFromDisk for disconnect failed");
        if (!block.DisconnectBlock(txdb, pindex))
            return error("Reorganize() : DisconnectBlock %s failed", pindex->GetBlockHash().ToString().substr(0,20).c_str());

        // Queue memory transactions to resurrect.
        // We only do this for blocks after the last checkpoint (reorganisation before that
        // point should only happen with -reindex/-loadblock, or a misbehaving peer.
        for (auto const& tx : boost::adaptors::reverse(block.vtx))
            if (!(tx.IsCoinBase() || tx.IsCoinStake()) && pindex->nHeight > Checkpoints::GetTotalBlocksEstimate())
                vResurrect.push_front(tx);

        // remeber the cpid to re-read later
        vRereadCPIDs.insert(pindex->GetCPID());
    }

    // Re-read researchers history after all blocks disconnected
    for( const string& sRereadCPID : vRereadCPIDs )
    {
        StructCPID stCPID = GetLifetimeCPID(sRereadCPID,"DisconnectBlock()");
        (void)stCPID;
    }

    // Connect longer branch
    vector<CTransaction> vDelete;
    for (unsigned int i = 0; i < vConnect.size(); i++)
    {
        CBlockIndex* pindex = vConnect[i];
        CBlock block;
        if (!block.ReadFromDisk(pindex))
            return error("Reorganize() : ReadFromDisk for connect failed");
        if (!block.ConnectBlock(txdb, pindex, false, true))
        {
            // Invalid block
            return error("Reorganize() : ConnectBlock %s failed", pindex->GetBlockHash().ToString().substr(0,20).c_str());
        }

        // Queue memory transactions to delete
        for( const CTransaction& tx : block.vtx )
            vDelete.push_back(tx);

        if (!IsResearchAgeEnabled(pindex->nHeight))
        {
            //MiningCPID bb = GetInitializedMiningCPID(pindex->GetBlockHash().GetHex(), mvBlockIndex);
            //bb = DeserializeBoincBlock(block.vtx[0].hashBoinc);
            //mvBlockIndex[pindex->GetBlockHash().GetHex()] = bb;
        }
    }

    if (!txdb.WriteHashBestChain(pindexNew->GetBlockHash()))
        return error("Reorganize() : WriteHashBestChain failed");

    // Make sure it's successfully written to disk before changing memory structure
    if (!txdb.TxnCommit())
        return error("Reorganize() : TxnCommit failed");

    // Disconnect shorter branch
    for( CBlockIndex* pindex : vDisconnect)
    {
        if (pindex->pprev)
            pindex->pprev->pnext = NULL;
    }

    // Connect longer branch
    for( CBlockIndex* pindex : vConnect)
    {
        if (pindex->pprev)
            pindex->pprev->pnext = pindex;
    }

    // Resurrect memory transactions that were in the disconnected branch
    for( CTransaction& tx : vResurrect)
        AcceptToMemoryPool(mempool, tx, NULL);

    // Delete redundant memory transactions that are in the connected branch
    for( CTransaction& tx : vDelete)
    {
        mempool.remove(tx);
        mempool.removeConflicts(tx);
    }

    // Gridcoin: Now that the chain is back in order, Fix the researchers who were disrupted:
    
    printf("REORGANIZE: done\n");
    return true;
}


bool ForceReorganizeToHash(uint256 NewHash)
{
    CTxDB txdb;

    auto mapItem = mapBlockIndex.find(NewHash);
    if(mapItem == mapBlockIndex.end())
        return error("ForceReorganizeToHash: failed to find requested block in block index");

    CBlockIndex* pindexCur = pindexBest;
    CBlockIndex* pindexNew = mapItem->second;
    printf("\r\n** Force Reorganize **\r\n");
    printf(" Current best height %i hash %s\n", pindexCur->nHeight,pindexCur->GetBlockHash().GetHex().c_str());
    printf(" Target height %i hash %s\n", pindexNew->nHeight,pindexNew->GetBlockHash().GetHex().c_str());

    CBlock blockNew;
    if (!blockNew.ReadFromDisk(pindexNew))
    {
        printf("ForceReorganizeToHash: Fatal Error while reading new best block.\r\n");
        return false;
    }

    //Re-process the last block to trigger orphan and shit
    if (!blockNew.SetBestChain(txdb, pindexNew))
    {
        return error("ForceReorganizeToHash Fatal Error while setting best chain.\r\n");
    }

    AskForOutstandingBlocks(uint256(0));
    printf("ForceReorganizeToHash: success! height %f hash %s\n\n",(double)pindexBest->nHeight,pindexBest->GetBlockHash().GetHex().c_str());
    return true;
}

// Called from inside SetBestChain: attaches a block to the new best chain being built
bool CBlock::SetBestChainInner(CTxDB& txdb, CBlockIndex *pindexNew, bool fReorganizing)
{
    uint256 hash = GetHash();

    // Adding to current best branch
    if (!ConnectBlock(txdb, pindexNew, false, fReorganizing) || !txdb.WriteHashBestChain(hash))
    {
        txdb.TxnAbort();
        if (fDebug3) printf("Invalid Chain Found.  Invalid block %s\r\n",hash.GetHex().c_str());
        InvalidChainFound(pindexNew);
        return false;
    }
    if (!txdb.TxnCommit())
        return error("SetBestChain() : TxnCommit failed");

    // Add to current best branch
    pindexNew->pprev->pnext = pindexNew;

    // Delete redundant memory transactions
    for (auto const& tx : vtx)
        mempool.remove(tx);

    return true;
}

bool CBlock::SetBestChain(CTxDB& txdb, CBlockIndex* pindexNew)
{
    uint256 hash = GetHash();

    if (!txdb.TxnBegin())
        return error("SetBestChain() : TxnBegin failed");

    if (pindexGenesisBlock == NULL && hash == (!fTestNet ? hashGenesisBlock : hashGenesisBlockTestNet))
    {
        txdb.WriteHashBestChain(hash);
        if (!txdb.TxnCommit())
            return error("SetBestChain() : TxnCommit failed");
        pindexGenesisBlock = pindexNew;
    }
    else if (hashPrevBlock == hashBestChain)
    {
        if (!SetBestChainInner(txdb, pindexNew, false))
        {
            //int nResult = 0;
            return error("SetBestChain() : SetBestChainInner failed");
        }
    }
    else
    {
        // the first block in the new chain that will cause it to become the new best chain
        CBlockIndex *pindexIntermediate = pindexNew;
        // list of blocks that need to be connected afterwards
        std::vector<CBlockIndex*> vpindexSecondary;
        printf("\r\n**Reorganize**");

        //10-6-2015 Make Reorganize work more gracefully - try up to 5 times to reorganize, each with an intermediate further back
        for (int iRegression = 0; iRegression < 5; iRegression++)
        {
            int rollback = iRegression * 100;

            // Reorganize is costly in terms of db load, as it works in a single db transaction.
            // Try to limit how much needs to be done inside
            int rolled_back = 1;
            while (pindexIntermediate->pprev && pindexIntermediate->pprev->nChainTrust > pindexBest->nChainTrust && rolled_back < rollback)
            {
                vpindexSecondary.push_back(pindexIntermediate);
                pindexIntermediate = pindexIntermediate->pprev;
                if (pindexIntermediate==pindexGenesisBlock) break;
                rolled_back++;
            }

            if (!vpindexSecondary.empty())
            printf("\r\nReorganizing Attempt #%f, regression to block #%f \r\n",(double)iRegression+1,(double)pindexIntermediate->nHeight);

            printf("Postponing %" PRIszu " reconnects\n", vpindexSecondary.size());
            if (iRegression==4 && !Reorganize(txdb, pindexIntermediate))
            {
                    printf("Failed to Reorganize during Attempt #%f \r\n",(double)iRegression+1);
                    txdb.TxnAbort();
                    InvalidChainFound(pindexNew);
                    printf("\r\nReorg tally\r\n");
                    BusyWaitForTally_retired();
                    TallyNetworkAverages_v9();
                    return error("SetBestChain() : Reorganize failed");
            }
        }

        // Switch to new best branch
        // Connect further blocks
        for (auto &pindex : boost::adaptors::reverse(vpindexSecondary))
        {
            CBlock block;
            if (!block.ReadFromDisk(pindex))
            {
                printf("SetBestChain() : ReadFromDisk failed\n");
                break;
            }
            if (!txdb.TxnBegin()) {
                printf("SetBestChain() : TxnBegin 2 failed\n");
                break;
            }
            // errors now are not fatal, we still did a reorganisation to a new chain in a valid way
            if (!block.SetBestChainInner(txdb, pindex, true))
                break;
        }
    }

    // Update best block in wallet (so we can detect restored wallets)
    bool fIsInitialDownload = IsInitialBlockDownload();
    if (!fIsInitialDownload)
    {
        const CBlockLocator locator(pindexNew);
        ::SetBestChain(locator);
    }

    // New best block
    hashBestChain = hash;
    pindexBest = pindexNew;
    blockFinder.Reset();
    nBestHeight = pindexBest->nHeight;
    nBestChainTrust = pindexNew->nChainTrust;
    nTimeBestReceived =  GetAdjustedTime();

    uint256 nBestBlockTrust = pindexBest->nHeight != 0 ? (pindexBest->nChainTrust - pindexBest->pprev->nChainTrust) : pindexBest->nChainTrust;

    if (fDebug)
    {
        printf("{SBC} SetBestChain: new best=%s  height=%d  trust=%s  blocktrust=%" PRId64 "  date=%s\n",
          hashBestChain.ToString().substr(0,20).c_str(), nBestHeight,
          CBigNum(nBestChainTrust).ToString().c_str(),
          nBestBlockTrust.Get64(),
          DateTimeStrFormat("%x %H:%M:%S", pindexBest->GetBlockTime()).c_str());
    }
    else
        printf("{SBC} new best=%s  height=%d ; ",hashBestChain.ToString().c_str(), nBestHeight);

    // Check the version of the last 100 blocks to see if we need to upgrade:
    if (!fIsInitialDownload)
    {
        int nUpgraded = 0;
        const CBlockIndex* pindex = pindexBest;
        for (int i = 0; i < 100 && pindex != NULL; i++)
        {
            if (pindex->nVersion > CBlock::CURRENT_VERSION)
                ++nUpgraded;
            pindex = pindex->pprev;
        }
        if (nUpgraded > 0)
            printf("SetBestChain: %d of last 100 blocks above version %d\n", nUpgraded, CBlock::CURRENT_VERSION);
        if (nUpgraded > 100/2)
            // strMiscWarning is read by GetWarnings(), called by Qt and the JSON-RPC code to warn the user:
            strMiscWarning = _("Warning: This version is obsolete, upgrade required!");
    }

    std::string strCmd = GetArg("-blocknotify", "");

    if (!fIsInitialDownload && !strCmd.empty())
    {
        boost::replace_all(strCmd, "%s", hashBestChain.GetHex());
        boost::thread t(runCommand, strCmd); // thread runs free
    }

    return true;
}

// ppcoin: total coin age spent in transaction, in the unit of coin-days.
// Only those coins meeting minimum age requirement counts. As those
// transactions not in main chain are not currently indexed so we
// might not find out about their coin age. Older transactions are
// guaranteed to be in main chain by sync-checkpoint. This rule is
// introduced to help nodes establish a consistent view of the coin
// age (trust score) of competing branches.
bool CTransaction::GetCoinAge(CTxDB& txdb, uint64_t& nCoinAge) const
{
    CBigNum bnCentSecond = 0;  // coin age in the unit of cent-seconds
    nCoinAge = 0;

    if (IsCoinBase())
        return true;

    for (auto const& txin : vin)
    {
        // First try finding the previous transaction in database
        CTransaction txPrev;
        CTxIndex txindex;
        if (!txPrev.ReadFromDisk(txdb, txin.prevout, txindex))
            continue;  // previous transaction not in main chain
        if (nTime < txPrev.nTime)
            return false;  // Transaction timestamp violation

        // Read block header
        CBlock block;
        if (!block.ReadFromDisk(txindex.pos.nFile, txindex.pos.nBlockPos, false))
            return false; // unable to read block of previous transaction
        if (block.GetBlockTime() + nStakeMinAge > nTime)
            continue; // only count coins meeting min age requirement

        int64_t nValueIn = txPrev.vout[txin.prevout.n].nValue;
        bnCentSecond += CBigNum(nValueIn) * (nTime-txPrev.nTime) / CENT;

        if (fDebug && GetBoolArg("-printcoinage"))
            printf("coin age nValueIn=%" PRId64 " nTimeDiff=%d bnCentSecond=%s\n", nValueIn, nTime - txPrev.nTime, bnCentSecond.ToString().c_str());
    }

    CBigNum bnCoinDay = bnCentSecond * CENT / COIN / (24 * 60 * 60);
    if (fDebug && GetBoolArg("-printcoinage"))
        printf("coin age bnCoinDay=%s\n", bnCoinDay.ToString().c_str());
    nCoinAge = bnCoinDay.getuint64();
    return true;
}

// ppcoin: total coin age spent in block, in the unit of coin-days.
bool CBlock::GetCoinAge(uint64_t& nCoinAge) const
{
    nCoinAge = 0;

    CTxDB txdb("r");
    for (auto const& tx : vtx)
    {
        uint64_t nTxCoinAge;
        if (tx.GetCoinAge(txdb, nTxCoinAge))
            nCoinAge += nTxCoinAge;
        else
            return false;
    }

    if (nCoinAge == 0) // block coin age minimum 1 coin-day
        nCoinAge = 1;
    if (fDebug && GetBoolArg("-printcoinage"))
        printf("block coin age total nCoinDays=%" PRIu64 "\n", nCoinAge);
    return true;
}

bool CBlock::AddToBlockIndex(unsigned int nFile, unsigned int nBlockPos, const uint256& hashProof)
{
    // Check for duplicate
    uint256 hash = GetHash();
    if (mapBlockIndex.count(hash))
        return error("AddToBlockIndex() : %s already exists", hash.ToString().substr(0,20).c_str());

    // Construct new block index object
    CBlockIndex* pindexNew = new CBlockIndex(nFile, nBlockPos, *this);
    if (!pindexNew)
        return error("AddToBlockIndex() : new CBlockIndex failed");
    pindexNew->phashBlock = &hash;
    map<uint256, CBlockIndex*>::iterator miPrev = mapBlockIndex.find(hashPrevBlock);
    if (miPrev != mapBlockIndex.end())
    {
        pindexNew->pprev = (*miPrev).second;
        pindexNew->nHeight = pindexNew->pprev->nHeight + 1;
    }

    // ppcoin: compute chain trust score
    pindexNew->nChainTrust = (pindexNew->pprev ? pindexNew->pprev->nChainTrust : 0) + pindexNew->GetBlockTrust();

    // ppcoin: compute stake entropy bit for stake modifier
    if (!pindexNew->SetStakeEntropyBit(GetStakeEntropyBit()))
        return error("AddToBlockIndex() : SetStakeEntropyBit() failed");

    // Record proof hash value
    pindexNew->hashProof = hashProof;

    // ppcoin: compute stake modifier
    uint64_t nStakeModifier = 0;
    bool fGeneratedStakeModifier = false;
    if (!ComputeNextStakeModifier(pindexNew->pprev, nStakeModifier, fGeneratedStakeModifier))
    {
        printf("AddToBlockIndex() : ComputeNextStakeModifier() failed");
    }
    pindexNew->SetStakeModifier(nStakeModifier, fGeneratedStakeModifier);
    pindexNew->nStakeModifierChecksum = GetStakeModifierChecksum(pindexNew);

    // Add to mapBlockIndex
    map<uint256, CBlockIndex*>::iterator mi = mapBlockIndex.insert(make_pair(hash, pindexNew)).first;
    if (pindexNew->IsProofOfStake())
        setStakeSeen.insert(make_pair(pindexNew->prevoutStake, pindexNew->nStakeTime));
    pindexNew->phashBlock = &((*mi).first);

    // Write to disk block index
    CTxDB txdb;
    if (!txdb.TxnBegin())
        return false;
    txdb.WriteBlockIndex(CDiskBlockIndex(pindexNew));
    if (!txdb.TxnCommit())
        return false;

    LOCK(cs_main);

    // New best
    if (pindexNew->nChainTrust > nBestChainTrust)
        if (!SetBestChain(txdb, pindexNew))
            return false;

    if (pindexNew == pindexBest)
    {
        // Notify UI to display prev block's coinbase if it was ours
        static uint256 hashPrevBestCoinBase;
        UpdatedTransaction(hashPrevBestCoinBase);
        hashPrevBestCoinBase = vtx[0].GetHash();
    }

    uiInterface.NotifyBlocksChanged();
    return true;
}

bool CBlock::CheckBlock(std::string sCaller, int height1, int64_t Mint, bool fCheckPOW, bool fCheckMerkleRoot, bool fCheckSig, bool fLoadingIndex) const
{

    if (GetHash()==hashGenesisBlock || GetHash()==hashGenesisBlockTestNet) return true;
    // These are checks that are independent of context
    // that can be verified before saving an orphan block.

    // Size limits
    if (vtx.empty() || vtx.size() > MAX_BLOCK_SIZE || ::GetSerializeSize(*this, SER_NETWORK, PROTOCOL_VERSION) > MAX_BLOCK_SIZE)
        return DoS(100, error("CheckBlock[] : size limits failed"));

    // Check proof of work matches claimed amount
    if (fCheckPOW && IsProofOfWork() && !CheckProofOfWork(GetPoWHash(), nBits))
        return DoS(50, error("CheckBlock[] : proof of work failed"));

    //Reject blocks with diff that has grown to an extrordinary level (should never happen)
    double blockdiff = GetBlockDifficulty(nBits);
    if (height1 > nGrandfather && blockdiff > 10000000000000000)
    {
       return DoS(1, error("CheckBlock[] : Block Bits larger than 10000000000000000.\r\n"));
    }

    // First transaction must be coinbase, the rest must not be
    if (vtx.empty() || !vtx[0].IsCoinBase())
        return DoS(100, error("CheckBlock[] : first tx is not coinbase"));
    for (unsigned int i = 1; i < vtx.size(); i++)
        if (vtx[i].IsCoinBase())
            return DoS(100, error("CheckBlock[] : more than one coinbase"));
    //Research Age
    MiningCPID bb = DeserializeBoincBlock(vtx[0].hashBoinc,nVersion);
    if(nVersion<9)
    {
        //For higher security, plus lets catch these bad blocks before adding them to the chain to prevent reorgs:
        if (IsResearcher(bb.cpid) && IsProofOfStake() && height1 > nGrandfather && IsResearchAgeEnabled(height1) && BlockNeedsChecked(nTime) && !fLoadingIndex)
        {
            double blockVersion = BlockVersion(bb.clientversion);
            double cvn = ClientVersionNew();
            if (fDebug10) printf("BV %f, CV %f   ",blockVersion,cvn);
            // Enforce Beacon Age
            if (blockVersion < 3588 && height1 > 860500 && !fTestNet)
                return error("CheckBlock[]:  Old client spamming new blocks after mandatory upgrade \r\n");
        }

        //Orphan Flood Attack
        if (height1 > nGrandfather)
        {
            double bv = BlockVersion(bb.clientversion);
            double cvn = ClientVersionNew();
            if (fDebug10) printf("BV %f, CV %f   ",bv,cvn);
            // Enforce Beacon Age
            if (bv < 3588 && height1 > 860500 && !fTestNet)
                return error("CheckBlock[]:  Old client spamming new blocks after mandatory upgrade \r\n");
        }
    }

    if (IsResearcher(bb.cpid) && height1 > nGrandfather && BlockNeedsChecked(nTime))
    {
        if (bb.projectname.empty() && !IsResearchAgeEnabled(height1))
            return DoS(1,error("CheckBlock::PoR Project Name invalid"));

        if (!fLoadingIndex && !IsCPIDValidv2(bb,height1))
        {
            std::string sOut2;
            LoadAdminMessages(false,sOut2);
            if (!fLoadingIndex && !IsCPIDValidv2(bb,height1))
            {
                return error("Bad CPID or Block Signature : height %i, CPID %s, cpidv2 %s, LBH %s, Bad Hashboinc %s", height1,
                             bb.cpid.c_str(), bb.cpidv2.c_str(),
                             bb.lastblockhash.c_str(), vtx[0].hashBoinc.c_str());
            }
        }
    }

    // Gridcoin: check proof-of-stake block signature
    if (IsProofOfStake() && height1 > nGrandfather)
    {
        //Mint limiter checks 1-20-2015
        double PORDiff = GetBlockDifficulty(nBits);
        double mint1 = CoinToDouble(Mint);
        double total_subsidy = bb.ResearchSubsidy + bb.InterestSubsidy;
        double limiter = MintLimiter(PORDiff,bb.RSAWeight,bb.cpid,GetBlockTime());
        if (fDebug10) printf("CheckBlock[]: TotalSubsidy %f, Height %i, %s, %f, Res %f, Interest %f, hb: %s \r\n",
                             total_subsidy, height1, bb.cpid.c_str(),
                             mint1,bb.ResearchSubsidy,bb.InterestSubsidy,vtx[0].hashBoinc.c_str());
        if (total_subsidy < limiter)
        {
            if (fDebug3) printf("****CheckBlock[]: Total Mint too Small %s, mint %f, Res %f, Interest %f, hash %s \r\n",bb.cpid.c_str(),
                                mint1,bb.ResearchSubsidy,bb.InterestSubsidy,vtx[0].hashBoinc.c_str());
            //1-21-2015 - Prevent Hackers from spamming the network with small blocks
            return error("****CheckBlock[]: Total Mint too Small %f < %f Research %f Interest %f BOINC %s",
                         total_subsidy,limiter,bb.ResearchSubsidy,bb.InterestSubsidy,vtx[0].hashBoinc.c_str());
        }

        if (fCheckSig && !CheckBlockSignature())
            return DoS(100, error("CheckBlock[] : bad proof-of-stake block signature"));
    }

    // End of Proof Of Research
    if (IsProofOfStake())
    {
        // Coinbase output should be empty if proof-of-stake block
        if (vtx[0].vout.size() != 1 || !vtx[0].vout[0].IsEmpty())
            return DoS(100, error("CheckBlock[] : coinbase output not empty for proof-of-stake block"));

        // Second transaction must be coinstake, the rest must not be
        if (vtx.empty() || !vtx[1].IsCoinStake())
            return DoS(100, error("CheckBlock[] : second tx is not coinstake"));

        for (unsigned int i = 2; i < vtx.size(); i++)
        {
            if (vtx[i].IsCoinStake())
            {
                printf("Found more than one coinstake in coinbase at location %f\r\n",(double)i);
                return DoS(100, error("CheckBlock[] : more than one coinstake"));
            }
        }
    }

    // Check transactions
    for (auto const& tx : vtx)
    {
        if (!tx.CheckTransaction())
            return DoS(tx.nDoS, error("CheckBlock[] : CheckTransaction failed"));

        // ppcoin: check transaction timestamp
        if (GetBlockTime() < (int64_t)tx.nTime)
            return DoS(50, error("CheckBlock[] : block timestamp earlier than transaction timestamp"));

        // Verify beacon contract if a transaction contains a beacon contract
        // Current bad contracts in chain would cause a fork on sync, skip them
        if (nVersion>=9 && !VerifyBeaconContractTx(tx.hashBoinc) && !fLoadingIndex)
            return DoS(25, error("CheckBlock[] : bad beacon contract found in tx %s contained within block; rejected", tx.GetHash().ToString().c_str()));
    }

    // Check for duplicate txids. This is caught by ConnectInputs(),
    // but catching it earlier avoids a potential DoS attack:
    set<uint256> uniqueTx;
    for (auto const& tx : vtx)
    {
        uniqueTx.insert(tx.GetHash());
    }
    if (uniqueTx.size() != vtx.size())
        return DoS(100, error("CheckBlock[] : duplicate transaction"));

    unsigned int nSigOps = 0;
    for (auto const& tx : vtx)
    {
        nSigOps += tx.GetLegacySigOpCount();
    }
    if (nSigOps > MAX_BLOCK_SIGOPS)
        return DoS(100, error("CheckBlock[] : out-of-bounds SigOpCount"));

    // Check merkle root
    if (fCheckMerkleRoot && hashMerkleRoot != BuildMerkleTree())
        return DoS(100, error("CheckBlock[] : hashMerkleRoot mismatch"));

    //if (fDebug3) printf(".EOCB.");
    return true;
}

bool CBlock::AcceptBlock(bool generated_by_me)
{
    AssertLockHeld(cs_main);

    if (nVersion > CURRENT_VERSION)
        return DoS(100, error("AcceptBlock() : reject unknown block version %d", nVersion));

    // Check for duplicate
    uint256 hash = GetHash();
    if (mapBlockIndex.count(hash))
        return error("AcceptBlock() : block already in mapBlockIndex");

    // Get prev block index
    map<uint256, CBlockIndex*>::iterator mi = mapBlockIndex.find(hashPrevBlock);
    if (mi == mapBlockIndex.end())
        return DoS(10, error("AcceptBlock() : prev block not found"));
    CBlockIndex* pindexPrev = (*mi).second;
    int nHeight = pindexPrev->nHeight+1;

    // The block height at which point we start rejecting v7 blocks and
    // start accepting v8 blocks.
    if(       (IsProtocolV2(nHeight) && nVersion < 7)
              || (IsV8Enabled(nHeight) && nVersion < 8)
              || (IsV9Enabled(nHeight) && nVersion < 9)
              )
        return DoS(20, error("AcceptBlock() : reject too old nVersion = %d", nVersion));
    else if( (!IsProtocolV2(nHeight) && nVersion >= 7)
             ||(!IsV8Enabled(nHeight) && nVersion >= 8)
             ||(!IsV9Enabled(nHeight) && nVersion >= 9)
             )
        return DoS(100, error("AcceptBlock() : reject too new nVersion = %d", nVersion));

    if (IsProofOfWork() && nHeight > LAST_POW_BLOCK)
        return DoS(100, error("AcceptBlock() : reject proof-of-work at height %d", nHeight));

    if (nHeight > nGrandfather || nHeight >= 999000)
    {
            // Check coinbase timestamp
            if (GetBlockTime() > FutureDrift((int64_t)vtx[0].nTime, nHeight))
            {
                return DoS(80, error("AcceptBlock() : coinbase timestamp is too early"));
            }
            // Check timestamp against prev
            if (GetBlockTime() <= pindexPrev->GetPastTimeLimit() || FutureDrift(GetBlockTime(), nHeight) < pindexPrev->GetBlockTime())
                return DoS(60, error("AcceptBlock() : block's timestamp is too early"));
            // Check proof-of-work or proof-of-stake
            if (nBits != GetNextTargetRequired(pindexPrev, IsProofOfStake()))
                return DoS(100, error("AcceptBlock() : incorrect %s", IsProofOfWork() ? "proof-of-work" : "proof-of-stake"));
    }


    // Check that all transactions are finalized
    for (auto const& tx : vtx)
        if (!IsFinalTx(tx, nHeight, GetBlockTime()))
            return DoS(10, error("AcceptBlock() : contains a non-final transaction"));

    // Check that the block chain matches the known block chain up to a checkpoint
    if (!Checkpoints::CheckHardened(nHeight, hash))
        return DoS(100, error("AcceptBlock() : rejected by hardened checkpoint lock-in at %d", nHeight));

    uint256 hashProof;

    // Verify hash target and signature of coinstake tx
    if ((nHeight > nGrandfather || nHeight >= 999000) && nVersion <= 7)
    {
                if (IsProofOfStake())
                {
                    uint256 targetProofOfStake;
                    if (!CheckProofOfStake(pindexPrev, vtx[1], nBits, hashProof, targetProofOfStake, vtx[0].hashBoinc, generated_by_me, nNonce) && (IsLockTimeWithinMinutes(GetBlockTime(),600) || nHeight >= 999000))
                    {
                        return error("WARNING: AcceptBlock(): check proof-of-stake failed for block %s, nonce %f    \n", hash.ToString().c_str(),(double)nNonce);
                    }

                }
    }
    if (nVersion >= 8)
    {
        //must be proof of stake
        //no grandfather exceptions
        //if (IsProofOfStake())
        printf("AcceptBlock: Proof Of Stake V8 %d\n",nVersion);
        if(!CheckProofOfStakeV8(pindexPrev, *this, generated_by_me, hashProof))
        {
            return error("WARNING: AcceptBlock(): check proof-of-stake failed for block %s, nonce %f    \n", hash.ToString().c_str(),(double)nNonce);
        }
    }

    // Verify proof of research.
    if(!CheckProofOfResearch(pindexPrev, *this))
    {
        return error("WARNING: AcceptBlock(): check proof-of-research failed for block %s, nonce %i\n", hash.ToString().c_str(), nNonce);
    }
    
    // PoW is checked in CheckBlock[]
    if (IsProofOfWork())
    {
        hashProof = GetPoWHash();
    }

    //Grandfather
    if (nHeight > nGrandfather)
    {
        // Check that the block chain matches the known block chain up to a checkpoint
        if (!Checkpoints::CheckHardened(nHeight, hash))
            return DoS(100, error("AcceptBlock() : rejected by hardened checkpoint lock-in at %d", nHeight));

        // Enforce rule that the coinbase starts with serialized block height
        CScript expect = CScript() << nHeight;
        if (vtx[0].vin[0].scriptSig.size() < expect.size() ||
                !std::equal(expect.begin(), expect.end(), vtx[0].vin[0].scriptSig.begin()))
            return DoS(100, error("AcceptBlock() : block height mismatch in coinbase"));
    }

    // Write block to history file
    if (!CheckDiskSpace(::GetSerializeSize(*this, SER_DISK, CLIENT_VERSION)))
        return error("AcceptBlock() : out of disk space");
    unsigned int nFile = -1;
    unsigned int nBlockPos = 0;
    if (!WriteToDisk(nFile, nBlockPos))
        return error("AcceptBlock() : WriteToDisk failed");
    if (!AddToBlockIndex(nFile, nBlockPos, hashProof))
        return error("AcceptBlock() : AddToBlockIndex failed");

    // Relay inventory, but don't relay old inventory during initial block download
    int nBlockEstimate = Checkpoints::GetTotalBlocksEstimate();
    if (hashBestChain == hash)
    {
        LOCK(cs_vNodes);
        for (auto const& pnode : vNodes)
            if (nBestHeight > (pnode->nStartingHeight != -1 ? pnode->nStartingHeight - 2000 : nBlockEstimate))
                pnode->PushInventory(CInv(MSG_BLOCK, hash));
    }

    if (fDebug) printf("{ACC}");
    nLastAskedForBlocks=GetAdjustedTime();
    ResetTimerMain("OrphanBarrage");
    return true;
}


uint256 CBlockIndex::GetBlockTrust() const
{
    CBigNum bnTarget;
    bnTarget.SetCompact(nBits);
    if (bnTarget <= 0) return 0;
    int64_t block_mag = 0;
    uint256 chaintrust = (((CBigNum(1)<<256) / (bnTarget+1)) - (block_mag)).getuint256();
    return chaintrust;
}

bool CBlockIndex::IsSuperMajority(int minVersion, const CBlockIndex* pstart, unsigned int nRequired, unsigned int nToCheck)
{
    unsigned int nFound = 0;
    for (unsigned int i = 0; i < nToCheck && nFound < nRequired && pstart != NULL; i++)
    {
        if (pstart->nVersion >= minVersion)
            ++nFound;
        pstart = pstart->pprev;
    }
    return (nFound >= nRequired);
}

bool ServicesIncludesNN(CNode* pNode)
{
    return (Contains(pNode->strSubVer,"1999")) ? true : false;
}

bool VerifySuperblock(const std::string& superblock, const CBlockIndex* parent)
{
    // Pre-condition checks.
    if(!parent)
    {
        printf("Invalid block passed to VerifySuperblock");
        return false;
    }

    if(superblock.length() <= 20)
    {
        printf("Invalid superblock passed to VerifySuperblock");
        return false;
    }

    // Validate superblock contents.
    bool bPassed = true;

    if(parent->nVersion < 8)
    {
        double out_avg = 0;
        double out_beacon_count=0;
        double out_participant_count=0;
        double avg_mag = GetSuperblockAvgMag(superblock,out_beacon_count,out_participant_count,out_avg,false, parent->nHeight);

        // New rules added here:
        // Before block version- and stake engine 8 there used to be a requirement
        // that the average magnitude across all researchers must be at least 10.
        // This is not necessary but cannot be changed until a mandatory is released.

        if (out_avg < 10 && fTestNet)  bPassed = false;
        if (out_avg < 70 && !fTestNet) bPassed = false;

        if (avg_mag < 10 && !fTestNet) bPassed = false;
    }
    else
    {
        // Block version above 8
        // none, as they are easy to work arount and complicate sb production

        // previously:
        // * low/high limit of average of researcher magnitudes
        // * low limit of project avg rac
        // * count of researchers within 10% of their beacon count
        // * count of projects at least half of previous sb project count
    }

    if (!bPassed)
    {
        if (fDebug) printf(" Verification of Superblock Failed ");
        //if (fDebug3) printf("\r\n Verification of Superblock Failed outavg: %f, avg_mag %f, Height %f, Out_Beacon_count %f, Out_participant_count %f, block %s", (double)out_avg,(double)avg_mag,(double)nHeight,(double)out_beacon_count,(double)out_participant_count,superblock.c_str());
    }

    return bPassed;
}

bool NeedASuperblock()
{
    bool bDireNeedOfSuperblock = false;
    std::string superblock = ReadCache("superblock","all");
    if (superblock.length() > 20 && !OutOfSyncByAge())
    {
        if (!VerifySuperblock(superblock, pindexBest))
            bDireNeedOfSuperblock = true;
        /*
         // Check project count in last superblock
         double out_project_count = 0;
         double out_whitelist_count = 0;
         GetSuperblockProjectCount(superblock, out_project_count, out_whitelist_count);
         */
    }

    int64_t superblock_age = GetAdjustedTime() - mvApplicationCacheTimestamp["superblock;magnitudes"];
    if (superblock_age > GetSuperblockAgeSpacing(nBestHeight))
        bDireNeedOfSuperblock = true;

    if(bDireNeedOfSuperblock && pindexBest && pindexBest->nVersion>=9)
    {
        // If all the checks indicate true and is v9, look 15 blocks back to
        // prevent duplicate superblocks
        for(CBlockIndex *pindex = pindexBest;
            pindex && pindex->nHeight + 15 > nBestHeight;
            pindex = pindex->pprev)
        {
            if(pindex->nIsSuperBlock)
                return false;
        }
    }

    return bDireNeedOfSuperblock;
}




void GridcoinServices()
{

    //Dont do this on headless - SeP
    #if defined(QT_GUI)
       if ((nBestHeight % 125) == 0)
       {
            GetGlobalStatus();
            bForceUpdate=true;
            uiInterface.NotifyBlocksChanged();
       }
    #endif

    // Services thread activity

    if(IsV9Enabled_Tally(nBestHeight))
    {
        // Update quorum data.
        if ((nBestHeight % 3) == 0 && !OutOfSyncByAge())
        {
            if (fDebug) printf("SVC: Updating Neural Quorum (v9 %%3) height %d\n",nBestHeight);
            if (fDebug) printf("SVC: Updating Neural Supermajority (v9 %%3) height %d\n",nBestHeight);
            ComputeNeuralNetworkSupermajorityHashes();
            UpdateNeuralNetworkQuorumData();
        }

        // Tally research averages.
        if ((nBestHeight % TALLY_GRANULARITY) == 0)
        {
            if (fDebug) printf("SVC: TallyNetworkAverages (v9 %%%d) height %d\n",TALLY_GRANULARITY,nBestHeight);
            TallyNetworkAverages_v9();
        }
    }
    else
    {
        int64_t superblock_age = GetAdjustedTime() - mvApplicationCacheTimestamp["superblock;magnitudes"];
        bool bNeedSuperblock = (superblock_age > (GetSuperblockAgeSpacing(nBestHeight)));
        if ( nBestHeight % 3 == 0 && NeedASuperblock() ) bNeedSuperblock=true;

        if (fDebug10) printf(" MRSA %" PRId64 ", BH %d\n", superblock_age, nBestHeight);

        if (bNeedSuperblock)
        {
            if ((nBestHeight % 3) == 0 && !OutOfSyncByAge())
            {
                if (fDebug) printf("SVC: Updating Neural Quorum (v3 A) height %d\n",nBestHeight);
                if (fDebug) printf("SVC: Updating Neural Supermajority (v3 A) height %d\n",nBestHeight);
                if (fDebug10) printf("#CNNSH# ");
                ComputeNeuralNetworkSupermajorityHashes();
                UpdateNeuralNetworkQuorumData();
            }
            if ((nBestHeight % 20) == 0)
            {
                if (fDebug) printf("SVC: set off Tally (v3 B) height %d\n",nBestHeight);
                if (fDebug10) printf("#TIB# ");
                bDoTally_retired = true;
            }
        }
        else
        {
            // When superblock is not old, Tally every N blocks:
            int nTallyGranularity = fTestNet ? 60 : 20;
            if ((nBestHeight % nTallyGranularity) == 0)
            {
                if (fDebug) printf("SVC: set off Tally (v3 C) height %d\n",nBestHeight);
                if (fDebug3) printf("TIB1 ");
                bDoTally_retired = true;
            }

            if ((nBestHeight % 5)==0 && !OutOfSyncByAge())
            {
                if (fDebug) printf("SVC: Updating Neural Quorum (v3 E) height %d\n",nBestHeight);
                if (fDebug) printf("SVC: Updating Neural Supermajority (v3 D) height %d\n",nBestHeight);
                if (fDebug3) printf("CNNSH2 ");
                ComputeNeuralNetworkSupermajorityHashes();
                UpdateNeuralNetworkQuorumData();
            }
        }
    }

    if (TimerMain("clearcache",1000))
    {
        ClearCache("neural_data");
    }


    //Dont perform the following functions if out of sync
    if (pindexBest->nHeight < nGrandfather || OutOfSyncByAge())
        return;

    if (fDebug) printf(" {SVC} ");

    //Backup the wallet once per 900 blocks or as specified in config:
    int nWBI = GetArg("-walletbackupinterval", 900);
    if (nWBI == 0)
        nWBI = 900;

   if (TimerMain("backupwallet", nWBI))
    {
        bool bWalletBackupResults = BackupWallet(*pwalletMain, GetBackupFilename("wallet.dat"));
        bool bConfigBackupResults = BackupConfigFile(GetBackupFilename("gridcoinresearch.conf"));
        printf("Daily backup results: Wallet -> %s Config -> %s\r\n", (bWalletBackupResults ? "true" : "false"), (bConfigBackupResults ? "true" : "false"));
    }

    if (TimerMain("ResetVars",30))
    {
        bTallyStarted_retired = false;
    }

    if (false && TimerMain("FixSpentCoins",60))
    {
            int nMismatchSpent;
            int64_t nBalanceInQuestion;
            pwalletMain->FixSpentCoins(nMismatchSpent, nBalanceInQuestion);
    }

    if (TimerMain("MyNeuralMagnitudeReport",30))
    {
        try
        {
            if (msNeuralResponse.length() < 25 && IsResearcher(msPrimaryCPID))
            {
                AsyncNeuralRequest("explainmag",msPrimaryCPID,5);
                if (fDebug3) printf("Async explainmag sent for %s.",msPrimaryCPID.c_str());
            }
            if (fDebug3) printf("\r\n MR Complete \r\n");
        }
        catch (std::exception &e)
        {
            printf("Error in MyNeuralMagnitudeReport1.");
        }
        catch(...)
        {
            printf("Error in MyNeuralMagnitudeReport.");
        }
    }

    // Every N blocks as a Synchronized TEAM:
    if ((nBestHeight % 30) == 0)
    {
        //Sync RAC with neural network IF superblock is over 24 hours Old, Or if we have No superblock (in case of the latter, age will be 45 years old)
        // Note that nodes will NOT accept superblocks without a supermajority hash, so the last block will not be in memory unless it is a good superblock.
        // Let's start syncing the neural network as soon as the LAST superblock is over 12 hours old.
        // Also, lets do this as a TEAM exactly every 30 blocks (~30 minutes) to try to reach an EXACT consensus every half hour:
        // For effeciency, the network sleeps for 20 hours after a good superblock is accepted
        if (NeedASuperblock() && IsNeuralNodeParticipant(DefaultWalletAddress(), GetAdjustedTime()))
        {
            if (fDebug3) printf("FSWDPOR ");
            FullSyncWithDPORNodes();
        }
    }

    if (( (nBestHeight-10) % 30 ) == 0)
    {
            // 10 Blocks after the network started syncing the neural network as a team, ask the neural network to come to a quorum
            if (NeedASuperblock() && IsNeuralNodeParticipant(DefaultWalletAddress(), GetAdjustedTime()))
            {
                // First verify my node has a synced contract
                std::string contract;
                #if defined(WIN32) && defined(QT_GUI)
                    contract = qtGetNeuralContract("");
                #endif
                if (VerifySuperblock(contract, pindexBest))
                {
                        AsyncNeuralRequest("quorum","gridcoin",25);
                }
            }
    }


    if (TimerMain("send_beacon",180))
    {
        std::string tBeaconPublicKey = GetBeaconPublicKey(GlobalCPUMiningCPID.cpid,true);
        if (tBeaconPublicKey.empty() && IsResearcher(GlobalCPUMiningCPID.cpid))
        {
            std::string sOutPubKey = "";
            std::string sOutPrivKey = "";
            std::string sError = "";
            std::string sMessage = "";
            bool fResult = AdvertiseBeacon(sOutPrivKey,sOutPubKey,sError,sMessage);
            if (!fResult)
            {
                printf("BEACON ERROR!  Unable to send beacon %s, %s\r\n",sError.c_str(), sMessage.c_str());
                LOCK(MinerStatus.lock);
                msMiningErrors6 = _("Unable To Send Beacon! Unlock Wallet!");
            }
        }
    }

    if (KeyEnabled("exportmagnitude"))
    {
        if (TimerMain("export_magnitude",900))
        {
            json_spirit::Array results;
            results = MagnitudeReportCSV(true);

        }
    }

    if (TimerMain("gather_cpids",480))
    {
            //if (fDebug10) printf("\r\nReharvesting cpids in background thread...\r\n");
            //LoadCPIDsInBackground();
            //printf(" {CPIDs Re-Loaded} ");
            msNeuralResponse="";
    }

    if (TimerMain("check_for_autoupgrade",240))
    {
        if (fDebug3) printf("Checking for upgrade...");
        bCheckedForUpgradeLive = true;
    }

    #if defined(WIN32) && defined(QT_GUI)
        if (bCheckedForUpgradeLive && !fTestNet && bProjectsInitialized && bGlobalcomInitialized)
        {
            bCheckedForUpgradeLive=false;
            printf("{Checking for Upgrade} ");
            CheckForUpgrade();
            printf("{Done checking for upgrade} ");
        }
    #endif
    if (fDebug10) printf(" {/SVC} ");

}



bool AskForOutstandingBlocks(uint256 hashStart)
{
    if (IsLockTimeWithinMinutes(nLastAskedForBlocks,2)) return true;
    nLastAskedForBlocks = GetAdjustedTime();
        
    int iAsked = 0;
    LOCK(cs_vNodes);
    for (auto const& pNode : vNodes)
    {
                pNode->ClearBanned();
                if (!pNode->fClient && !pNode->fOneShot && (pNode->nStartingHeight > (nBestHeight - 144)) && (pNode->nVersion < NOBLKS_VERSION_START || pNode->nVersion >= NOBLKS_VERSION_END) )
                {
                        if (hashStart==uint256(0))
                        {
                            pNode->PushGetBlocks(pindexBest, uint256(0), true);
                        }
                        else
                        {
                            CBlockIndex* pblockindex = mapBlockIndex[hashStart];
                            if (pblockindex)
                            {
                                pNode->PushGetBlocks(pblockindex, uint256(0), true);
                            }
                            else
                            {
                                return error("Unable to find block index %s",hashStart.ToString().c_str());
                            }
                        }
                        printf(".B.");
                        iAsked++;
                        if (iAsked > 10) break;
                }
    }
    return true;
}


void ClearOrphanBlocks()
{
    LOCK(cs_main);
    for(auto it = mapOrphanBlocks.begin(); it != mapOrphanBlocks.end(); it++)
    {
        delete it->second;
    }
    
    mapOrphanBlocks.clear();
    mapOrphanBlocksByPrev.clear();
}

void CleanInboundConnections(bool bClearAll)
{
        if (IsLockTimeWithinMinutes(nLastCleaned,10)) return;
        nLastCleaned = GetAdjustedTime();
        LOCK(cs_vNodes);
        for(CNode* pNode : vNodes)
        {
                pNode->ClearBanned();
                if (pNode->nStartingHeight < (nBestHeight-1000) || bClearAll)
                {
                        pNode->fDisconnect=true;
                }
        }
        printf("\r\n Cleaning inbound connections \r\n");
}

bool WalletOutOfSync()
{
    LOCK(cs_main);
    
    // Only trigger an out of sync condition if the node has synced near the best block prior to going out of sync.
    bool bSyncedCloseToTop = nBestHeight > GetNumBlocksOfPeers() - 1000;
    return OutOfSyncByAge() && bSyncedCloseToTop;
}

bool ProcessBlock(CNode* pfrom, CBlock* pblock, bool generated_by_me)
{
    AssertLockHeld(cs_main);

    // Check for duplicate
    uint256 hash = pblock->GetHash();
    if (mapBlockIndex.count(hash))
        return error("ProcessBlock() : already have block %d %s", mapBlockIndex[hash]->nHeight, hash.ToString().c_str());
    if (mapOrphanBlocks.count(hash))
        return error("ProcessBlock() : already have block (orphan) %s", hash.ToString().c_str());

    // ppcoin: check proof-of-stake
    // Limited duplicity on stake: prevents block flood attack
    // Duplicate stake allowed only when there is orphan child block
    if (pblock->IsProofOfStake() && setStakeSeen.count(pblock->GetProofOfStake()) && !mapOrphanBlocksByPrev.count(hash))
        return error("ProcessBlock() : duplicate proof-of-stake (%s, %d) for block %s", pblock->GetProofOfStake().first.ToString().c_str(),
        pblock->GetProofOfStake().second, 
        hash.ToString().c_str());

    if (pblock->hashPrevBlock != hashBestChain)
    {
        // Extra checks to prevent "fill up memory by spamming with bogus blocks"
        const CBlockIndex* pcheckpoint = Checkpoints::GetLastCheckpoint(mapBlockIndex);
        if(pcheckpoint != NULL)
        {
            int64_t deltaTime = pblock->GetBlockTime() - pcheckpoint->nTime;
            if (deltaTime < 0)
            {
                if (pfrom)
                    pfrom->Misbehaving(1);
                return error("ProcessBlock() : block with timestamp before last checkpoint");
            }
        }
    }

    // Preliminary checks
    if (!pblock->CheckBlock("ProcessBlock", pindexBest->nHeight, 100*COIN))
        return error("ProcessBlock() : CheckBlock FAILED");

    // If don't already have its previous block, shunt it off to holding area until we get it
    if (!mapBlockIndex.count(pblock->hashPrevBlock))
    {
        // *****      This area covers Gridcoin Orphan Handling      ***** 
        if (WalletOutOfSync())
        {
            if (TimerMain("OrphanBarrage",100))
            {
                // If we stay out of sync for more than 25 orphans and never recover without accepting a block - attempt to recover the node- if we recover, reset the counters.
                // We reset these counters every time a block is accepted successfully in AcceptBlock().
                // Note: This code will never actually be exercised unless the wallet stays out of sync for a very long time - approx. 24 hours - the wallet normally recovers on its own without this code.
                // I'm leaving this in for people who may be on vacation for a long time - it may keep an external node running when everything else fails.
                if (TimerMain("CheckForFutileSync", 25))
                {
                    ClearOrphanBlocks();
                    setStakeSeen.clear();
                    setStakeSeenOrphan.clear();
                }

                printf("\r\nClearing mapAlreadyAskedFor.\r\n");
                mapAlreadyAskedFor.clear();
                AskForOutstandingBlocks(uint256(0));
            }
        }
        else
        {
            // If we successfully synced we can reset the futile state.
            ResetTimerMain("CheckForFutileSync");
        }

        printf("ProcessBlock: ORPHAN BLOCK, prev=%s\n", pblock->hashPrevBlock.ToString().c_str());
        // ppcoin: check proof-of-stake
        if (pblock->IsProofOfStake())
        {
            // Limited duplicity on stake: prevents block flood attack
            // Duplicate stake allowed only when there is orphan child block
            if (setStakeSeenOrphan.count(pblock->GetProofOfStake()) &&
                !mapOrphanBlocksByPrev.count(hash))
                return error("ProcessBlock() : duplicate proof-of-stake (%s, %d) for orphan block %s",
                             pblock->GetProofOfStake().first.ToString().c_str(),
                             pblock->GetProofOfStake().second,
                             hash.ToString().c_str());
            else
                setStakeSeenOrphan.insert(pblock->GetProofOfStake());
        }
        
        CBlock* pblock2 = new CBlock(*pblock);            
        mapOrphanBlocks.insert(make_pair(hash, pblock2));
        mapOrphanBlocksByPrev.insert(make_pair(pblock->hashPrevBlock, pblock2));

        // Ask this guy to fill in what we're missing
        if (pfrom)
        {
            pfrom->PushGetBlocks(pindexBest, GetOrphanRoot(pblock2), true);
            // ppcoin: getblocks may not obtain the ancestor block rejected
            // earlier by duplicate-stake check so we ask for it again directly
            if (!IsInitialBlockDownload())
                pfrom->AskFor(CInv(MSG_BLOCK, WantedByOrphan(pblock2)));
            // Ask a few other nodes for the missing block

        }
        return true;
    }

    // Store to disk
    if (!pblock->AcceptBlock(generated_by_me))
        return error("ProcessBlock() : AcceptBlock FAILED");

    // Recursively process any orphan blocks that depended on this one
    vector<uint256> vWorkQueue;
    vWorkQueue.push_back(hash);
    for (unsigned int i = 0; i < vWorkQueue.size(); i++)
    {
        uint256 hashPrev = vWorkQueue[i];
        for (multimap<uint256, CBlock*>::iterator mi = mapOrphanBlocksByPrev.lower_bound(hashPrev);
             mi != mapOrphanBlocksByPrev.upper_bound(hashPrev);
             ++mi)
        {
            CBlock* pblockOrphan = mi->second;
            if (pblockOrphan->AcceptBlock(generated_by_me))
                vWorkQueue.push_back(pblockOrphan->GetHash());
            mapOrphanBlocks.erase(pblockOrphan->GetHash());
            setStakeSeenOrphan.erase(pblockOrphan->GetProofOfStake());
            delete pblockOrphan;
        }
        mapOrphanBlocksByPrev.erase(hashPrev);

    }

    printf("{PB}: ACC; \r\n");
    GridcoinServices();
    return true;
}


bool CBlock::CheckBlockSignature() const
{
    if (IsProofOfWork())
        return vchBlockSig.empty();

    vector<valtype> vSolutions;
    txnouttype whichType;

    const CTxOut& txout = vtx[1].vout[1];

    if (!Solver(txout.scriptPubKey, whichType, vSolutions))
        return false;

    if (whichType == TX_PUBKEY)
    {
        valtype& vchPubKey = vSolutions[0];
        CKey key;
        if (!key.SetPubKey(vchPubKey))
            return false;
        if (vchBlockSig.empty())
            return false;
        return key.Verify(GetHash(), vchBlockSig);
    }

    return false;
}

bool CheckDiskSpace(uint64_t nAdditionalBytes)
{
    uint64_t nFreeBytesAvailable = filesystem::space(GetDataDir()).available;

    // Check for nMinDiskSpace bytes (currently 50MB)
    if (nFreeBytesAvailable < nMinDiskSpace + nAdditionalBytes)
    {
        fShutdown = true;
        string strMessage = _("Warning: Disk space is low!");
        strMiscWarning = strMessage;
        printf("*** %s\n", strMessage.c_str());
        uiInterface.ThreadSafeMessageBox(strMessage, "Gridcoin", CClientUIInterface::OK | CClientUIInterface::ICON_EXCLAMATION | CClientUIInterface::MODAL);
        StartShutdown();
        return false;
    }
    return true;
}

static filesystem::path BlockFilePath(unsigned int nFile)
{
    string strBlockFn = strprintf("blk%04u.dat", nFile);
    return GetDataDir() / strBlockFn;
}

FILE* OpenBlockFile(unsigned int nFile, unsigned int nBlockPos, const char* pszMode)
{
    if ((nFile < 1) || (nFile == (unsigned int) -1))
        return NULL;
    FILE* file = fopen(BlockFilePath(nFile).string().c_str(), pszMode);
    if (!file)
        return NULL;
    if (nBlockPos != 0 && !strchr(pszMode, 'a') && !strchr(pszMode, 'w'))
    {
        if (fseek(file, nBlockPos, SEEK_SET) != 0)
        {
            fclose(file);
            return NULL;
        }
    }
    return file;
}

static unsigned int nCurrentBlockFile = 1;

FILE* AppendBlockFile(unsigned int& nFileRet)
{
    nFileRet = 0;
    while (true)
    {
        FILE* file = OpenBlockFile(nCurrentBlockFile, 0, "ab");
        if (!file)
            return NULL;
        if (fseek(file, 0, SEEK_END) != 0)
            return NULL;
        // FAT32 file size max 4GB, fseek and ftell max 2GB, so we must stay under 2GB
        if (ftell(file) < (long)(0x7F000000 - MAX_SIZE))
        {
            nFileRet = nCurrentBlockFile;
            return file;
        }
        fclose(file);
        nCurrentBlockFile++;
    }
}

bool LoadBlockIndex(bool fAllowNew)
{
    LOCK(cs_main);

    CBigNum bnTrustedModulus;

    if (fTestNet)
    {
        // GLOBAL TESTNET SETTINGS - R HALFORD
        pchMessageStart[0] = 0xcd;
        pchMessageStart[1] = 0xf2;
        pchMessageStart[2] = 0xc0;
        pchMessageStart[3] = 0xef;
        bnProofOfWorkLimit = bnProofOfWorkLimitTestNet; // 16 bits PoW target limit for testnet
        nStakeMinAge = 1 * 60 * 60; // test net min age is 1 hour
        nCoinbaseMaturity = 10; // test maturity is 10 blocks
        nGrandfather = 196550;
        nNewIndex = 10;
        nNewIndex2 = 36500;
        bOPReturnEnabled = false;
        //1-24-2016
        MAX_OUTBOUND_CONNECTIONS = (int)GetArg("-maxoutboundconnections", 8);
    }


    std::string mode = fTestNet ? "TestNet" : "Prod";
    printf("Mode=%s\r\n",mode.c_str());


    //
    // Load block index
    //
    CTxDB txdb("cr+");
    if (!txdb.LoadBlockIndex())
        return false;

    //
    // Init with genesis block
    //
    if (mapBlockIndex.empty())
    {
        if (!fAllowNew)
            return false;

        // Genesis block - Genesis2
        // MainNet - Official New Genesis Block:
        ////////////////////////////////////////
        /*
     21:58:24 block.nTime = 1413149999
    10/12/14 21:58:24 block.nNonce = 1572771
    10/12/14 21:58:24 block.GetHash = 00000f762f698b5962aa81e38926c3a3f1f03e0b384850caed34cd9164b7f990
    10/12/14 21:58:24 CBlock(hash=00000f762f698b5962aa81e38926c3a3f1f03e0b384850caed34cd9164b7f990, ver=1,
    hashPrevBlock=0000000000000000000000000000000000000000000000000000000000000000,
    hashMerkleRoot=0bd65ac9501e8079a38b5c6f558a99aea0c1bcff478b8b3023d09451948fe841, nTime=1413149999, nBits=1e0fffff, nNonce=1572771, vtx=1, vchBlockSig=)
    10/12/14 21:58:24   Coinbase(hash=0bd65ac950, nTime=1413149999, ver=1, vin.size=1, vout.size=1, nLockTime=0)
    CTxIn(COutPoint(0000000000, 4294967295), coinbase 00012a4531302f31312f313420416e6472656120526f73736920496e647573747269616c20486561742076696e646963617465642077697468204c454e522076616c69646174696f6e)
    CTxOut(empty)
    vMerkleTree: 0bd65ac950

        */

        const char* pszTimestamp = "10/11/14 Andrea Rossi Industrial Heat vindicated with LENR validation";

        CTransaction txNew;
        //GENESIS TIME
        txNew.nTime = 1413033777;
        txNew.vin.resize(1);
        txNew.vout.resize(1);
        txNew.vin[0].scriptSig = CScript() << 0 << CBigNum(42) << vector<unsigned char>((const unsigned char*)pszTimestamp, (const unsigned char*)pszTimestamp + strlen(pszTimestamp));
        txNew.vout[0].SetEmpty();
        CBlock block;
        block.vtx.push_back(txNew);
        block.hashPrevBlock = 0;
        block.hashMerkleRoot = block.BuildMerkleTree();
        block.nVersion = 1;
        //R&D - Testers Wanted Thread:
        block.nTime    = !fTestNet ? 1413033777 : 1406674534;
        //Official Launch time:
        block.nBits    = bnProofOfWorkLimit.GetCompact();
        block.nNonce = !fTestNet ? 130208 : 22436;
        printf("starting Genesis Check...");
        // If genesis block hash does not match, then generate new genesis hash.
        if (block.GetHash() != hashGenesisBlock)
        {
            printf("Searching for genesis block...\n");
            // This will figure out a valid hash and Nonce if you're
            // creating a different genesis block: 00000000000000000000000000000000000000000000000000000000000000000000000000000000000000xFFF
            uint256 hashTarget = CBigNum().SetCompact(block.nBits).getuint256();
            uint256 thash;
            while (true)
            {
                thash = block.GetHash();
                if (thash <= hashTarget)
                    break;
                if ((block.nNonce & 0xFFF) == 0)
                {
                    printf("nonce %08X: hash = %s (target = %s)\n", block.nNonce, thash.ToString().c_str(), hashTarget.ToString().c_str());
                }
                ++block.nNonce;
                if (block.nNonce == 0)
                {
                    printf("NONCE WRAPPED, incrementing time\n");
                    ++block.nTime;
                }
            }
            printf("block.nTime = %u \n", block.nTime);
            printf("block.nNonce = %u \n", block.nNonce);
            printf("block.GetHash = %s\n", block.GetHash().ToString().c_str());
        }


        block.print();

        //// debug print

        //GENESIS3: Official Merkle Root
        uint256 merkle_root = uint256("0x5109d5782a26e6a5a5eb76c7867f3e8ddae2bff026632c36afec5dc32ed8ce9f");
        assert(block.hashMerkleRoot == merkle_root);
        assert(block.GetHash() == (!fTestNet ? hashGenesisBlock : hashGenesisBlockTestNet));
        assert(block.CheckBlock("LoadBlockIndex",1,10*COIN));

        // Start new block file
        unsigned int nFile;
        unsigned int nBlockPos;
        if (!block.WriteToDisk(nFile, nBlockPos))
            return error("LoadBlockIndex() : writing genesis block to disk failed");
        if (!block.AddToBlockIndex(nFile, nBlockPos, hashGenesisBlock))
            return error("LoadBlockIndex() : genesis block not accepted");
    }

    return true;
}

std::string ExtractXML(std::string XMLdata, std::string key, std::string key_end)
{

    std::string extraction = "";
    string::size_type loc = XMLdata.find( key, 0 );
    if( loc != string::npos )
    {
        string::size_type loc_end = XMLdata.find( key_end, loc+3);
        if (loc_end != string::npos )
        {
            extraction = XMLdata.substr(loc+(key.length()),loc_end-loc-(key.length()));

        }
    }
    return extraction;
}

std::string RetrieveMd5(std::string s1)
{
    try
    {
        const char* chIn = s1.c_str();
        unsigned char digest2[16];
        MD5((unsigned char*)chIn, strlen(chIn), (unsigned char*)&digest2);
        char mdString2[33];
        for(int i = 0; i < 16; i++) sprintf(&mdString2[i*2], "%02x", (unsigned int)digest2[i]);
        std::string xmd5(mdString2);
        return xmd5;
    }
    catch (std::exception &e)
    {
        printf("MD5 INVALID!");
        return "";
    }
}

int GetFilesize(FILE* file)
{
    int nSavePos = ftell(file);
    int nFilesize = -1;
    if (fseek(file, 0, SEEK_END) == 0)
        nFilesize = ftell(file);
    fseek(file, nSavePos, SEEK_SET);
    return nFilesize;
}

bool WriteKey(std::string sKey, std::string sValue)
{
    // Allows Gridcoin to store the key value in the config file.
    boost::filesystem::path pathConfigFile(GetArg("-conf", "gridcoinresearch.conf"));
    if (!pathConfigFile.is_complete()) pathConfigFile = GetDataDir(false) / pathConfigFile;
    if (!filesystem::exists(pathConfigFile))  return false; 
    boost::to_lower(sKey);
    std::string sLine = "";
    ifstream streamConfigFile;
    streamConfigFile.open(pathConfigFile.string().c_str());
    std::string sConfig = "";
    bool fWritten = false;
    if(streamConfigFile)
    {
       while(getline(streamConfigFile, sLine))
       {
            std::vector<std::string> vEntry = split(sLine,"=");
            if (vEntry.size() == 2)
            {
                std::string sSourceKey = vEntry[0];
                std::string sSourceValue = vEntry[1];
                boost::to_lower(sSourceKey);

                if (sSourceKey==sKey) 
                {
                    sSourceValue = sValue;
                    sLine = sSourceKey + "=" + sSourceValue;
                    fWritten=true;
                }
            }
            sLine = strReplace(sLine,"\r","");
            sLine = strReplace(sLine,"\n","");
            sLine += "\r\n";
            sConfig += sLine;
       }
    }
    if (!fWritten) 
    {
        sLine = sKey + "=" + sValue + "\r\n";
        sConfig += sLine;
    }
    
    streamConfigFile.close();

    FILE *outFile = fopen(pathConfigFile.string().c_str(),"w");
    fputs(sConfig.c_str(), outFile);
    fclose(outFile);

    ReadConfigFile(mapArgs, mapMultiArgs);
    return true;
}




std::string getfilecontents(std::string filename)
{
    std::string buffer;
    std::string line;
    ifstream myfile;
    if (fDebug10) printf("loading file to string %s",filename.c_str());

    filesystem::path path = filename;

    if (!filesystem::exists(path)) {
        printf("the file does not exist %s",path.string().c_str());
        return "-1";
    }

     FILE *file = fopen(filename.c_str(), "rb");
     CAutoFile filein = CAutoFile(file, SER_DISK, CLIENT_VERSION);
     int fileSize = GetFilesize(filein);
     filein.fclose();

     myfile.open(filename.c_str());

    buffer.reserve(fileSize);
    if (fDebug10) printf("opening file %s",filename.c_str());

    if(myfile)
    {
      while(getline(myfile, line))
      {
            buffer = buffer + line + "\r\n";
      }
    }
    myfile.close();
    return buffer;
}


bool IsCPIDValidv3(std::string cpidv2, bool allow_investor)
{
    // Used for checking the local cpid
    bool result=false;
    if (allow_investor) if (cpidv2 == "INVESTOR" || cpidv2=="investor") return true;
    if (cpidv2.length() < 34) return false;
    result = CPID_IsCPIDValid(cpidv2.substr(0,32),cpidv2,0);
    return result;
}

bool IsCPIDValidv2(MiningCPID& mc, int height)
{
    //09-25-2016: Transition to CPID Keypairs.
    if (height < nGrandfather) return true;
    bool result = false;
    int cpidV2CutOverHeight = fTestNet ? 0 : 97000;
    int cpidV3CutOverHeight = fTestNet ? 196300 : 725000;
    if (height < cpidV2CutOverHeight)
    {
        result = IsCPIDValid_Retired(mc.cpid,mc.enccpid);
    }
    else if (height >= cpidV2CutOverHeight && height <= cpidV3CutOverHeight)
    {
        if (!IsResearcher(mc.cpid)) return true;
        result = CPID_IsCPIDValid(mc.cpid, mc.cpidv2, (uint256)mc.lastblockhash);
    }
    else if (height >= cpidV3CutOverHeight)
    {
        if (mc.cpid.empty()) return false;
        if (!IsResearcher(mc.cpid)) return true;
        // V3 requires a beacon, a beacon public key and a valid block signature signed by the CPID's private key
        result = VerifyCPIDSignature(mc.cpid,mc.lastblockhash,mc.BoincSignature);
    }

    return result;
}


bool IsLocalCPIDValid(StructCPID& structcpid)
{

    bool new_result = IsCPIDValidv3(structcpid.cpidv2,true);
    return new_result;

}



bool IsCPIDValid_Retired(std::string cpid, std::string ENCboincpubkey)
{

    try
    {
            if(cpid=="" || cpid.length() < 5)
            {
                printf("CPID length empty.");
                return false;
            }
            if (!IsResearcher(cpid)) return true;
            if (ENCboincpubkey == "" || ENCboincpubkey.length() < 5)
            {
                    if (fDebug10) printf("ENCBpk length empty.");
                    return false;
            }
            std::string bpk = AdvancedDecrypt(ENCboincpubkey);
            std::string bpmd5 = RetrieveMd5(bpk);
            if (bpmd5==cpid) return true;
            if (fDebug10) printf("Md5<>cpid, md5 %s cpid %s  root bpk %s \r\n     ",bpmd5.c_str(), cpid.c_str(),bpk.c_str());

            return false;
    }
    catch (std::exception &e)
    {
                printf("Error while resolving CPID\r\n");
                return false;
    }
    catch(...)
    {
                printf("Error while Resolving CPID[2].\r\n");
                return false;
    }
    return false;

}


double GetTotalOwedAmount(std::string cpid)
{
    StructCPID o = GetInitializedStructCPID2(cpid,mvMagnitudes);
    return o.totalowed;
}

double GetOwedAmount(std::string cpid)
{
    if (mvMagnitudes.size() > 1)
    {
        StructCPID m = GetInitializedStructCPID2(cpid,mvMagnitudes);
        if (m.initialized) return m.owed;
        return 0;
    }
    return 0;
}


double GetOutstandingAmountOwed(StructCPID &mag, std::string cpid, int64_t locktime,
    double& total_owed, double block_magnitude)
{
    // Gridcoin Payment Magnitude Unit in RSA Owed calculation ensures rewards are capped at MaxBlockSubsidy*BLOCKS_PER_DAY
    // Payment date range is stored in HighLockTime-LowLockTime
    // If newbie has not participated for 14 days, use earliest payment in chain to assess payment window
    // (Important to prevent e-mail change attacks) - Calculate payment timespan window in days
    try
    {
        double payment_timespan = (GetAdjustedTime() - mag.EarliestPaymentTime)/38400;
        if (payment_timespan < 2) payment_timespan =  2;
        if (payment_timespan > 10) payment_timespan = 14;
        mag.PaymentTimespan = Round(payment_timespan,0);
        double research_magnitude = 0;
        // Get neural network magnitude:
        StructCPID stDPOR = GetInitializedStructCPID2(cpid,mvDPOR);
        research_magnitude = LederstrumpfMagnitude2(stDPOR.Magnitude,locktime);
        double owed_standard = payment_timespan * std::min(research_magnitude*GetMagnitudeMultiplier(locktime),
            GetMaximumBoincSubsidy(locktime)*5.0);
        double owed_network_cap = payment_timespan * GRCMagnitudeUnit(locktime) * research_magnitude;
        double owed = std::min(owed_standard, owed_network_cap);
        double paid = mag.payments;
        double outstanding = std::min(owed-paid, GetMaximumBoincSubsidy(locktime) * 5.0);
        total_owed = owed;
        //if (outstanding < 0) outstanding=0;
        return outstanding;
    }
    catch (std::exception &e)
    {
            printf("Error while Getting outstanding amount owed.");
            return 0;
    }
    catch(...)
    {
            printf("Error while Getting outstanding amount owed.");
            return 0;
    }
}

bool BlockNeedsChecked(int64_t BlockTime)
{
    if (IsLockTimeWithin14days(BlockTime))
    {
        if (fColdBoot) return false;
        bool fOut = OutOfSyncByAge();
        return !fOut;
    }
    else
    {
        return false;
    }
}

void AdjustTimestamps(StructCPID& strCPID, double timestamp, double subsidy)
{
        if (timestamp > strCPID.LastPaymentTime && subsidy > 0) strCPID.LastPaymentTime = timestamp;
        if (timestamp < strCPID.EarliestPaymentTime) strCPID.EarliestPaymentTime = timestamp;
}

void AddResearchMagnitude(CBlockIndex* pIndex)
{
    if (pIndex->nResearchSubsidy <= 0)
        return;
    
    try
    {
        StructCPID stMag = GetInitializedStructCPID2(pIndex->GetCPID(),mvMagnitudesCopy);
        stMag.cpid = pIndex->GetCPID();
        stMag.GRCAddress = pIndex->sGRCAddress;
        if (pIndex->nHeight > stMag.LastBlock)
        {
            stMag.LastBlock = pIndex->nHeight;
        }
        stMag.entries++;
        stMag.payments += pIndex->nResearchSubsidy;
        stMag.interestPayments += pIndex->nInterestSubsidy;
        
        AdjustTimestamps(stMag,pIndex->nTime, pIndex->nResearchSubsidy);
        // Track detailed payments made to each CPID
        stMag.PaymentTimestamps         += ToString(pIndex->nTime) + ",";
        stMag.PaymentAmountsResearch    += RoundToString(pIndex->nResearchSubsidy,2) + ",";
        stMag.PaymentAmountsInterest    += RoundToString(pIndex->nInterestSubsidy,2) + ",";
        stMag.PaymentAmountsBlocks      += ToString(pIndex->nHeight) + ",";
        stMag.Accuracy++;
        stMag.AverageRAC = stMag.rac / (stMag.entries+.01);
        double total_owed = 0;
        stMag.owed = GetOutstandingAmountOwed(stMag,
                                              pIndex->GetCPID(), pIndex->nTime, total_owed, pIndex->nMagnitude);
        
        stMag.totalowed = total_owed;
        mvMagnitudesCopy[pIndex->GetCPID()] = stMag;
    }
    catch (const std::bad_alloc& ba)
    {
        printf("\r\nBad Allocation in AddResearchMagnitude() \r\n");
    }
}


bool GetEarliestStakeTime(std::string grcaddress, std::string cpid)
{
    if (nBestHeight < 15)
    {
        mvApplicationCacheTimestamp["nGRCTime"] = GetAdjustedTime();
        mvApplicationCacheTimestamp["nCPIDTime"] = GetAdjustedTime();
        return true;
    }

    if (IsLockTimeWithinMinutes(nLastGRCtallied,100) && (mvApplicationCacheTimestamp["nGRCTime"] > 0 ||
		 mvApplicationCacheTimestamp["nCPIDTime"] > 0))  return true;

    nLastGRCtallied = GetAdjustedTime();
    int64_t nGRCTime = 0;
    int64_t nCPIDTime = 0;
    CBlock block;
    int64_t nStart = GetTimeMillis();
    LOCK(cs_main);
    {
            int nMaxDepth = nBestHeight;
            int nLookback = BLOCKS_PER_DAY*6*30;  //6 months back for performance
            int nMinDepth = nMaxDepth - nLookback;
            if (nMinDepth < 2) nMinDepth = 2;
            // Start at the earliest block index:
            CBlockIndex* pblockindex = blockFinder.FindByHeight(nMinDepth);
            while (pblockindex->nHeight < nMaxDepth-1)
            {
                        pblockindex = pblockindex->pnext;
                        if (pblockindex == pindexBest) break;
                        if (pblockindex == NULL || !pblockindex->IsInMainChain()) continue;
                        std::string myCPID = "";
                        if (pblockindex->nHeight < nNewIndex)
                        {
                            //Between block 1 and nNewIndex, unfortunately, we have to read from disk.
                            block.ReadFromDisk(pblockindex);
                            std::string hashboinc = "";
                            if (block.vtx.size() > 0) hashboinc = block.vtx[0].hashBoinc;
                            MiningCPID bb = DeserializeBoincBlock(hashboinc,block.nVersion);
                            myCPID = bb.cpid;
                        }
                        else
                        {
						    myCPID = pblockindex->GetCPID();
                        }
                        if (cpid == myCPID && nCPIDTime==0 && IsResearcher(myCPID))
                        {
                            nCPIDTime = pblockindex->nTime;
                            nGRCTime = pblockindex->nTime;
                            break;
                        }
            }
    }
    int64_t EarliestStakedWalletTx = GetEarliestWalletTransaction();
    if (EarliestStakedWalletTx > 0 && EarliestStakedWalletTx < nGRCTime) nGRCTime = EarliestStakedWalletTx;
    if (!IsResearcher(cpid) && EarliestStakedWalletTx > 0) nGRCTime = EarliestStakedWalletTx;
    if (fTestNet) nGRCTime -= (86400*30);
    if (nGRCTime <= 0)  nGRCTime = GetAdjustedTime();
    if (nCPIDTime <= 0) nCPIDTime = GetAdjustedTime();

    printf("Loaded staketime from index in %f", (double)(GetTimeMillis() - nStart));
    printf("CPIDTime %f, GRCTime %f, WalletTime %f \r\n",(double)nCPIDTime,(double)nGRCTime,(double)EarliestStakedWalletTx);
    mvApplicationCacheTimestamp["nGRCTime"] = nGRCTime;
    mvApplicationCacheTimestamp["nCPIDTime"] = nCPIDTime;
    return true;
}

HashSet GetCPIDBlockHashes(const std::string& cpid)
{
    auto hashes = mvCPIDBlockHashes.find(cpid);
    return hashes != mvCPIDBlockHashes.end()
        ? hashes->second
        : HashSet();
}

void AddCPIDBlockHash(const std::string& cpid, const uint256& blockhash)
{
    // Add block hash to CPID hash set.
    mvCPIDBlockHashes[cpid].insert(blockhash);
}

StructCPID GetLifetimeCPID(const std::string& cpid, const std::string& sCalledFrom)
{
    //Eliminates issues with reorgs, disconnects, double counting, etc.. 
    if (!IsResearcher(cpid))
        return GetInitializedStructCPID2("INVESTOR",mvResearchAge);
    
    if (fDebug10) printf("GetLifetimeCPID.BEGIN: %s %s",sCalledFrom.c_str(),cpid.c_str());

    const HashSet& hashes = GetCPIDBlockHashes(cpid);
    ZeroOutResearcherTotals(cpid);


    StructCPID stCPID = GetInitializedStructCPID2(cpid, mvResearchAge);
    for (HashSet::iterator it = hashes.begin(); it != hashes.end(); ++it)
    {
        const uint256& uHash = *it;
        if (fDebug10) printf("GetLifetimeCPID: trying %s\n",uHash.GetHex().c_str());

        // Ensure that we have this block.
        auto mapItem = mapBlockIndex.find(uHash);
        if (mapItem == mapBlockIndex.end())
           continue;
        
        // Ensure that the block is valid
        CBlockIndex* pblockindex = mapItem->second;
        if(pblockindex == NULL ||
           pblockindex->IsInMainChain() == false ||
           pblockindex->GetCPID() != cpid)
            continue;

        // Block located and verified.
        if (fDebug10)
            printf("GetLifetimeCPID: verified %s height= %d LastBlock= %d nResearchSubsidy= %.3f\n",
            uHash.GetHex().c_str(),pblockindex->nHeight,(int)stCPID.LastBlock,pblockindex->nResearchSubsidy);
        if (pblockindex->nHeight > stCPID.LastBlock && pblockindex->nResearchSubsidy > 0)
        {
            stCPID.LastBlock = pblockindex->nHeight;
            stCPID.BlockHash = pblockindex->GetBlockHash().GetHex();
            if (fDebug10) printf("GetLifetimeCPID: using it\n");
        }
        stCPID.InterestSubsidy += pblockindex->nInterestSubsidy;
        stCPID.ResearchSubsidy += pblockindex->nResearchSubsidy;
        stCPID.Accuracy++;
        if (pblockindex->nMagnitude > 0)
        {
            stCPID.TotalMagnitude += pblockindex->nMagnitude;
            stCPID.ResearchAverageMagnitude = stCPID.TotalMagnitude/(stCPID.Accuracy+.01);
        }

        if (pblockindex->nTime < stCPID.LowLockTime)  stCPID.LowLockTime  = pblockindex->nTime;
        if (pblockindex->nTime > stCPID.HighLockTime) stCPID.HighLockTime = pblockindex->nTime;
    }

    // Save updated CPID data holder.
    if (fDebug10) printf("GetLifetimeCPID.END: %s set {%s %d}\n",cpid.c_str(),stCPID.BlockHash.c_str(),(int)stCPID.LastBlock);
    mvResearchAge[cpid] = stCPID;
    return stCPID;
}

MiningCPID GetInitializedMiningCPID(std::string name,std::map<std::string, MiningCPID>& vRef)
{
   MiningCPID& cpid = vRef[name];
    if (!cpid.initialized)
    {
                cpid = GetMiningCPID();
                cpid.initialized=true;
                cpid.LastPaymentTime = 0;
    }

   return cpid;
}


StructCPID GetInitializedStructCPID2(const std::string& name, std::map<std::string, StructCPID>& vRef)
{
    try
    {
        StructCPID& cpid = vRef[name];
        if (!cpid.initialized)
        {
            cpid = GetStructCPID();
            cpid.initialized=true;
            cpid.LowLockTime = std::numeric_limits<unsigned int>::max();
            cpid.HighLockTime = 0;
            cpid.LastPaymentTime = 0;
            cpid.EarliestPaymentTime = 99999999999;
            cpid.Accuracy = 0;
        }

        return cpid;
    }
    catch (const std::bad_alloc& ba)
    {
        printf("Bad alloc caught in GetInitializedStructCpid2 for %s",name.c_str());
    }
    catch(...)
    {
        printf("Exception caught in GetInitializedStructCpid2 for %s",name.c_str());
    }

    // Error during map's heap allocation. Return an empty object.
    return GetStructCPID();
}


bool ComputeNeuralNetworkSupermajorityHashes()
{
    if (nBestHeight < 15 ||
        IsLockTimeWithinMinutes(nLastTalliedNeural,5))
	    return true;

    nLastTalliedNeural = GetAdjustedTime();

    //Clear the neural network hash buffer
    if (mvNeuralNetworkHash.size() > 0)  mvNeuralNetworkHash.clear();
    if (mvNeuralVersion.size() > 0)  mvNeuralVersion.clear();
    if (mvCurrentNeuralNetworkHash.size() > 0) mvCurrentNeuralNetworkHash.clear();

    //Clear the votes
    /* ClearCache was no-op in previous version due to bug. Now it was fixed,
        but we have to emulate the old behaviour to prevent early forks. */
    if(pindexBest && pindexBest->nVersion>=9)
    {
        ClearCache("neuralsecurity");
    }
    WriteCache("neuralsecurity","pending","0",GetAdjustedTime());
    try
    {
        int nMaxDepth = nBestHeight;
        int nLookback = 100;
        int nMinDepth = (nMaxDepth - nLookback);
        if (nMinDepth < 2)   nMinDepth = 2;
        CBlock block;
        CBlockIndex* pblockindex = pindexBest;
        while (pblockindex->nHeight > nMinDepth)
        {
            if (!pblockindex || !pblockindex->pprev) return false;
            pblockindex = pblockindex->pprev;
            if (pblockindex == pindexGenesisBlock) return false;
            if (!pblockindex->IsInMainChain()) continue;
            block.ReadFromDisk(pblockindex);
            std::string hashboinc = "";
            if (block.vtx.size() > 0) hashboinc = block.vtx[0].hashBoinc;
            if (!hashboinc.empty())
            {
                MiningCPID bb = DeserializeBoincBlock(hashboinc,block.nVersion);
                //If block is pending: 7-25-2015
                if (bb.superblock.length() > 20)
                {
                    std::string superblock = UnpackBinarySuperblock(bb.superblock);
                    if (VerifySuperblock(superblock, pblockindex))
                    {
                        WriteCache("neuralsecurity","pending",ToString(pblockindex->nHeight),GetAdjustedTime());
                    }
                }

                IncrementVersionCount(bb.clientversion);
                //Increment Neural Network Hashes Supermajority (over the last N blocks)
                IncrementNeuralNetworkSupermajority(bb.NeuralHash,bb.GRCAddress,(nMaxDepth-pblockindex->nHeight)+10,pblockindex);
                IncrementCurrentNeuralNetworkSupermajority(bb.CurrentNeuralHash,bb.GRCAddress,(nMaxDepth-pblockindex->nHeight)+10);

            }
        }

        if (fDebug3) printf(".11.");
    }
    catch (std::exception &e)
    {
            printf("Neural Error while memorizing hashes.\r\n");
    }
    catch(...)
    {
        printf("Neural error While Memorizing Hashes! [1]\r\n");
    }
    return true;

}


bool TallyResearchAverages_retired(bool Forcefully)
{
    if(IsV9Enabled_Tally(nBestHeight))
        return error("TallyResearchAverages_retired: called while V9 tally enabled\n");

    //Iterate throught last 14 days, tally network averages
    if (nBestHeight < 15)
    {
        bNetAveragesLoaded = true;
        return true;
    }

    //8-27-2016
    int64_t nStart = GetTimeMillis();

    bNetAveragesLoaded = false;
    bool superblockloaded = false;
    double NetworkPayments = 0;
    double NetworkInterest = 0;
    
                        //Consensus Start/End block:
                        int nMaxDepth = (nBestHeight-CONSENSUS_LOOKBACK) - ( (nBestHeight-CONSENSUS_LOOKBACK) % BLOCK_GRANULARITY);
                        int nLookback = BLOCKS_PER_DAY * 14; //Daily block count * Lookback in days
                        int nMinDepth = (nMaxDepth - nLookback) - ( (nMaxDepth-nLookback) % BLOCK_GRANULARITY);
                        if (fDebug3) printf("START BLOCK %f, END BLOCK %f ",(double)nMaxDepth,(double)nMinDepth);
                        if (nMinDepth < 2)              nMinDepth = 2;
    if(fDebug) printf("TallyResearchAverages_retired: beginning start %d end %d\n",nMaxDepth,nMinDepth);
                        mvMagnitudesCopy.clear();
                        int iRow = 0;
                        //CBlock block;
                        CBlockIndex* pblockindex = pindexBest;
                        if (!pblockindex)
                        {
                                bTallyStarted_retired = false;
                                bNetAveragesLoaded = true;
                                return true;
                        }
                        while (pblockindex->nHeight > nMaxDepth)
                        {
                            if (!pblockindex || !pblockindex->pprev || pblockindex == pindexGenesisBlock) return false;
                            pblockindex = pblockindex->pprev;
                        }

                        if (fDebug3) printf("Max block %f, seektime %f",(double)pblockindex->nHeight,(double)GetTimeMillis()-nStart);
                        nStart=GetTimeMillis();


                        // Headless critical section ()
        try
        {
                        while (pblockindex->nHeight > nMinDepth)
                        {
                            if (!pblockindex || !pblockindex->pprev) return false;
                            pblockindex = pblockindex->pprev;
                            if (pblockindex == pindexGenesisBlock) return false;
                            if (!pblockindex->IsInMainChain()) continue;
                            NetworkPayments += pblockindex->nResearchSubsidy;
                            NetworkInterest += pblockindex->nInterestSubsidy;
                            AddResearchMagnitude(pblockindex);

                            iRow++;
                            if (IsSuperBlock(pblockindex) && !superblockloaded)
                            {
                                MiningCPID bb = GetBoincBlockByIndex(pblockindex);
                                if (bb.superblock.length() > 20)
                                {
                                        std::string superblock = UnpackBinarySuperblock(bb.superblock);
                                        if (VerifySuperblock(superblock, pblockindex))
                                        {
                                                LoadSuperblock(superblock,pblockindex->nTime,pblockindex->nHeight);
                                                superblockloaded=true;
                                                if (fDebug)
                                                   printf("TallyResearchAverages_retired: Superblock Loaded {%s %i}\n", pblockindex->GetBlockHash().GetHex().c_str(),pblockindex->nHeight);
                                        }
                                }
                            }

                        }
                        // End of critical section
                        if (fDebug3) printf("TNA loaded in %" PRId64, GetTimeMillis()-nStart);
                        nStart=GetTimeMillis();


                        if (pblockindex)
                        {
                            if (fDebug3)
                               printf("Min block %i, Rows %i", pblockindex->nHeight, iRow);

                            StructCPID network = GetInitializedStructCPID2("NETWORK",mvNetworkCopy);
                            network.projectname="NETWORK";
                            network.payments = NetworkPayments;
                            network.InterestSubsidy = NetworkInterest;
                            mvNetworkCopy["NETWORK"] = network;
                            if(fDebug3) printf(" TMIS1 ");
                            TallyMagnitudesInSuperblock();
                        }
                        // 11-19-2015 Copy dictionaries to live RAM
                        mvDPOR = mvDPORCopy;
                        mvMagnitudes = mvMagnitudesCopy;
                        mvNetwork = mvNetworkCopy;
                        bTallyStarted_retired = false;
                        bNetAveragesLoaded = true;
                        return true;
        }
        catch (bad_alloc ba)
        {
            printf("Bad Alloc while tallying network averages. [1]\r\n");
            bNetAveragesLoaded=true;
        }
        catch(...)
        {
            printf("Error while tallying network averages. [1]\r\n");
            bNetAveragesLoaded=true;
        }

        if (fDebug3) printf("NA loaded in %f",(double)GetTimeMillis()-nStart);

        bNetAveragesLoaded=true;
        return false;
}



bool TallyNetworkAverages_retired(bool Forcefully)
{
    if (IsResearchAgeEnabled(pindexBest->nHeight) && !IsV9Enabled_Tally(pindexBest->nHeight))
    {
        return TallyResearchAverages_retired(Forcefully);
    }

    return false;
}



bool TallyResearchAverages_v9()
{
    if(!IsV9Enabled_Tally(nBestHeight))
        return error("TallyResearchAverages_v9: called while V9 tally disabled\n");

    //Iterate throught last 14 days, tally network averages
    if (nBestHeight < 15)
    {
        bNetAveragesLoaded = true;
        return true;
    }

    //8-27-2016
    int64_t nStart = GetTimeMillis();

    if (fDebug) printf("Tallying Research Averages (begin) ");
    bNetAveragesLoaded = false;
    double NetworkPayments = 0;
    double NetworkInterest = 0;

    //Consensus Start/End block:
    int nMaxConensusDepth = nBestHeight - CONSENSUS_LOOKBACK;
    int nMaxDepth = nMaxConensusDepth - (nMaxConensusDepth % TALLY_GRANULARITY);
    int nLookback = BLOCKS_PER_DAY * 14; //Daily block count * Lookback in days
    int nMinDepth = nMaxDepth - nLookback;
    if (nMinDepth < 2)
        nMinDepth = 2;

    if(fDebug) printf("TallyResearchAverages: start %d end %d\n",nMaxDepth,nMinDepth);

    mvMagnitudesCopy.clear();
    CBlockIndex* pblockindex = pindexBest;
    if (!pblockindex)
    {
        bNetAveragesLoaded = true;
        return true;
    }

    // Seek to head of tally window.
    while (pblockindex->nHeight > nMaxDepth)
    {
        if (!pblockindex || !pblockindex->pprev || pblockindex == pindexGenesisBlock) return false;
        pblockindex = pblockindex->pprev;
    }

    if (fDebug3) printf("Max block %i, seektime %" PRId64, pblockindex->nHeight, GetTimeMillis()-nStart);
    nStart=GetTimeMillis();

    // Load newest superblock in tally window
    for(CBlockIndex* sbIndex = pblockindex;
        sbIndex != NULL;
        sbIndex = sbIndex->pprev)
    {
        if(!IsSuperBlock(sbIndex))
            continue;

        MiningCPID bb = GetBoincBlockByIndex(sbIndex);
        if(bb.superblock.length() <= 20)
            continue;

        const std::string& superblock = UnpackBinarySuperblock(bb.superblock);
        if(!VerifySuperblock(superblock, sbIndex))
            continue;

        LoadSuperblock(superblock, sbIndex->nTime, sbIndex->nHeight);
        if (fDebug)
            printf("TallyResearchAverages_v9: Superblock Loaded {%s %i}\n", sbIndex->GetBlockHash().GetHex().c_str(), sbIndex->nHeight);
        break;
    }

    // Headless critical section ()
    try
    {
        while (pblockindex->nHeight > nMinDepth)
        {
            if (!pblockindex || !pblockindex->pprev) return false;
            pblockindex = pblockindex->pprev;
            if (pblockindex == pindexGenesisBlock) return false;
            if (!pblockindex->IsInMainChain()) continue;
            NetworkPayments += pblockindex->nResearchSubsidy;
            NetworkInterest += pblockindex->nInterestSubsidy;
            AddResearchMagnitude(pblockindex);
        }
        // End of critical section
        if (fDebug3) printf("TNA loaded in %" PRId64, GetTimeMillis()-nStart);
        nStart=GetTimeMillis();


        if (pblockindex)
        {
            StructCPID network = GetInitializedStructCPID2("NETWORK",mvNetworkCopy);
            network.projectname="NETWORK";
            network.payments = NetworkPayments;
            network.InterestSubsidy = NetworkInterest;
            mvNetworkCopy["NETWORK"] = network;
            if(fDebug3) printf(" TMIS1 ");
            TallyMagnitudesInSuperblock();
        }
        // 11-19-2015 Copy dictionaries to live RAM
        mvDPOR = mvDPORCopy;
        mvMagnitudes = mvMagnitudesCopy;
        mvNetwork = mvNetworkCopy;
        bNetAveragesLoaded = true;
        return true;
    }
    catch (bad_alloc ba)
    {
        printf("Bad Alloc while tallying network averages. [1]\r\n");
        bNetAveragesLoaded=true;
    }
    catch(...)
    {
        printf("Error while tallying network averages. [1]\r\n");
        bNetAveragesLoaded=true;
    }

    if (fDebug3) printf("NA loaded in %f",(double)GetTimeMillis()-nStart);

    bNetAveragesLoaded=true;
    return false;
}



bool TallyNetworkAverages_v9()
{
    if (IsResearchAgeEnabled(pindexBest->nHeight) && IsV9Enabled_Tally(pindexBest->nHeight))
    {
        return TallyResearchAverages_v9();
    }

    return false;
}





void PrintBlockTree()
{
    AssertLockHeld(cs_main);
    // pre-compute tree structure
    map<CBlockIndex*, vector<CBlockIndex*> > mapNext;
    for (map<uint256, CBlockIndex*>::iterator mi = mapBlockIndex.begin(); mi != mapBlockIndex.end(); ++mi)
    {
        CBlockIndex* pindex = (*mi).second;
        mapNext[pindex->pprev].push_back(pindex);
    }

    vector<pair<int, CBlockIndex*> > vStack;
    vStack.push_back(make_pair(0, pindexGenesisBlock));

    int nPrevCol = 0;
    while (!vStack.empty())
    {
        int nCol = vStack.back().first;
        CBlockIndex* pindex = vStack.back().second;
        vStack.pop_back();

        // print split or gap
        if (nCol > nPrevCol)
        {
            for (int i = 0; i < nCol-1; i++)
                printf("| ");
            printf("|\\\n");
        }
        else if (nCol < nPrevCol)
        {
            for (int i = 0; i < nCol; i++)
                printf("| ");
            printf("|\n");
       }
        nPrevCol = nCol;

        // print columns
        for (int i = 0; i < nCol; i++)
            printf("| ");

        // print item
        CBlock block;
        block.ReadFromDisk(pindex);
        printf("%d (%u,%u) %s  %08x  %s  mint %7s  tx %" PRIszu "",
            pindex->nHeight,
            pindex->nFile,
            pindex->nBlockPos,
            block.GetHash().ToString().c_str(),
            block.nBits,
            DateTimeStrFormat("%x %H:%M:%S", block.GetBlockTime()).c_str(),
            FormatMoney(pindex->nMint).c_str(),
            block.vtx.size());

        PrintWallets(block);

        // put the main time-chain first
        vector<CBlockIndex*>& vNext = mapNext[pindex];
        for (unsigned int i = 0; i < vNext.size(); i++)
        {
            if (vNext[i]->pnext)
            {
                swap(vNext[0], vNext[i]);
                break;
            }
        }

        // iterate children
        for (unsigned int i = 0; i < vNext.size(); i++)
            vStack.push_back(make_pair(nCol+i, vNext[i]));
    }
}

bool LoadExternalBlockFile(FILE* fileIn)
{
    int64_t nStart = GetTimeMillis();

    int nLoaded = 0;
    {
        LOCK(cs_main);
        try {
            CAutoFile blkdat(fileIn, SER_DISK, CLIENT_VERSION);
            unsigned int nPos = 0;
            while (nPos != (unsigned int)-1 && blkdat.good() && !fRequestShutdown)
            {
                unsigned char pchData[65536];
                do {
                    fseek(blkdat, nPos, SEEK_SET);
                    int nRead = fread(pchData, 1, sizeof(pchData), blkdat);
                    if (nRead <= 8)
                    {
                        nPos = (unsigned int)-1;
                        break;
                    }
                    void* nFind = memchr(pchData, pchMessageStart[0], nRead+1-sizeof(pchMessageStart));
                    if (nFind)
                    {
                        if (memcmp(nFind, pchMessageStart, sizeof(pchMessageStart))==0)
                        {
                            nPos += ((unsigned char*)nFind - pchData) + sizeof(pchMessageStart);
                            break;
                        }
                        nPos += ((unsigned char*)nFind - pchData) + 1;
                    }
                    else
                        nPos += sizeof(pchData) - sizeof(pchMessageStart) + 1;
                } while(!fRequestShutdown);
                if (nPos == (unsigned int)-1)
                    break;
                fseek(blkdat, nPos, SEEK_SET);
                unsigned int nSize;
                blkdat >> nSize;
                if (nSize > 0 && nSize <= MAX_BLOCK_SIZE)
                {
                    CBlock block;
                    blkdat >> block;
                    if (ProcessBlock(NULL,&block,false))
                    {
                        nLoaded++;
                        nPos += 4 + nSize;
                    }
                }
            }
        }
        catch (std::exception &e) {
            printf("%s() : Deserialize or I/O error caught during load\n",
                   __PRETTY_FUNCTION__);
        }
    }
    printf("Loaded %i blocks from external file in %" PRId64 "ms\n", nLoaded, GetTimeMillis() - nStart);
    return nLoaded > 0;
}

//////////////////////////////////////////////////////////////////////////////
//
// CAlert
//

extern map<uint256, CAlert> mapAlerts;
extern CCriticalSection cs_mapAlerts;

string GetWarnings(string strFor)
{
    int nPriority = 0;
    string strStatusBar;
    string strRPC;

    if (GetBoolArg("-testsafemode"))
        strRPC = "test";

    // Misc warnings like out of disk space and clock is wrong
    if (strMiscWarning != "")
    {
        nPriority = 1000;
        strStatusBar = strMiscWarning;
    }

    // Alerts
    {
        LOCK(cs_mapAlerts);
        for (auto const& item : mapAlerts)
        {
            const CAlert& alert = item.second;
            if (alert.AppliesToMe() && alert.nPriority > nPriority)
            {
                nPriority = alert.nPriority;
                strStatusBar = alert.strStatusBar;
                if (nPriority > 1000)
                    strRPC = strStatusBar;
            }
        }
    }

    if (strFor == "statusbar")
        return strStatusBar;
    else if (strFor == "rpc")
        return strRPC;
    assert(!"GetWarnings() : invalid parameter");
    return "error";
}








//////////////////////////////////////////////////////////////////////////////
//
// Messages
//


bool static AlreadyHave(CTxDB& txdb, const CInv& inv)
{
    switch (inv.type)
    {
    case MSG_TX:
        {
        bool txInMap = false;
        txInMap = mempool.exists(inv.hash);
        return txInMap ||
               mapOrphanTransactions.count(inv.hash) ||
               txdb.ContainsTx(inv.hash);
        }

    case MSG_BLOCK:
        return mapBlockIndex.count(inv.hash) ||
               mapOrphanBlocks.count(inv.hash);
    }
    // Don't know what it is, just say we already got one
    return true;
}


bool AcidTest(std::string precommand, std::string acid, CNode* pfrom)
{
    std::vector<std::string> vCommand = split(acid,",");
    if (vCommand.size() >= 6)
    {
        std::string sboinchashargs = DefaultOrgKey(12);  //Use 12 characters for inter-client communication
        std::string nonce =          vCommand[0];
        std::string command =        vCommand[1];
        std::string hash =           vCommand[2];
        std::string org =            vCommand[3];
        std::string pub_key_prefix = vCommand[4];
        std::string bhrn =           vCommand[5];
        std::string grid_pass =      vCommand[6];
        std::string grid_pass_decrypted = AdvancedDecryptWithSalt(grid_pass,sboinchashargs);

        if (grid_pass_decrypted != bhrn+nonce+org+pub_key_prefix)
        {
            if (fDebug10) printf("Decrypted gridpass %s <> hashed message",grid_pass_decrypted.c_str());
            nonce="";
            command="";
        }

        std::string pw1 = RetrieveMd5(nonce+","+command+","+org+","+pub_key_prefix+","+sboinchashargs);

        if (precommand=="aries")
        {
            //pfrom->securityversion = pw1;
        }
        if (fDebug10) printf(" Nonce %s,comm %s,hash %s,pw1 %s \r\n",nonce.c_str(),command.c_str(),hash.c_str(),pw1.c_str());
        if (false && hash != pw1)
        {
            //2/16 18:06:48 Acid test failed for 192.168.1.4:32749 1478973994,encrypt,1b089d19d23fbc911c6967b948dd8324,windows          if (fDebug) printf("Acid test failed for %s %s.",NodeAddress(pfrom).c_str(),acid.c_str());
            double punishment = GetArg("-punishment", 10);
            pfrom->Misbehaving(punishment);
            return false;
        }
        return true;
    }
    else
    {
        if (fDebug2) printf("Message corrupted. Node %s partially banned.",NodeAddress(pfrom).c_str());
        pfrom->Misbehaving(1);
        return false;
    }
    return true;
}




// The message start string is designed to be unlikely to occur in normal data.
// The characters are rarely used upper ASCII, not valid as UTF-8, and produce
// a large 4-byte int at any alignment.
unsigned char pchMessageStart[4] = { 0x70, 0x35, 0x22, 0x05 };


std::string NodeAddress(CNode* pfrom)
{
    std::string ip = pfrom->addr.ToString();
    return ip;
}

double ExtractMagnitudeFromExplainMagnitude()
{
        if (msNeuralResponse.empty()) return 0;
        try
        {
            std::vector<std::string> vMag = split(msNeuralResponse.c_str(),"<ROW>");
            for (unsigned int i = 0; i < vMag.size(); i++)
            {
                if (Contains(vMag[i],"Total Mag:"))
                {
                    std::vector<std::string> vMyMag = split(vMag[i].c_str(),":");
                    if (vMyMag.size() > 0)
                    {
                        std::string sSubMag = vMyMag[1];
                        sSubMag = strReplace(sSubMag," ","");
                        double dMag = RoundFromString("0"+sSubMag,0);
                        return dMag;
                    }
                }
            }
            return 0;
        }
        catch(...)
        {
            return 0;
        }
        return 0;
}

bool VerifyExplainMagnitudeResponse()
{
        if (msNeuralResponse.empty()) return false;
        try
        {
            double dMag = ExtractMagnitudeFromExplainMagnitude();
            if (dMag==0)
            {
                    WriteCache("maginvalid","invalid",RoundToString(RoundFromString("0"+ReadCache("maginvalid","invalid"),0),0),GetAdjustedTime());
                    double failures = RoundFromString("0"+ReadCache("maginvalid","invalid"),0);
                    if (failures < 10)
                    {
                        msNeuralResponse = "";
                    }
            }
            else
            {
                return true;
            }
        }
        catch(...)
        {
            return false;
        }
        return false;
}


bool SecurityTest(CNode* pfrom, bool acid_test)
{
    if (pfrom->nStartingHeight > (nBestHeight*.5) && acid_test) return true;
    return false;
}


bool PreventCommandAbuse(std::string sNeuralRequestID, std::string sCommandName)
{
                bool bIgnore = false;
                if (RoundFromString("0"+ReadCache(sCommandName,sNeuralRequestID),0) > 10)
                {
                    if (fDebug10) printf("Ignoring %s request for %s",sCommandName.c_str(),sNeuralRequestID.c_str());
                    bIgnore = true;
                }
                if (!bIgnore)
                {
                    WriteCache(sCommandName,sNeuralRequestID,RoundToString(RoundFromString("0"+ReadCache(sCommandName,sNeuralRequestID),0),0),GetAdjustedTime());
                }
                return bIgnore;
}

bool static ProcessMessage(CNode* pfrom, string strCommand, CDataStream& vRecv, int64_t nTimeReceived)
{
    RandAddSeedPerfmon();
    if (fDebug10)
        printf("received: %s (%" PRIszu " bytes)\n", strCommand.c_str(), vRecv.size());
    if (mapArgs.count("-dropmessagestest") && GetRand(atoi(mapArgs["-dropmessagestest"])) == 0)
    {
        printf("dropmessagestest DROPPING RECV MESSAGE\n");
        return true;
    }

    // Stay in Sync - 8-9-2016
    if (!IsLockTimeWithinMinutes(nBootup,15))
    {
        if ((!IsLockTimeWithinMinutes(nLastAskedForBlocks,5) && WalletOutOfSync()) || (WalletOutOfSync() && fTestNet))
        {
            if(fDebug) printf("\r\nBootup\r\n");
            AskForOutstandingBlocks(uint256(0));
        }
    }

    // Message Attacks ////////////////////////////////////////////////////////
    ///////////////////////////////////////////////////////////////////////////

    if (strCommand == "aries")
    {
        // Each connection can only send one version message
        if (pfrom->nVersion != 0)
        {
            pfrom->Misbehaving(10);
            return false;
        }

        int64_t nTime;
        CAddress addrMe;
        CAddress addrFrom;
        uint64_t nNonce = 1;
        std::string acid = "";
        vRecv >> pfrom->nVersion >> pfrom->boinchashnonce >> pfrom->boinchashpw >> pfrom->cpid >> pfrom->enccpid >> acid >> pfrom->nServices >> nTime >> addrMe;

        
        //Halford - 12-26-2014 - Thwart Hackers
        bool ver_valid = AcidTest(strCommand,acid,pfrom);
        if (fDebug10) printf("Ver Acid %s, Validity %s ",acid.c_str(),YesNo(ver_valid).c_str());
        if (!ver_valid)
        {
            pfrom->Misbehaving(100);
            pfrom->fDisconnect = true;
            return false;
        }

        bool unauthorized = false;
        double timedrift = std::abs(GetAdjustedTime() - nTime);

        if (true)
        {
            if (timedrift > (8*60))
            {
                if (fDebug10) printf("Disconnecting unauthorized peer with Network Time so far off by %f seconds!\r\n",(double)timedrift);
                unauthorized = true;
            }
        }
        else
        {
            if (timedrift > (10*60) && LessVerbose(500))
            {
                if (fDebug10) printf("Disconnecting authorized peer with Network Time so far off by %f seconds!\r\n",(double)timedrift);
                unauthorized = true;
            }
        }

        if (unauthorized)
        {
            if (fDebug10) printf("  Disconnected unauthorized peer.         ");
            pfrom->Misbehaving(100);
            pfrom->fDisconnect = true;
            return false;
        }


        // Ensure testnet users are running latest version as of 12-3-2015 (works in conjunction with block spamming)
        if (pfrom->nVersion < 180321 && fTestNet)
        {
            // disconnect from peers older than this proto version
            if (fDebug10) printf("Testnet partner %s using obsolete version %i; disconnecting\n", pfrom->addr.ToString().c_str(), pfrom->nVersion);
            pfrom->fDisconnect = true;
            return false;
        }

        if (pfrom->nVersion < MIN_PEER_PROTO_VERSION)
        {
            // disconnect from peers older than this proto version
            if (fDebug10) printf("partner %s using obsolete version %i; disconnecting\n", pfrom->addr.ToString().c_str(), pfrom->nVersion);
            pfrom->fDisconnect = true;
            return false;
        }

        if (pfrom->nVersion < 180323 && !fTestNet && pindexBest->nHeight > 860500)
        {
            // disconnect from peers older than this proto version - Enforce Beacon Age - 3-26-2017
            if (fDebug10) printf("partner %s using obsolete version %i (before enforcing beacon age); disconnecting\n", pfrom->addr.ToString().c_str(), pfrom->nVersion);
            pfrom->fDisconnect = true;
            return false;
        }

        if (!fTestNet && pfrom->nVersion < 180314 && IsResearchAgeEnabled(pindexBest->nHeight))
        {
            // disconnect from peers older than this proto version
            if (fDebug10) printf("ResearchAge: partner %s using obsolete version %i; disconnecting\n", pfrom->addr.ToString().c_str(), pfrom->nVersion);
            pfrom->fDisconnect = true;
            return false;
       }

        if (pfrom->nVersion == 10300)
            pfrom->nVersion = 300;
        if (!vRecv.empty())
            vRecv >> addrFrom >> nNonce;
        if (!vRecv.empty())
            vRecv >> pfrom->strSubVer;

        if (!vRecv.empty())
            vRecv >> pfrom->nStartingHeight;
        // 12-5-2015 - Append Trust fields
        pfrom->nTrust = 0;
        
        if (!vRecv.empty())         vRecv >> pfrom->sGRCAddress;
        
        
        // Allow newbies to connect easily with 0 blocks
        if (GetArgument("autoban","true") == "true")
        {
                
                // Note: Hacking attempts start in this area
                if (false && pfrom->nStartingHeight < (nBestHeight/2) && LessVerbose(1) && !fTestNet)
                {
                    if (fDebug3) printf("Node with low height");
                    pfrom->fDisconnect=true;
                    return false;
                }
                /*
                
                if (pfrom->nStartingHeight < 1 && LessVerbose(980) && !fTestNet)
                {
                    pfrom->Misbehaving(100);
                    if (fDebug3) printf("Disconnecting possible hacker node.  Banned for 24 hours.\r\n");
                    pfrom->fDisconnect=true;
                    return false;
                }
                */


                // End of critical Section

                if (pfrom->nStartingHeight < 1 && pfrom->nServices == 0 )
                {
                    pfrom->Misbehaving(100);
                    if (fDebug3) printf("Disconnecting possible hacker node with no services.  Banned for 24 hours.\r\n");
                    pfrom->fDisconnect=true;
                    return false;
                }
        }

    

        if (pfrom->fInbound && addrMe.IsRoutable())
        {
            pfrom->addrLocal = addrMe;
            SeenLocal(addrMe);
        }

        // Disconnect if we connected to ourself
        if (nNonce == nLocalHostNonce && nNonce > 1)
        {
            if (fDebug3) printf("connected to self at %s, disconnecting\n", pfrom->addr.ToString().c_str());
            pfrom->fDisconnect = true;
            return true;
        }

        // record my external IP reported by peer
        if (addrFrom.IsRoutable() && addrMe.IsRoutable())
            addrSeenByPeer = addrMe;

        // Be shy and don't send version until we hear
        if (pfrom->fInbound)
            pfrom->PushVersion();

        pfrom->fClient = !(pfrom->nServices & NODE_NETWORK);

        if (GetBoolArg("-synctime", true))
            AddTimeData(pfrom->addr, nTime);

        // Change version
        pfrom->PushMessage("verack");
        pfrom->ssSend.SetVersion(min(pfrom->nVersion, PROTOCOL_VERSION));

            
        if (!pfrom->fInbound)
        {
            // Advertise our address
            if (!fNoListen && !IsInitialBlockDownload())
            {
                CAddress addr = GetLocalAddress(&pfrom->addr);
                if (addr.IsRoutable())
                    pfrom->PushAddress(addr);
            }

            // Get recent addresses
            if (pfrom->fOneShot || pfrom->nVersion >= CADDR_TIME_VERSION || addrman.size() < 1000)
            {
                pfrom->PushMessage("getaddr");
                pfrom->fGetAddr = true;
            }
            addrman.Good(pfrom->addr);
        }
        else
        {
            if (((CNetAddr)pfrom->addr) == (CNetAddr)addrFrom)
            {
                if (SecurityTest(pfrom,ver_valid))
                {
                    //Dont store the peer unless it passes the test
                    addrman.Add(addrFrom, addrFrom);
                    addrman.Good(addrFrom);
                }
            }
        }

    
        // Ask the first connected node for block updates
        static int nAskedForBlocks = 0;
        if (!pfrom->fClient && !pfrom->fOneShot &&
            (pfrom->nStartingHeight > (nBestHeight - 144)) &&
            (pfrom->nVersion < NOBLKS_VERSION_START ||
             pfrom->nVersion >= NOBLKS_VERSION_END) &&
             (nAskedForBlocks < 1 || (vNodes.size() <= 1 && nAskedForBlocks < 1)))
        {
            nAskedForBlocks++;
            pfrom->PushGetBlocks(pindexBest, uint256(0), true);
            if (fDebug3) printf("\r\nAsked For blocks.\r\n");
        }

        // Relay alerts
        {
            LOCK(cs_mapAlerts);
            for (auto const& item : mapAlerts)
                item.second.RelayTo(pfrom);
        }

        pfrom->fSuccessfullyConnected = true;

        if (fDebug10) printf("receive version message: version %d, blocks=%d, us=%s, them=%s, peer=%s\n", pfrom->nVersion,
            pfrom->nStartingHeight, addrMe.ToString().c_str(), addrFrom.ToString().c_str(), pfrom->addr.ToString().c_str());

        cPeerBlockCounts.input(pfrom->nStartingHeight);
    }
    else if (pfrom->nVersion == 0)
    {
        // Must have a version message before anything else 1-10-2015 Halford
        printf("Hack attempt from %s - %s (banned) \r\n",pfrom->addrName.c_str(),NodeAddress(pfrom).c_str());
        pfrom->Misbehaving(100);
        pfrom->fDisconnect=true;
        return false;
    }
    else if (strCommand == "verack")
    {
        pfrom->SetRecvVersion(min(pfrom->nVersion, PROTOCOL_VERSION));
    }
    else if (strCommand == "gridaddr")
    {
        //addr->gridaddr
        vector<CAddress> vAddr;
        vRecv >> vAddr;

        // Don't want addr from older versions unless seeding
        if (pfrom->nVersion < CADDR_TIME_VERSION && addrman.size() > 1000)
            return true;
        if (vAddr.size() > 1000)
        {
            pfrom->Misbehaving(10);
            return error("message addr size() = %" PRIszu "", vAddr.size());
        }

        // Don't store the node address unless they have block height > 50%
        if (pfrom->nStartingHeight < (nBestHeight*.5) && LessVerbose(975)) return true;

        // Store the new addresses
        vector<CAddress> vAddrOk;
        int64_t nNow = GetAdjustedTime();
        int64_t nSince = nNow - 10 * 60;
        for (auto &addr : vAddr)
        {
            if (fShutdown)
                return true;
            if (addr.nTime <= 100000000 || addr.nTime > nNow + 10 * 60)
                addr.nTime = nNow - 5 * 24 * 60 * 60;
            pfrom->AddAddressKnown(addr);
            bool fReachable = IsReachable(addr);

            bool bad_node = (pfrom->nStartingHeight < 1 && LessVerbose(700));


            if (addr.nTime > nSince && !pfrom->fGetAddr && vAddr.size() <= 10 && addr.IsRoutable() && !bad_node)
            {
                // Relay to a limited number of other nodes
                {
                    LOCK(cs_vNodes);
                    // Use deterministic randomness to send to the same nodes for 24 hours
                    // at a time so the setAddrKnowns of the chosen nodes prevent repeats
                    static uint256 hashSalt;
                    if (hashSalt == 0)
                        hashSalt = GetRandHash();
                    uint64_t hashAddr = addr.GetHash();
                    uint256 hashRand = hashSalt ^ (hashAddr<<32) ^ (( GetAdjustedTime() +hashAddr)/(24*60*60));
                    hashRand = Hash(BEGIN(hashRand), END(hashRand));
                    multimap<uint256, CNode*> mapMix;
                    for (auto const& pnode : vNodes)
                    {
                        if (pnode->nVersion < CADDR_TIME_VERSION)
                            continue;
                        unsigned int nPointer;
                        memcpy(&nPointer, &pnode, sizeof(nPointer));
                        uint256 hashKey = hashRand ^ nPointer;
                        hashKey = Hash(BEGIN(hashKey), END(hashKey));
                        mapMix.insert(make_pair(hashKey, pnode));
                    }
                    int nRelayNodes = fReachable ? 2 : 1; // limited relaying of addresses outside our network(s)
                    for (multimap<uint256, CNode*>::iterator mi = mapMix.begin(); mi != mapMix.end() && nRelayNodes-- > 0; ++mi)
                        ((*mi).second)->PushAddress(addr);
                }
            }
            // Do not store addresses outside our network
            if (fReachable)
                vAddrOk.push_back(addr);
        }
        addrman.Add(vAddrOk, pfrom->addr, 2 * 60 * 60);
        if (vAddr.size() < 1000)
            pfrom->fGetAddr = false;
        if (pfrom->fOneShot)
            pfrom->fDisconnect = true;
    }

    else if (strCommand == "inv")
    {
        vector<CInv> vInv;
        vRecv >> vInv;
        if (vInv.size() > MAX_INV_SZ)
        {
            pfrom->Misbehaving(50);
            printf("\r\n **Hacker tried to send inventory > MAX_INV_SZ **\r\n");
            return error("message inv size() = %" PRIszu "", vInv.size());
        }

        // find last block in inv vector
        unsigned int nLastBlock = (unsigned int)(-1);
        for (unsigned int nInv = 0; nInv < vInv.size(); nInv++) {
            if (vInv[vInv.size() - 1 - nInv].type == MSG_BLOCK) {
                nLastBlock = vInv.size() - 1 - nInv;
                break;
            }
        }
        CTxDB txdb("r");
        for (unsigned int nInv = 0; nInv < vInv.size(); nInv++)
        {
            const CInv &inv = vInv[nInv];

            if (fShutdown)
                return true;
            pfrom->AddInventoryKnown(inv);

            bool fAlreadyHave = AlreadyHave(txdb, inv);
            if (fDebug10)
                printf("  got inventory: %s  %s\n", inv.ToString().c_str(), fAlreadyHave ? "have" : "new");

            if (!fAlreadyHave)
                pfrom->AskFor(inv);
            else if (inv.type == MSG_BLOCK && mapOrphanBlocks.count(inv.hash)) {
                pfrom->PushGetBlocks(pindexBest, GetOrphanRoot(mapOrphanBlocks[inv.hash]), true);
            } else if (nInv == nLastBlock) {
                // In case we are on a very long side-chain, it is possible that we already have
                // the last block in an inv bundle sent in response to getblocks. Try to detect
                // this situation and push another getblocks to continue.
                pfrom->PushGetBlocks(mapBlockIndex[inv.hash], uint256(0), true);
                if (fDebug10)
                    printf("force getblock request: %s\n", inv.ToString().c_str());
            }

            // Track requests for our stuff
            Inventory(inv.hash);
        }
    }


    else if (strCommand == "getdata")
    {
        vector<CInv> vInv;
        vRecv >> vInv;
        if (vInv.size() > MAX_INV_SZ)
        {
            pfrom->Misbehaving(10);
            return error("message getdata size() = %" PRIszu "", vInv.size());
        }

        if (fDebugNet || (vInv.size() != 1))
        {
            if (fDebug10)  printf("received getdata (%" PRIszu " invsz)\n", vInv.size());
        }

        for (auto const& inv : vInv)
        {
            if (fShutdown)
                return true;
            if (fDebugNet || (vInv.size() == 1))
            {
              if (fDebug10)   printf("received getdata for: %s\n", inv.ToString().c_str());
            }

            if (inv.type == MSG_BLOCK)
            {
                // Send block from disk
                map<uint256, CBlockIndex*>::iterator mi = mapBlockIndex.find(inv.hash);
                if (mi != mapBlockIndex.end())
                {
                    CBlock block;
                    block.ReadFromDisk((*mi).second);
                    //HALFORD 12-26-2014
                    std::string acid = GetCommandNonce("encrypt");
                    pfrom->PushMessage("encrypt", block, acid);

                    // Trigger them to send a getblocks request for the next batch of inventory
                    if (inv.hash == pfrom->hashContinue)
                    {
                        // Bypass PushInventory, this must send even if redundant,
                        // and we want it right after the last block so they don't
                        // wait for other stuff first.
                        vector<CInv> vInv;
                        vInv.push_back(CInv(MSG_BLOCK, hashBestChain));
                        pfrom->PushMessage("inv", vInv);
                        pfrom->hashContinue = 0;
                    }
                }
            }
             else if (inv.IsKnownType())
            {
                // Send stream from relay memory
                bool pushed = false;
                {
                    LOCK(cs_mapRelay);
                    map<CInv, CDataStream>::iterator mi = mapRelay.find(inv);
                    if (mi != mapRelay.end()) {
                        pfrom->PushMessage(inv.GetCommand(), (*mi).second);
                        pushed = true;
                    }
                }
                if (!pushed && inv.type == MSG_TX) {
                    CTransaction tx;
                    if (mempool.lookup(inv.hash, tx)) {
                        CDataStream ss(SER_NETWORK, PROTOCOL_VERSION);
                        ss.reserve(1000);
                        ss << tx;
                        pfrom->PushMessage("tx", ss);
                    }
                }
            }

            // Track requests for our stuff
            Inventory(inv.hash);
        }
    }

    else if (strCommand == "getblocks")
    {
        CBlockLocator locator;
        uint256 hashStop;
        vRecv >> locator >> hashStop;

        // Find the last block the caller has in the main chain
        CBlockIndex* pindex = locator.GetBlockIndex();

        // Send the rest of the chain
        if (pindex)
            pindex = pindex->pnext;
        int nLimit = 500;

        if (fDebug3) printf("\r\ngetblocks %d to %s limit %d\n", (pindex ? pindex->nHeight : -1), hashStop.ToString().substr(0,20).c_str(), nLimit);
        for (; pindex; pindex = pindex->pnext)
        {
            if (pindex->GetBlockHash() == hashStop)
            {
                if (fDebug3) printf("\r\n  getblocks stopping at %d %s\n", pindex->nHeight, pindex->GetBlockHash().ToString().substr(0,20).c_str());
                // ppcoin: tell downloading node about the latest block if it's
                // without risk being rejected due to stake connection check
                if (hashStop != hashBestChain && pindex->GetBlockTime() + nStakeMinAge > pindexBest->GetBlockTime())
                    pfrom->PushInventory(CInv(MSG_BLOCK, hashBestChain));
                break;
            }
            pfrom->PushInventory(CInv(MSG_BLOCK, pindex->GetBlockHash()));
            if (--nLimit <= 0)
            {
                // When this block is requested, we'll send an inv that'll make them
                // getblocks the next batch of inventory.
                if (fDebug3) printf("\r\n  getblocks stopping at limit %d %s\n", pindex->nHeight, pindex->GetBlockHash().ToString().substr(0,20).c_str());
                pfrom->hashContinue = pindex->GetBlockHash();
                break;
            }
        }
    }
    else if (strCommand == "getheaders")
    {
        CBlockLocator locator;
        uint256 hashStop;
        vRecv >> locator >> hashStop;

        CBlockIndex* pindex = NULL;
        if (locator.IsNull())
        {
            // If locator is null, return the hashStop block
            map<uint256, CBlockIndex*>::iterator mi = mapBlockIndex.find(hashStop);
            if (mi == mapBlockIndex.end())
                return true;
            pindex = (*mi).second;
        }
        else
        {
            // Find the last block the caller has in the main chain
            pindex = locator.GetBlockIndex();
            if (pindex)
                pindex = pindex->pnext;
        }

        vector<CBlock> vHeaders;
        int nLimit = 1000;
        printf("\r\ngetheaders %d to %s\n", (pindex ? pindex->nHeight : -1), hashStop.ToString().substr(0,20).c_str());
        for (; pindex; pindex = pindex->pnext)
        {
            vHeaders.push_back(pindex->GetBlockHeader());
            if (--nLimit <= 0 || pindex->GetBlockHash() == hashStop)
                break;
        }
        pfrom->PushMessage("headers", vHeaders);
    }
    else if (strCommand == "tx")
    {
        vector<uint256> vWorkQueue;
        vector<uint256> vEraseQueue;
        CTransaction tx;
        vRecv >> tx;

        CInv inv(MSG_TX, tx.GetHash());
        pfrom->AddInventoryKnown(inv);

        bool fMissingInputs = false;
        if (AcceptToMemoryPool(mempool, tx, &fMissingInputs))
        {
            RelayTransaction(tx, inv.hash);
            mapAlreadyAskedFor.erase(inv);
            vWorkQueue.push_back(inv.hash);
            vEraseQueue.push_back(inv.hash);
         
            // Recursively process any orphan transactions that depended on this one
            for (unsigned int i = 0; i < vWorkQueue.size(); i++)
            {
                uint256 hashPrev = vWorkQueue[i];
                for (set<uint256>::iterator mi = mapOrphanTransactionsByPrev[hashPrev].begin();
                     mi != mapOrphanTransactionsByPrev[hashPrev].end();
                     ++mi)
                {
                    const uint256& orphanTxHash = *mi;
                    CTransaction& orphanTx = mapOrphanTransactions[orphanTxHash];
                    bool fMissingInputs2 = false;

                    if (AcceptToMemoryPool(mempool, orphanTx, &fMissingInputs2))
                    {
                        printf("   accepted orphan tx %s\n", orphanTxHash.ToString().substr(0,10).c_str());
                        RelayTransaction(orphanTx, orphanTxHash);
                        mapAlreadyAskedFor.erase(CInv(MSG_TX, orphanTxHash));
                        vWorkQueue.push_back(orphanTxHash);
                        vEraseQueue.push_back(orphanTxHash);
                        pfrom->nTrust++;
                    }
                    else if (!fMissingInputs2)
                    {
                        // invalid orphan
                        vEraseQueue.push_back(orphanTxHash);
                        printf("   removed invalid orphan tx %s\n", orphanTxHash.ToString().substr(0,10).c_str());
                    }
                }
            }

            for (auto const& hash : vEraseQueue)
                EraseOrphanTx(hash);
        }
        else if (fMissingInputs)
        {
            AddOrphanTx(tx);

            // DoS prevention: do not allow mapOrphanTransactions to grow unbounded
            unsigned int nEvicted = LimitOrphanTxSize(MAX_ORPHAN_TRANSACTIONS);
            if (nEvicted > 0)
                printf("mapOrphan overflow, removed %u tx\n", nEvicted);
        }
        if (tx.nDoS) pfrom->Misbehaving(tx.nDoS);
    }


    else if (strCommand == "encrypt")
    {
        //Response from getblocks, message = block

        CBlock block;
        std::string acid = "";
        vRecv >> block >> acid;
        uint256 hashBlock = block.GetHash();

        bool block_valid = AcidTest(strCommand,acid,pfrom);
        if (!block_valid) 
        {   
            printf("\r\n Acid test failed for block %s \r\n",hashBlock.ToString().c_str());
            return false;
        }

        if (fDebug10) printf("Acid %s, Validity %s ",acid.c_str(),YesNo(block_valid).c_str());

        printf(" Received block %s; ", hashBlock.ToString().c_str());
        if (fDebug10) block.print();

        CInv inv(MSG_BLOCK, hashBlock);
        pfrom->AddInventoryKnown(inv);

        if (ProcessBlock(pfrom, &block, false))
        {
            mapAlreadyAskedFor.erase(inv);
            pfrom->nTrust++;
        }
        if (block.nDoS) 
        {
                pfrom->Misbehaving(block.nDoS);
                pfrom->nTrust--;
        }

    }


    else if (strCommand == "getaddr")
    {
        // Don't return addresses older than nCutOff timestamp
        int64_t nCutOff =  GetAdjustedTime() - (nNodeLifespan * 24 * 60 * 60);
        pfrom->vAddrToSend.clear();
        vector<CAddress> vAddr = addrman.GetAddr();
        for (auto const&addr : vAddr)
            if(addr.nTime > nCutOff)
                pfrom->PushAddress(addr);
    }


    else if (strCommand == "mempool")
    {
        std::vector<uint256> vtxid;
        mempool.queryHashes(vtxid);
        vector<CInv> vInv;
        for (unsigned int i = 0; i < vtxid.size(); i++) {
            CInv inv(MSG_TX, vtxid[i]);
            vInv.push_back(inv);
            if (i == (MAX_INV_SZ - 1))
                    break;
        }
        if (vInv.size() > 0)
            pfrom->PushMessage("inv", vInv);
    }

    else if (strCommand == "reply")
    {
        uint256 hashReply;
        vRecv >> hashReply;

        CRequestTracker tracker;
        {
            LOCK(pfrom->cs_mapRequests);
            map<uint256, CRequestTracker>::iterator mi = pfrom->mapRequests.find(hashReply);
            if (mi != pfrom->mapRequests.end())
            {
                tracker = (*mi).second;
                pfrom->mapRequests.erase(mi);
            }
        }
        if (!tracker.IsNull())
            tracker.fn(tracker.param1, vRecv);
    }
    else if (strCommand == "neural")
    {
            //printf("Received Neural Request \r\n");

            std::string neural_request = "";
            std::string neural_request_id = "";
            vRecv >> neural_request >> neural_request_id;  // foreign node issued neural request with request ID:
            //printf("neural request %s \r\n",neural_request.c_str());
            std::string neural_response = "generic_response";

            if (neural_request=="neural_data")
            {
                if (!PreventCommandAbuse("neural_data",NodeAddress(pfrom)))
                {
                    std::string contract = "";
                    #if defined(WIN32) && defined(QT_GUI)
                            std::string testnet_flag = fTestNet ? "TESTNET" : "MAINNET";
                            qtExecuteGenericFunction("SetTestNetFlag",testnet_flag);
                            contract = qtGetNeuralContract("");
                    #endif
                    pfrom->PushMessage("ndata_nresp", contract);
                }
            }
            else if (neural_request=="neural_hash")
            {
                #if defined(WIN32) && defined(QT_GUI)
                    neural_response = qtGetNeuralHash("");
                #endif
                //printf("Neural response %s",neural_response.c_str());
                pfrom->PushMessage("hash_nresp", neural_response);
            }
            else if (neural_request=="explainmag")
            {
                // To prevent abuse, only respond to a certain amount of explainmag requests per day per cpid
                bool bIgnore = false;
                if (RoundFromString("0"+ReadCache("explainmag",neural_request_id),0) > 10)
                {
                    if (fDebug10) printf("Ignoring explainmag request for %s",neural_request_id.c_str());
                    pfrom->Misbehaving(1);
                    bIgnore = true;
                }
                if (!bIgnore)
                {
                    WriteCache("explainmag",neural_request_id,RoundToString(RoundFromString("0"+ReadCache("explainmag",neural_request_id),0),0),GetAdjustedTime());
                    // 7/11/2015 - Allow linux/mac to make neural requests
                    #if defined(WIN32) && defined(QT_GUI)
                        neural_response = qtExecuteDotNetStringFunction("ExplainMag",neural_request_id);
                    #endif
                    pfrom->PushMessage("expmag_nresp", neural_response);
                }
            }
            else if (neural_request=="quorum")
            {
                // 7-12-2015 Resolve discrepencies in the neural network intelligently - allow nodes to speak to each other
                std::string contract = "";
                #if defined(WIN32) && defined(QT_GUI)
                        std::string testnet_flag = fTestNet ? "TESTNET" : "MAINNET";
                        qtExecuteGenericFunction("SetTestNetFlag",testnet_flag);
                        contract = qtGetNeuralContract("");
                #endif
                //if (fDebug10) printf("Quorum response %f \r\n",(double)contract.length());
                pfrom->PushMessage("quorum_nresp", contract);
            }
            else
            {
                neural_response="generic_response";
            }

    }
    else if (strCommand == "ping")
    {
        std::string acid = "";
        if (pfrom->nVersion > BIP0031_VERSION)
        {
            uint64_t nonce = 0;
            vRecv >> nonce >> acid;
            bool pong_valid = AcidTest(strCommand,acid,pfrom);
            if (!pong_valid) return false;
            //if (fDebug10) printf("pong valid %s",YesNo(pong_valid).c_str());

            // Echo the message back with the nonce. This allows for two useful features:
            //
            // 1) A remote node can quickly check if the connection is operational
            // 2) Remote nodes can measure the latency of the network thread. If this node
            //    is overloaded it won't respond to pings quickly and the remote node can
            //    avoid sending us more work, like chain download requests.
            //
            // The nonce stops the remote getting confused between different pings: without
            // it, if the remote node sends a ping once per second and this node takes 5
            // seconds to respond to each, the 5th ping the remote sends would appear to
            // return very quickly.
            pfrom->PushMessage("pong", nonce);
        }
    }
    else if (strCommand == "pong")
    {
        int64_t pingUsecEnd = GetTimeMicros();
        uint64_t nonce = 0;
        size_t nAvail = vRecv.in_avail();
        bool bPingFinished = false;
        std::string sProblem;

        if (nAvail >= sizeof(nonce)) {
            vRecv >> nonce;

            // Only process pong message if there is an outstanding ping (old ping without nonce should never pong)
            if (pfrom->nPingNonceSent != 0) 
            {
                if (nonce == pfrom->nPingNonceSent) 
                {
                    // Matching pong received, this ping is no longer outstanding
                    bPingFinished = true;
                    int64_t pingUsecTime = pingUsecEnd - pfrom->nPingUsecStart;
                    if (pingUsecTime > 0) {
                        // Successful ping time measurement, replace previous
                        pfrom->nPingUsecTime = pingUsecTime;
                    } else {
                        // This should never happen
                        sProblem = "Timing mishap";
                    }
                } else {
                    // Nonce mismatches are normal when pings are overlapping
                    sProblem = "Nonce mismatch";
                    if (nonce == 0) {
                        // This is most likely a bug in another implementation somewhere, cancel this ping
                        bPingFinished = true;
                        sProblem = "Nonce zero";
                    }
                }
            } else {
                sProblem = "Unsolicited pong without ping";
            }
        } else {
            // This is most likely a bug in another implementation somewhere, cancel this ping
            bPingFinished = true;
            sProblem = "Short payload";
        }

        if (!(sProblem.empty())) {
            printf("pong %s %s: %s, %" PRIx64 " expected, %" PRIx64 " received, %f bytes\n"
                , pfrom->addr.ToString().c_str()
                , pfrom->strSubVer.c_str()
                , sProblem.c_str()                , pfrom->nPingNonceSent                , nonce                , (double)nAvail);
        }
        if (bPingFinished) {
            pfrom->nPingNonceSent = 0;
        }
    }
    else if (strCommand == "hash_nresp")
    {
            std::string neural_response = "";
            vRecv >> neural_response;
            // if (pfrom->nNeuralRequestSent != 0)
            // nNeuralNonce must match request ID
            pfrom->NeuralHash = neural_response;
            if (fDebug10) printf("hash_Neural Response %s \r\n",neural_response.c_str());
    }
    else if (strCommand == "expmag_nresp")
    {
            std::string neural_response = "";
            vRecv >> neural_response;
            if (neural_response.length() > 10)
            {
                msNeuralResponse=neural_response;
                //If invalid, try again 10-20-2015
                VerifyExplainMagnitudeResponse();
            }
            if (fDebug10) printf("expmag_Neural Response %s \r\n",neural_response.c_str());
    }
    else if (strCommand == "quorum_nresp")
    {
            std::string neural_contract = "";
            vRecv >> neural_contract;
            if (fDebug && neural_contract.length() > 100) printf("Quorum contract received %s",neural_contract.substr(0,80).c_str());
            if (neural_contract.length() > 10)
            {
                 std::string results = "";
                 //Resolve discrepancies
                 #if defined(WIN32) && defined(QT_GUI)
                    std::string testnet_flag = fTestNet ? "TESTNET" : "MAINNET";
                    qtExecuteGenericFunction("SetTestNetFlag",testnet_flag);
                    results = qtExecuteDotNetStringFunction("ResolveDiscrepancies",neural_contract);
                 #endif
                 if (fDebug && !results.empty()) printf("Quorum Resolution: %s \r\n",results.c_str());
            }
    }
    else if (strCommand == "ndata_nresp")
    {
            std::string neural_contract = "";
            vRecv >> neural_contract;
            if (fDebug3 && neural_contract.length() > 100) printf("Quorum contract received %s",neural_contract.substr(0,80).c_str());
            if (neural_contract.length() > 10)
            {
                 std::string results = "";
                 //Resolve discrepancies
                 #if defined(WIN32) && defined(QT_GUI)
                    std::string testnet_flag = fTestNet ? "TESTNET" : "MAINNET";
                    qtExecuteGenericFunction("SetTestNetFlag",testnet_flag);
                    printf("\r\n** Sync neural network data from supermajority **\r\n");
                    results = qtExecuteDotNetStringFunction("ResolveCurrentDiscrepancies",neural_contract);
                 #endif
                 if (fDebug && !results.empty()) printf("Quorum Resolution: %s \r\n",results.c_str());
                 // Resume the full DPOR sync at this point now that we have the supermajority data
                 if (results=="SUCCESS")  FullSyncWithDPORNodes();
            }
    }
    else if (strCommand == "alert")
    {
        CAlert alert;
        vRecv >> alert;

        uint256 alertHash = alert.GetHash();
        if (pfrom->setKnown.count(alertHash) == 0)
        {
            if (alert.ProcessAlert())
            {
                // Relay
                pfrom->setKnown.insert(alertHash);
                {
                    LOCK(cs_vNodes);
                    for (auto const& pnode : vNodes)
                        alert.RelayTo(pnode);
                }
            }
            else {
                // Small DoS penalty so peers that send us lots of
                // duplicate/expired/invalid-signature/whatever alerts
                // eventually get banned.
                // This isn't a Misbehaving(100) (immediate ban) because the
                // peer might be an older or different implementation with
                // a different signature key, etc.
                pfrom->Misbehaving(10);
            }
        }
    }


    else
    {
        // Ignore unknown commands for extensibility
        // Let the peer know that we didn't find what it asked for, so it doesn't
        // have to wait around forever. Currently only SPV clients actually care
        // about this message: it's needed when they are recursively walking the
        // dependencies of relevant unconfirmed transactions. SPV clients want to
        // do that because they want to know about (and store and rebroadcast and
        // risk analyze) the dependencies of transactions relevant to them, without
        // having to download the entire memory pool.


    }

    // Update the last seen time for this node's address
    if (pfrom->fNetworkNode)
        if (strCommand == "aries" || strCommand == "gridaddr" || strCommand == "inv" || strCommand == "getdata" || strCommand == "ping")
            AddressCurrentlyConnected(pfrom->addr);

    return true;
}

// requires LOCK(cs_vRecvMsg)
bool ProcessMessages(CNode* pfrom)
{    
    LOCK(cs_main);

    TRY_LOCK(pfrom->cs_vRecvMsg, lockRecv);
    if (!lockRecv)
        return true;

    //
    // Message format
    //  (4) message start
    //  (12) command
    //  (4) size
    //  (4) checksum
    //  (x) data
    //
    bool fOk = true;

    std::deque<CNetMessage>::iterator it = pfrom->vRecvMsg.begin();
    while (!pfrom->fDisconnect && it != pfrom->vRecvMsg.end()) {
        // Don't bother if send buffer is too full to respond anyway
        if (pfrom->nSendSize >= SendBufferSize())
            break;

        // get next message
        CNetMessage& msg = *it;

        //if (fDebug10)
        //    printf("ProcessMessages(message %u msgsz, %zu bytes, complete:%s)\n",
        //            msg.hdr.nMessageSize, msg.vRecv.size(),
        //            msg.complete() ? "Y" : "N");

        // end, if an incomplete message is found
        if (!msg.complete())
            break;

        // at this point, any failure means we can delete the current message
        it++;

        // Scan for message start
        if (memcmp(msg.hdr.pchMessageStart, pchMessageStart, sizeof(pchMessageStart)) != 0) {
            if (fDebug10) printf("\n\nPROCESSMESSAGE: INVALID MESSAGESTART\n\n");
            fOk = false;
            break;
        }

        // Read header
        CMessageHeader& hdr = msg.hdr;
        if (!hdr.IsValid())
        {
            printf("\n\nPROCESSMESSAGE: ERRORS IN HEADER %s\n\n\n", hdr.GetCommand().c_str());
            continue;
        }
        string strCommand = hdr.GetCommand();


        // Message size
        unsigned int nMessageSize = hdr.nMessageSize;

        // Checksum
        CDataStream& vRecv = msg.vRecv;
        uint256 hash = Hash(vRecv.begin(), vRecv.begin() + nMessageSize);
        unsigned int nChecksum = 0;
        memcpy(&nChecksum, &hash, sizeof(nChecksum));
        if (nChecksum != hdr.nChecksum)
        {
            printf("ProcessMessages(%s, %u bytes) : CHECKSUM ERROR nChecksum=%08x hdr.nChecksum=%08x\n",
               strCommand.c_str(), nMessageSize, nChecksum, hdr.nChecksum);
            continue;
        }

        // Process message
        bool fRet = false;
        try
        {
           fRet = ProcessMessage(pfrom, strCommand, vRecv, msg.nTime);
            if (fShutdown)
                break;
        }
        catch (std::ios_base::failure& e)
        {
            if (strstr(e.what(), "end of data"))
            {
                // Allow exceptions from under-length message on vRecv
                printf("ProcessMessages(%s, %u bytes) : Exception '%s' caught, normally caused by a message being shorter than its stated length\n", strCommand.c_str(), nMessageSize, e.what());
            }
            else if (strstr(e.what(), "size too large"))
            {
                // Allow exceptions from over-long size
                printf("ProcessMessages(%s, %u bytes) : Exception '%s' caught\n", strCommand.c_str(), nMessageSize, e.what());
            }
            else
            {
                PrintExceptionContinue(&e, "ProcessMessages()");
            }
        }
        catch (std::exception& e) {
            PrintExceptionContinue(&e, "ProcessMessages()");
        } catch (...) {
            PrintExceptionContinue(NULL, "ProcessMessages()");
        }

        if (!fRet)
        {
           if (fDebug10)   printf("ProcessMessage(%s, %u bytes) FAILED\n", strCommand.c_str(), nMessageSize);
        }
    }

    // In case the connection got shut down, its receive buffer was wiped
    if (!pfrom->fDisconnect)
        pfrom->vRecvMsg.erase(pfrom->vRecvMsg.begin(), it);

    return fOk;
}

double LederstrumpfMagnitude2(double Magnitude, int64_t locktime)
{
    //2-1-2015 - Halford - The MagCap is 2000
    double MagCap = 2000;
    double out_mag = Magnitude;
    if (Magnitude >= MagCap*.90 && Magnitude <= MagCap*1.0) out_mag = MagCap*.90;
    if (Magnitude >= MagCap*1.0 && Magnitude <= MagCap*1.1) out_mag = MagCap*.91;
    if (Magnitude >= MagCap*1.1 && Magnitude <= MagCap*1.2) out_mag = MagCap*.92;
    if (Magnitude >= MagCap*1.2 && Magnitude <= MagCap*1.3) out_mag = MagCap*.93;
    if (Magnitude >= MagCap*1.3 && Magnitude <= MagCap*1.4) out_mag = MagCap*.94;
    if (Magnitude >= MagCap*1.4 && Magnitude <= MagCap*1.5) out_mag = MagCap*.95;
    if (Magnitude >= MagCap*1.5 && Magnitude <= MagCap*1.6) out_mag = MagCap*.96;
    if (Magnitude >= MagCap*1.6 && Magnitude <= MagCap*1.7) out_mag = MagCap*.97;
    if (Magnitude >= MagCap*1.7 && Magnitude <= MagCap*1.8) out_mag = MagCap*.98;
    if (Magnitude >= MagCap*1.8 && Magnitude <= MagCap*1.9) out_mag = MagCap*.99;
    if (Magnitude >= MagCap*1.9)                            out_mag = MagCap*1.0;
    return out_mag;
}

std::string GetLastPORBlockHash(std::string cpid)
{
    StructCPID stCPID = GetInitializedStructCPID2(cpid,mvResearchAge);
    return stCPID.BlockHash;
}

std::string SerializeBoincBlock(MiningCPID mcpid, int BlockVersion)
{
    std::string delim = "<|>";
    std::string version = FormatFullVersion();
    int subsidy_places= BlockVersion<8 ? 2 : 8;
    if (!IsResearchAgeEnabled(pindexBest->nHeight))
    {
        mcpid.Organization = DefaultOrg();
        mcpid.OrganizationKey = DefaultBlockKey(8); //Only reveal 8 characters
    }
    else
    {
        mcpid.projectname = "";
        mcpid.rac = 0;
        mcpid.NetworkRAC = 0;
    }


    mcpid.LastPORBlockHash = GetLastPORBlockHash(mcpid.cpid);

    if (mcpid.lastblockhash.empty()) mcpid.lastblockhash = "0";
    if (mcpid.LastPORBlockHash.empty()) mcpid.LastPORBlockHash="0";

    if (IsResearcher(mcpid.cpid) && mcpid.lastblockhash != "0")
    {
        mcpid.BoincPublicKey = GetBeaconPublicKey(mcpid.cpid, false);
    }

    std::string bb = mcpid.cpid + delim + mcpid.projectname + delim + mcpid.aesskein + delim + RoundToString(mcpid.rac,0)
                    + delim + RoundToString(mcpid.pobdifficulty,5) + delim + RoundToString((double)mcpid.diffbytes,0)
                    + delim + mcpid.enccpid
                    + delim + mcpid.encaes + delim + RoundToString(mcpid.nonce,0) + delim + RoundToString(mcpid.NetworkRAC,0)
                    + delim + version
                    + delim + RoundToString(mcpid.ResearchSubsidy,subsidy_places)
                    + delim + RoundToString(mcpid.LastPaymentTime,0)
                    + delim + RoundToString(mcpid.RSAWeight,0)
                    + delim + mcpid.cpidv2
                    + delim + RoundToString(mcpid.Magnitude,0)
                    + delim + mcpid.GRCAddress + delim + mcpid.lastblockhash
                    + delim + RoundToString(mcpid.InterestSubsidy,subsidy_places) + delim + mcpid.Organization
                    + delim + mcpid.OrganizationKey + delim + mcpid.NeuralHash + delim + mcpid.superblock
                    + delim + RoundToString(mcpid.ResearchSubsidy2,2) + delim + RoundToString(mcpid.ResearchAge,6)
                    + delim + RoundToString(mcpid.ResearchMagnitudeUnit,6) + delim + RoundToString(mcpid.ResearchAverageMagnitude,2)
                    + delim + mcpid.LastPORBlockHash + delim + mcpid.CurrentNeuralHash + delim + mcpid.BoincPublicKey + delim + mcpid.BoincSignature;
    return bb;
}



MiningCPID DeserializeBoincBlock(std::string block, int BlockVersion)
{
    MiningCPID surrogate = GetMiningCPID();
    int subsidy_places= BlockVersion<8 ? 2 : 8;
    try
    {

    std::vector<std::string> s = split(block,"<|>");
    if (s.size() > 7)
    {
        surrogate.cpid = s[0];
        surrogate.projectname = s[1];
        boost::to_lower(surrogate.projectname);
        surrogate.aesskein = s[2];
        surrogate.rac = RoundFromString(s[3],0);
        surrogate.pobdifficulty = RoundFromString(s[4],6);
        surrogate.diffbytes = (unsigned int)RoundFromString(s[5],0);
        surrogate.enccpid = s[6];
        surrogate.encboincpublickey = s[6];
        surrogate.encaes = s[7];
        surrogate.nonce = RoundFromString(s[8],0);
        if (s.size() > 9)
        {
            surrogate.NetworkRAC = RoundFromString(s[9],0);
        }
        if (s.size() > 10)
        {
            surrogate.clientversion = s[10];
        }
        if (s.size() > 11)
        {
            surrogate.ResearchSubsidy = RoundFromString(s[11],2);
        }
        if (s.size() > 12)
        {
            surrogate.LastPaymentTime = RoundFromString(s[12],0);
        }
        if (s.size() > 13)
        {
            surrogate.RSAWeight = RoundFromString(s[13],0);
        }
        if (s.size() > 14)
        {
            surrogate.cpidv2 = s[14];
        }
        if (s.size() > 15)
        {
            surrogate.Magnitude = RoundFromString(s[15],0);
        }
        if (s.size() > 16)
        {
            surrogate.GRCAddress = s[16];
        }
        if (s.size() > 17)
        {
            surrogate.lastblockhash = s[17];
        }
        if (s.size() > 18)
        {
            surrogate.InterestSubsidy = RoundFromString(s[18],subsidy_places);
        }
        if (s.size() > 19)
        {
            surrogate.Organization = s[19];
        }
        if (s.size() > 20)
        {
            surrogate.OrganizationKey = s[20];
        }
        if (s.size() > 21)
        {
            surrogate.NeuralHash = s[21];
        }
        if (s.size() > 22)
        {
            surrogate.superblock = s[22];
        }
        if (s.size() > 23)
        {
            surrogate.ResearchSubsidy2 = RoundFromString(s[23],subsidy_places);
        }
        if (s.size() > 24)
        {
            surrogate.ResearchAge = RoundFromString(s[24],6);
        }
        if (s.size() > 25)
        {
            surrogate.ResearchMagnitudeUnit = RoundFromString(s[25],6);
        }
        if (s.size() > 26)
        {
            surrogate.ResearchAverageMagnitude = RoundFromString(s[26],2);
        }
        if (s.size() > 27)
        {
            surrogate.LastPORBlockHash = s[27];
        }
        if (s.size() > 28)
        {
            surrogate.CurrentNeuralHash = s[28];
        }
        if (s.size() > 29)
        {
            surrogate.BoincPublicKey = s[29];
        }
        if (s.size() > 30)
        {
            surrogate.BoincSignature = s[30];
        }

    }
    }
    catch (...)
    {
            printf("Deserialize ended with an error (06182014) \r\n");
    }
    return surrogate;
}


void InitializeProjectStruct(StructCPID& project)
{
    std::string email = GetArgument("email", "NA");
    boost::to_lower(email);

    project.email = email;
    std::string cpid_non = project.cpidhash+email;
    project.boincruntimepublickey = project.cpidhash;
    project.cpid = CPID(cpid_non).hexdigest();
    std::string ENCbpk = AdvancedCrypt(cpid_non);
    project.boincpublickey = ENCbpk;
    project.cpidv2 = ComputeCPIDv2(email, project.cpidhash, 0);
    // (Old netsoft link) project.link = "http://boinc.netsoft-online.com/get_user.php?cpid=" + project.cpid;
    project.link = "http://boinc.netsoft-online.com/e107_plugins/boinc/get_user.php?cpid=" + project.cpid;
    //Local CPID with struct
    //Must contain cpidv2, cpid, boincpublickey
    project.Iscpidvalid = IsLocalCPIDValid(project);
    if (fDebug10) printf("Memorizing local project %s, CPID Valid: %s;    ",project.projectname.c_str(),YesNo(project.Iscpidvalid).c_str());

}

bool ProjectIsValid(std::string sProject)
{
    if (sProject.empty())
        return false;

    boost::to_lower(sProject);

    for (const auto& item : AppCacheFilter("project"))
    {
        std::string sProjectKey = item.first;
        std::vector<std::string> vProjectKey = split(sProjectKey, ";");
        std::string sProjectName = ToOfficialName(vProjectKey[1]);

        if (sProjectName == sProject)
            return true;
    }

    return false;
}

std::string ToOfficialName(std::string proj)
{

            return ToOfficialNameNew(proj);

            /*
            boost::to_lower(proj);
            //Convert local XML project name [On the Left] to official [Netsoft] projectname:
            if (proj=="boincsimap")             proj = "simap";
            if (proj=="pogs")                   proj = "theskynet pogs";
            if (proj=="convector.fsv.cvut.cz")  proj = "convector";
            if (proj=="distributeddatamining")  proj = "distributed data mining";
            if (proj=="distrrtgen")             proj = "distributed rainbow table generator";
            if (proj=="eon2")                   proj = "eon";
            if (proj=="test4theory@home")       proj = "test4theory";
            if (proj=="lhc@home")               proj = "lhc@home 1.0";
            if (proj=="mindmodeling@beta")      proj = "mindmodeling@beta";
            if (proj=="volpex@uh")              proj = "volpex";
            if (proj=="oproject")               proj = "oproject@home";
            if (proj=="universe@home test")     proj = "universe@home";
            if (proj=="find@home")              proj = "fightmalaria";
            if (proj=="virtuallhc@home")        proj = "vLHCathome";
            return proj;
            */
}

std::string strReplace(std::string& str, const std::string& oldStr, const std::string& newStr)
{
  size_t pos = 0;
  while((pos = str.find(oldStr, pos)) != std::string::npos){
     str.replace(pos, oldStr.length(), newStr);
     pos += newStr.length();
  }
  return str;
}

std::string LowerUnderscore(std::string data)
{
    boost::to_lower(data);
    data = strReplace(data,"_"," ");
    return data;
}

std::string ToOfficialNameNew(std::string proj)
{
        proj = LowerUnderscore(proj);
        //Convert local XML project name [On the Left] to official [Netsoft] projectname:
        std::string sType = "projectmapping";
        for(map<string,string>::iterator ii=mvApplicationCache.begin(); ii!=mvApplicationCache.end(); ++ii)
        {
                std::string key_name  = (*ii).first;
                if (key_name.length() > sType.length())
                {
                    if (key_name.substr(0,sType.length())==sType)
                    {
                            std::string key_value = mvApplicationCache[(*ii).first];
                            std::vector<std::string> vKey = split(key_name,";");
                            if (vKey.size() > 0)
                            {
                                std::string project_boinc   = vKey[1];
                                std::string project_netsoft = key_value;
                                proj=LowerUnderscore(proj);
                                project_boinc=LowerUnderscore(project_boinc);
                                project_netsoft=LowerUnderscore(project_netsoft);
                                if (proj==project_boinc) proj=project_netsoft;
                            }
                     }
                }
        }
        return proj;
}

void HarvestCPIDs(bool cleardata)
{

    if (fDebug10) printf("loading BOINC cpids ...\r\n");

    //Remote Boinc Feature - R Halford
    std::string sBoincKey = GetArgument("boinckey","");

    if (!sBoincKey.empty())
    {
        //Deserialize key into Global CPU Mining CPID 2-6-2015
        printf("Using key %s \r\n",sBoincKey.c_str());

        std::string sDec=DecodeBase64(sBoincKey);
        printf("Using key %s \r\n",sDec.c_str());

        if (sDec.empty()) printf("Error while deserializing boinc key!  Please use execute genboinckey to generate a boinc key from the host with boinc installed.\r\n");
        //Version not needed for keys for now
        GlobalCPUMiningCPID = DeserializeBoincBlock(sDec,7);

        GlobalCPUMiningCPID.initialized = true;

        if (GlobalCPUMiningCPID.cpid.empty())
        {
                 printf("Error while deserializing boinc key!  Please use execute genboinckey to generate a boinc key from the host with boinc installed.\r\n");
        }
        else
        {
            printf("CPUMiningCPID Initialized.\r\n");
        }

            GlobalCPUMiningCPID.email = GlobalCPUMiningCPID.aesskein;
            printf("Using Serialized Boinc CPID %s with orig email of %s and bpk of %s with cpidhash of %s \r\n",GlobalCPUMiningCPID.cpid.c_str(), GlobalCPUMiningCPID.email.c_str(), GlobalCPUMiningCPID.boincruntimepublickey.c_str(),GlobalCPUMiningCPID.cpidhash.c_str());
            GlobalCPUMiningCPID.cpidhash = GlobalCPUMiningCPID.boincruntimepublickey;
            printf("Using Serialized Boinc CPID %s with orig email of %s and bpk of %s with cpidhash of %s \r\n",GlobalCPUMiningCPID.cpid.c_str(), GlobalCPUMiningCPID.email.c_str(), GlobalCPUMiningCPID.boincruntimepublickey.c_str(),GlobalCPUMiningCPID.cpidhash.c_str());
            StructCPID structcpid = GetStructCPID();
            structcpid.initialized = true;
            structcpid.cpidhash = GlobalCPUMiningCPID.cpidhash;
            structcpid.projectname = GlobalCPUMiningCPID.projectname;
            structcpid.team = "gridcoin"; //Will be verified later during Netsoft Call
            structcpid.verifiedteam = "gridcoin";
            structcpid.rac = GlobalCPUMiningCPID.rac;
            structcpid.cpid = GlobalCPUMiningCPID.cpid;
            structcpid.boincpublickey = GlobalCPUMiningCPID.encboincpublickey;
            structcpid.boincruntimepublickey = structcpid.cpidhash;
            structcpid.NetworkRAC = GlobalCPUMiningCPID.NetworkRAC;
            structcpid.email = GlobalCPUMiningCPID.email;
            // 2-6-2015 R Halford - Ensure CPIDv2 Is populated After deserializing GenBoincKey
            printf("GenBoincKey using email %s and cpidhash %s key %s \r\n",structcpid.email.c_str(),structcpid.cpidhash.c_str(),sDec.c_str());
            structcpid.cpidv2 = ComputeCPIDv2(structcpid.email, structcpid.cpidhash, 0);
            // Old link: structcpid.link = "http://boinc.netsoft-online.com/get_user.php?cpid=" + structcpid.cpid;
            structcpid.link = "http://boinc.netsoft-online.com/e107_plugins/boinc/get_user.php?cpid=" + structcpid.cpid;
            structcpid.Iscpidvalid = true;
            mvCPIDs.insert(map<string,StructCPID>::value_type(structcpid.projectname,structcpid));
            // CreditCheck(structcpid.cpid,false);
            GetNextProject(false);
            if (fDebug10) printf("GCMCPI %s",GlobalCPUMiningCPID.cpid.c_str());
            if (fDebug10)           printf("Finished getting first remote boinc project\r\n");
        return;
  }

 try
 {
    std::string sourcefile = GetBoincDataDir() + "client_state.xml";
    std::string sout = "";
    sout = getfilecontents(sourcefile);
    if (sout == "-1")
    {
        printf("Unable to obtain Boinc CPIDs \r\n");

        if (mapArgs.count("-boincdatadir") && mapArgs["-boincdatadir"].length() > 0)
        {
            printf("Boinc data directory set in gridcoinresearch.conf has been incorrectly specified \r\n");
        }

        else printf("Boinc data directory is not in the operating system's default location \r\nPlease move it there or specify its current location in gridcoinresearch.conf \r\n");

        return;
    }

    if (cleardata)
    {
        mvCPIDs.clear();
        mvCPIDCache.clear();
    }
    std::string email = GetArgument("email","");
    boost::to_lower(email);

    int iRow = 0;
    std::vector<std::string> vCPID = split(sout.c_str(),"<project>");
    std::string investor = GetArgument("investor","false");

    if (investor=="true")
    {
            msPrimaryCPID="INVESTOR";
    }
    else
    {

            if (vCPID.size() > 0)
            {
                for (unsigned int i = 0; i < vCPID.size(); i++)
                {
                    std::string email_hash = ExtractXML(vCPID[i],"<email_hash>","</email_hash>");
                    std::string cpidhash = ExtractXML(vCPID[i],"<cross_project_id>","</cross_project_id>");
                    std::string externalcpid = ExtractXML(vCPID[i],"<external_cpid>","</external_cpid>");
                    std::string utc=ExtractXML(vCPID[i],"<user_total_credit>","</user_total_credit>");
                    std::string rac=ExtractXML(vCPID[i],"<user_expavg_credit>","</user_expavg_credit>");
                    std::string proj=ExtractXML(vCPID[i],"<project_name>","</project_name>");
                    std::string team=ExtractXML(vCPID[i],"<team_name>","</team_name>");
                    std::string rectime = ExtractXML(vCPID[i],"<rec_time>","</rec_time>");

                    boost::to_lower(proj);
                    proj = ToOfficialName(proj);
                    ProjectIsValid(proj);
                    int64_t nStart = GetTimeMillis();
                    if (cpidhash.length() > 5 && proj.length() > 3)
                    {
                        std::string cpid_non = cpidhash+email;
                        to_lower(cpid_non);
                        StructCPID structcpid = GetInitializedStructCPID2(proj,mvCPIDs);
                        iRow++;
                        structcpid.cpidhash = cpidhash;
                        structcpid.projectname = proj;
                        boost::to_lower(team);
                        structcpid.team = team;
                        InitializeProjectStruct(structcpid);
                        int64_t elapsed = GetTimeMillis()-nStart;
                        if (fDebug3) printf("Enumerating boinc local project %s cpid %s valid %s, elapsed %f ",structcpid.projectname.c_str(),structcpid.cpid.c_str(),YesNo(structcpid.Iscpidvalid).c_str(),(double)elapsed);
                        structcpid.rac = RoundFromString(rac,0);
                        structcpid.verifiedrac = RoundFromString(rac,0);
                        std::string sLocalClientEmailHash = RetrieveMd5(email);

                        if (email_hash != sLocalClientEmailHash)
                        {
                            structcpid.errors = "Gridcoin Email setting does not match project Email.  Check Gridcoin e-mail address setting or boinc project e-mail setting.";
                            structcpid.Iscpidvalid=false;
                        }


                        if (!structcpid.Iscpidvalid)
                        {
                            structcpid.errors = "CPID calculation invalid.  Check e-mail address and try resetting the boinc project.";
                        }

                        structcpid.utc = RoundFromString(utc,0);
                        structcpid.rectime = RoundFromString(rectime,0);
                        double currenttime =  GetAdjustedTime();
                        double nActualTimespan = currenttime - structcpid.rectime;
                        structcpid.age = nActualTimespan;
                        std::string sKey = structcpid.cpid + ":" + proj;
                        mvCPIDs[proj] = structcpid;
                
                        if (!structcpid.Iscpidvalid)
                        {
                            structcpid.errors = "CPID invalid.  Check E-mail address.";
                        }
            
                        if (structcpid.team != "gridcoin")
                        {
                            structcpid.Iscpidvalid = false;
                            structcpid.errors = "Team invalid";
                        }
                        bool bTestExternal = true;
                        bool bTestInternal = true;

                        if (!externalcpid.empty())
                        {
                            printf("\r\n** External CPID not empty %s **\r\n",externalcpid.c_str());

                            bTestExternal = CPIDAcidTest2(cpidhash,externalcpid);
                            bTestInternal = CPIDAcidTest2(cpidhash,structcpid.cpid);
                            if (bTestExternal)
                            {
                                structcpid.cpid = externalcpid;
                                printf(" Setting CPID to %s ",structcpid.cpid.c_str());
                            }
                            else
                            {
                                printf("External test failed.");
                            }


                            if (!bTestExternal && !bTestInternal)
                            {
                                structcpid.Iscpidvalid = false;
                                structcpid.errors = "CPID corrupted Internal: %s, External: %s" + structcpid.cpid + "," + externalcpid.c_str();
                                printf("CPID corrupted Internal: %s, External: %s \r\n",structcpid.cpid.c_str(),externalcpid.c_str());
                            }
                            mvCPIDs[proj] = structcpid;
                        }

                        if (structcpid.Iscpidvalid)
                        {
                                // Verify the CPID is a valid researcher:
                                if (IsResearcher(structcpid.cpid))
                                {
                                    GlobalCPUMiningCPID.cpidhash = cpidhash;
                                    GlobalCPUMiningCPID.email = email;
                                    GlobalCPUMiningCPID.boincruntimepublickey = cpidhash;
                                    printf("\r\nSetting bpk to %s\r\n",cpidhash.c_str());

                                    if (structcpid.team=="gridcoin")
                                    {
                                        msPrimaryCPID = structcpid.cpid;
                                        #if defined(WIN32) && defined(QT_GUI)
                                            //Let the Neural Network know what your CPID is so it can be charted:
                                            std::string sXML = "<KEY>PrimaryCPID</KEY><VALUE>" + msPrimaryCPID + "</VALUE>";
                                            std::string sData = qtExecuteDotNetStringFunction("WriteKey",sXML);
                                        #endif
                                        //Try to get a neural RAC report
                                        AsyncNeuralRequest("explainmag",msPrimaryCPID,5);
                                    }
                                }
                        }

                        mvCPIDs[proj] = structcpid;
                        if (fDebug10) printf("Adding Local Project %s \r\n",structcpid.cpid.c_str());

                    }

                }

            }
            // If no valid boinc projects were found:
            if (msPrimaryCPID.empty()) msPrimaryCPID="INVESTOR";

        }
    }
    catch (std::exception &e)
    {
             printf("Error while harvesting CPIDs.\r\n");
    }
    catch(...)
    {
             printf("Error while harvesting CPIDs 2.\r\n");
    }



}



void ThreadCPIDs()
{
    RenameThread("grc-cpids");
    bCPIDsLoaded = false;
    HarvestCPIDs(true);
    bCPIDsLoaded = true;
    //CreditCheck(GlobalCPUMiningCPID.cpid,false);
    printf("Getting first project");
    GetNextProject(false);
    printf("Finished getting first project");
    bProjectsInitialized = true;
}


void LoadCPIDsInBackground()
{
      if (IsLockTimeWithinMinutes(nCPIDsLoaded,10)) return;
      nCPIDsLoaded = GetAdjustedTime();
      cpidThreads = new boost::thread_group();
      cpidThreads->create_thread(boost::bind(&ThreadCPIDs));
}

StructCPID GetStructCPID()
{
    StructCPID c;
    c.initialized=false;
    c.rac = 0;
    c.utc=0;
    c.rectime=0;
    c.age = 0;
    c.verifiedutc=0;
    c.verifiedrectime=0;
    c.verifiedage=0;
    c.entries=0;
    c.AverageRAC=0;
    c.NetworkProjects=0;
    c.Iscpidvalid=false;
    c.NetworkRAC=0;
    c.TotalRAC=0;
    c.Magnitude=0;
    c.PaymentMagnitude=0;
    c.owed=0;
    c.payments=0;
    c.verifiedTotalRAC=0;
    c.verifiedMagnitude=0;
    c.TotalMagnitude=0;
    c.LowLockTime=0;
    c.HighLockTime=0;
    c.Accuracy=0;
    c.totalowed=0;
    c.LastPaymentTime=0;
    c.EarliestPaymentTime=0;
    c.PaymentTimespan=0;
    c.ResearchSubsidy = 0;
    c.InterestSubsidy = 0;
    c.ResearchAverageMagnitude = 0;
    c.interestPayments = 0;
    c.payments = 0;
    c.LastBlock = 0;
    c.NetworkMagnitude=0;
    c.NetworkAvgMagnitude=0;

    return c;

}

MiningCPID GetMiningCPID()
{
    MiningCPID mc;
    mc.rac = 0;
    mc.pobdifficulty = 0;
    mc.diffbytes = 0;
    mc.initialized = false;
    mc.nonce = 0;
    mc.NetworkRAC=0;
    mc.lastblockhash = "0";
    mc.Magnitude = 0;
    mc.RSAWeight = 0;
    mc.LastPaymentTime=0;
    mc.ResearchSubsidy = 0;
    mc.InterestSubsidy = 0;
    mc.ResearchSubsidy2 = 0;
    mc.ResearchAge = 0;
    mc.ResearchMagnitudeUnit = 0;
    mc.ResearchAverageMagnitude = 0;
    return mc;
}


void TrackRequests(CNode* pfrom,std::string sRequestType)
{
        std::string sKey = "request_type" + sRequestType;
        double dReqCt = RoundFromString(ReadCache(sKey,NodeAddress(pfrom)),0) + 1;
        WriteCache(sKey,NodeAddress(pfrom),RoundToString(dReqCt,0),GetAdjustedTime());
        if ( (dReqCt > 20 && !OutOfSyncByAge()) )
        {
                    printf(" Node requests for %s exceeded threshold (misbehaving) %s ",sRequestType.c_str(),NodeAddress(pfrom).c_str());
                    //pfrom->Misbehaving(1);
                    pfrom->fDisconnect = true;
                    WriteCache(sKey,NodeAddress(pfrom),"0",GetAdjustedTime());
        }
}


bool SendMessages(CNode* pto, bool fSendTrickle)
{
    // Treat lock failures as send successes in case the caller disconnects
    // the node based on the return value.
    TRY_LOCK(cs_main, lockMain);
    if(!lockMain)
        return true;

    TRY_LOCK(pto->cs_vSend, lockSend);
    if (!lockSend)
        return true;

    // Don't send anything until we get their version message
    if (pto->nVersion == 0)
        return true;

    //
    // Message: ping
    //
    bool pingSend = false;
    if (pto->fPingQueued)
    {
        // RPC ping request by user
        pingSend = true;
    }
    if (pto->nPingNonceSent == 0 && pto->nPingUsecStart + PING_INTERVAL * 1000000 < GetTimeMicros())
    {
        // Ping automatically sent as a latency probe & keepalive.
        pingSend = true;
    }
    if (pingSend)
    {
        uint64_t nonce = 0;
        while (nonce == 0) {
            RAND_bytes((unsigned char*)&nonce, sizeof(nonce));
        }
        pto->fPingQueued = false;
        pto->nPingUsecStart = GetTimeMicros();
        if (pto->nVersion > BIP0031_VERSION)
        {
            pto->nPingNonceSent = nonce;
            std::string acid = GetCommandNonce("ping");
            pto->PushMessage("ping", nonce, acid);
        } else
        {
            // Peer is too old to support ping command with nonce, pong will never arrive.
            pto->nPingNonceSent = 0;
            pto->PushMessage("ping");
        }
    }

    // Resend wallet transactions that haven't gotten in a block yet
    ResendWalletTransactions();

    // Address refresh broadcast
    static int64_t nLastRebroadcast;
    if (!IsInitialBlockDownload() && ( GetAdjustedTime() - nLastRebroadcast > 24 * 60 * 60))
    {
        {
            LOCK(cs_vNodes);
            for (auto const& pnode : vNodes)
            {
                // Periodically clear setAddrKnown to allow refresh broadcasts
                if (nLastRebroadcast)
                    pnode->setAddrKnown.clear();

                // Rebroadcast our address
                if (!fNoListen)
                {
                    CAddress addr = GetLocalAddress(&pnode->addr);
                    if (addr.IsRoutable())
                        pnode->PushAddress(addr);
                }
            }
        }
        nLastRebroadcast =  GetAdjustedTime();
    }

    //
    // Message: addr
    //
    if (fSendTrickle)
    {
        vector<CAddress> vAddr;
        vAddr.reserve(pto->vAddrToSend.size());
        for (auto const& addr : pto->vAddrToSend)
        {
            // returns true if wasn't already contained in the set
            if (pto->setAddrKnown.insert(addr).second)
            {
                vAddr.push_back(addr);
                // receiver rejects addr messages larger than 1000
                if (vAddr.size() >= 1000)
                {
                    pto->PushMessage("gridaddr", vAddr);
                    vAddr.clear();
                }
            }
        }
        pto->vAddrToSend.clear();
        if (!vAddr.empty())
            pto->PushMessage("gridaddr", vAddr);
    }


    //
    // Message: inventory
    //
    vector<CInv> vInv;
    vector<CInv> vInvWait;
    {
        LOCK(pto->cs_inventory);
        vInv.reserve(pto->vInventoryToSend.size());
        vInvWait.reserve(pto->vInventoryToSend.size());
        for (auto const& inv : pto->vInventoryToSend)
        {
            if (pto->setInventoryKnown.count(inv))
                continue;

            // trickle out tx inv to protect privacy
            if (inv.type == MSG_TX && !fSendTrickle)
            {
                // 1/4 of tx invs blast to all immediately
                static uint256 hashSalt;
                if (hashSalt == 0)
                    hashSalt = GetRandHash();
                uint256 hashRand = inv.hash ^ hashSalt;
                hashRand = Hash(BEGIN(hashRand), END(hashRand));
                bool fTrickleWait = ((hashRand & 3) != 0);

                // always trickle our own transactions
                if (!fTrickleWait)
                {
                    CWalletTx wtx;
                    if (GetTransaction(inv.hash, wtx))
                        if (wtx.fFromMe)
                            fTrickleWait = true;
                }

                if (fTrickleWait)
                {
                    vInvWait.push_back(inv);
                    continue;
                }
            }

            // returns true if wasn't already contained in the set
            if (pto->setInventoryKnown.insert(inv).second)
            {
                vInv.push_back(inv);
                if (vInv.size() >= 1000)
                {
                    pto->PushMessage("inv", vInv);
                    vInv.clear();
                }
            }
        }
        pto->vInventoryToSend = vInvWait;
    }
    if (!vInv.empty())
        pto->PushMessage("inv", vInv);


    //
    // Message: getdata
    //
    vector<CInv> vGetData;
    int64_t nNow =  GetAdjustedTime() * 1000000;
    CTxDB txdb("r");
    while (!pto->mapAskFor.empty() && (*pto->mapAskFor.begin()).first <= nNow)
    {
        const CInv& inv = (*pto->mapAskFor.begin()).second;
        if (!AlreadyHave(txdb, inv))
        {
            if (fDebugNet)        printf("sending getdata: %s\n", inv.ToString().c_str());
            vGetData.push_back(inv);
            if (vGetData.size() >= 1000)
            {
                pto->PushMessage("getdata", vGetData);
                vGetData.clear();
            }
            mapAlreadyAskedFor[inv] = nNow;
        }
        pto->mapAskFor.erase(pto->mapAskFor.begin());
    }
    if (!vGetData.empty())
        pto->PushMessage("getdata", vGetData);

    return true;
}



std::string ReadCache(std::string section, std::string key)
{
    if (section.empty() || key.empty()) return "";

    try
    {
            std::string value = mvApplicationCache[section + ";" + key];
            if (value.empty())
            {
                mvApplicationCache.insert(map<std::string,std::string>::value_type(section + ";" + key,""));
                mvApplicationCache[section + ";" + key]="";
                return "";
            }
            return value;
    }
    catch(...)
    {
        printf("readcache error %s",section.c_str());
        return "";
    }
}


void WriteCache(std::string section, std::string key, std::string value, int64_t locktime)
{
    if (section.empty() || key.empty()) return;
    std::string temp_value = mvApplicationCache[section + ";" + key];
    if (temp_value.empty())
    {
        mvApplicationCache.insert(map<std::string,std::string>::value_type(section + ";" + key,value));
        mvApplicationCache[section + ";" + key]=value;
    }
    mvApplicationCache[section + ";" + key]=value;
    // Record Cache Entry timestamp
    int64_t temp_locktime = mvApplicationCacheTimestamp[section + ";" + key];
    if (temp_locktime == 0)
    {
        mvApplicationCacheTimestamp.insert(map<std::string,int64_t>::value_type(section+";"+key,1));
        mvApplicationCacheTimestamp[section+";"+key]=locktime;
    }
    mvApplicationCacheTimestamp[section+";"+key] = locktime;

}


void ClearCache(std::string section)
{
       for(map<string,string>::iterator ii=mvApplicationCache.begin(); ii!=mvApplicationCache.end(); ++ii)
       {
                const std::string& key_section = (*ii).first;
                if (boost::algorithm::starts_with(key_section, section))
                {
                        mvApplicationCache[key_section]="";
                        mvApplicationCacheTimestamp[key_section]=1;
                }
       }
}


void DeleteCache(std::string section, std::string keyname)
{
       std::string pk = section + ";" +keyname;
       mvApplicationCache.erase(pk);
       mvApplicationCacheTimestamp.erase(pk);
}



void IncrementCurrentNeuralNetworkSupermajority(std::string NeuralHash, std::string GRCAddress, double distance)
{
    if (NeuralHash.length() < 5) return;
    double temp_hashcount = 0;
    if (mvCurrentNeuralNetworkHash.size() > 0)
    {
            temp_hashcount = mvCurrentNeuralNetworkHash[NeuralHash];
    }
    // 6-13-2015 ONLY Count Each Neural Hash Once per GRC address / CPID (1 VOTE PER RESEARCHER)
    std::string Security = ReadCache("currentneuralsecurity",GRCAddress);
    if (Security == NeuralHash)
    {
        //This node has already voted, throw away the vote
        return;
    }
    WriteCache("currentneuralsecurity",GRCAddress,NeuralHash,GetAdjustedTime());
    if (temp_hashcount == 0)
    {
        mvCurrentNeuralNetworkHash.insert(map<std::string,double>::value_type(NeuralHash,0));
    }
    double multiplier = 200;
    if (distance < 40) multiplier = 400;
    double votes = (1/distance)*multiplier;
    temp_hashcount += votes;
    mvCurrentNeuralNetworkHash[NeuralHash] = temp_hashcount;
}



void IncrementNeuralNetworkSupermajority(const std::string& NeuralHash, const std::string& GRCAddress, double distance, const CBlockIndex* pblockindex)
{
    if (NeuralHash.length() < 5) return;
    if (pblockindex->nVersion >= 8)
    {
        try
        {
            CBitcoinAddress address(GRCAddress);
            bool validaddresstovote = address.IsValid();
            if (!validaddresstovote)
            {
                printf("INNS : Vote found in block with invalid GRC address. HASH: %s GRC: %s\n", NeuralHash.c_str(), GRCAddress.c_str());
                return;
            }
            if (!IsNeuralNodeParticipant(GRCAddress, pblockindex->nTime))
            {
                printf("INNS : Vote found in block from ineligible neural node participant. HASH: %s GRC: %s\n", NeuralHash.c_str(), GRCAddress.c_str());
                return;
            }
        }
        catch (const bignum_error& innse)
        {
            printf("INNS : Exception: %s\n", innse.what());
            return;
        }
    }
    double temp_hashcount = 0;
    if (mvNeuralNetworkHash.size() > 0)
    {
            temp_hashcount = mvNeuralNetworkHash[NeuralHash];
    }
    // 6-13-2015 ONLY Count Each Neural Hash Once per GRC address / CPID (1 VOTE PER RESEARCHER)
    std::string Security = ReadCache("neuralsecurity",GRCAddress);
    if (Security == NeuralHash)
    {
        //This node has already voted, throw away the vote
        return;
    }
    WriteCache("neuralsecurity",GRCAddress,NeuralHash,GetAdjustedTime());
    if (temp_hashcount == 0)
    {
        mvNeuralNetworkHash.insert(map<std::string,double>::value_type(NeuralHash,0));
    }
    double multiplier = 200;
    if (distance < 40) multiplier = 400;
    double votes = (1/distance)*multiplier;
    temp_hashcount += votes;
    mvNeuralNetworkHash[NeuralHash] = temp_hashcount;
}


void IncrementVersionCount(const std::string& Version)
{
    if(!Version.empty())
        mvNeuralVersion[Version]++;
}



std::string GetNeuralNetworkSupermajorityHash(double& out_popularity)
{
    double highest_popularity = -1;
    std::string neural_hash;
    
    for(const auto& network_hash : mvNeuralNetworkHash)
    {
        const std::string& hash = network_hash.first;
        double popularity       = network_hash.second;
        
        // d41d8 is the hash of an empty magnitude contract - don't count it
        if (popularity > 0 &&
            popularity > highest_popularity &&
            hash != "d41d8cd98f00b204e9800998ecf8427e" &&
            hash != "TOTAL_VOTES")
        {
            highest_popularity = popularity;
            neural_hash = hash;
        }
    }
    
    out_popularity = highest_popularity;
    return neural_hash;
}


std::string GetCurrentNeuralNetworkSupermajorityHash(double& out_popularity)
{
    double highest_popularity = -1;
    std::string neural_hash = "";
    for(map<std::string,double>::iterator ii=mvCurrentNeuralNetworkHash.begin(); ii!=mvCurrentNeuralNetworkHash.end(); ++ii)
    {
                double popularity = mvCurrentNeuralNetworkHash[(*ii).first];
                // d41d8 is the hash of an empty magnitude contract - don't count it
                if ( ((*ii).first != "d41d8cd98f00b204e9800998ecf8427e") && popularity > 0 && popularity > highest_popularity && (*ii).first != "TOTAL_VOTES")
                {
                    highest_popularity = popularity;
                    neural_hash = (*ii).first;
                }
    }
    out_popularity = highest_popularity;
    return neural_hash;
}






std::string GetNeuralNetworkReport()
{
    //Returns a report of the networks neural hashes in order of popularity
    std::string neural_hash = "";
    std::string report = "Neural_hash, Popularity\r\n";
    std::string row = "";
    for(map<std::string,double>::iterator ii=mvNeuralNetworkHash.begin(); ii!=mvNeuralNetworkHash.end(); ++ii)
    {
                double popularity = mvNeuralNetworkHash[(*ii).first];
                neural_hash = (*ii).first;
                row = neural_hash+ "," + RoundToString(popularity,0);
                report += row + "\r\n";
    }

    return report;
}

std::string GetOrgSymbolFromFeedKey(std::string feedkey)
{
    std::string Symbol = ExtractValue(feedkey,"-",0);
    return Symbol;

}



bool MemorizeMessage(const CTransaction &tx, double dAmount, std::string sRecipient)
{
    const std::string &msg = tx.hashBoinc;
    const int64_t &nTime = tx.nTime;
          if (msg.empty()) return false;
          bool fMessageLoaded = false;

          if (Contains(msg,"<MT>"))
          {
              std::string sMessageType      = ExtractXML(msg,"<MT>","</MT>");
              std::string sMessageKey       = ExtractXML(msg,"<MK>","</MK>");
              std::string sMessageValue     = ExtractXML(msg,"<MV>","</MV>");
              std::string sMessageAction    = ExtractXML(msg,"<MA>","</MA>");
              std::string sSignature        = ExtractXML(msg,"<MS>","</MS>");
              std::string sMessagePublicKey = ExtractXML(msg,"<MPK>","</MPK>");
              if (sMessageType=="beacon" && Contains(sMessageValue,"INVESTOR"))
              {
                    sMessageValue="";
              }

              if (sMessageType=="beacon" && sMessageAction=="A")
              {
                  // If the Beacon Public Key is Not Empty - do not overwrite with a new beacon value unless the public key is the same
                  std::string sBPK = GetBeaconPublicKey(sMessageKey,false);
                  if (!sBPK.empty())
                  {
                      std::string out_cpid = "";
                      std::string out_address = "";
                      std::string out_publickey = "";
                      GetBeaconElements(sMessageValue, out_cpid, out_address, out_publickey);
                      if (fDebug10 && LessVerbose(50)) 
                      {
                          printf("\r\n**Beacon Debug Message : beaconpubkey %s, message key %s, cpid %s, addr %s, base64 pub key %s \r\n ",sBPK.c_str(),
                                 sMessageKey.c_str(),out_cpid.c_str(),out_address.c_str(), out_publickey.c_str());
                      }
                      if (sBPK == out_publickey)
                      {
                          // allow key to be reloaded in since this is a refreshed beacon
                          if (fDebug10) printf("\r\n**Beacon Being Overwritten %s \r\n %s : %s\r\n",sBPK.c_str(),sMessageKey.c_str(),sBPK.c_str());
                      }
                      else
                      {
                          // In this case, the current Beacon is not empty and the keys are different - Do not overwrite this beacon
                          sMessageValue="";
                          if (fDebug10) printf("\r\n**Beacon Public Key Not Empty %s : %s\r\n",sMessageKey.c_str(),sBPK.c_str());
                      }
                  }
              }

              if (sMessageType=="superblock")
              {
                  // Deny access to superblock processing runtime data
                  sMessageValue="";
              }

              if (!sMessageType.empty() && !sMessageKey.empty() && !sMessageValue.empty() && !sMessageAction.empty() && !sSignature.empty())
              {
                  //Verify sig first
                  bool Verified = CheckMessageSignature(sMessageAction,sMessageType,sMessageType+sMessageKey+sMessageValue,
                      sSignature,sMessagePublicKey);

                  if (Verified)
                  {

                        if (sMessageAction=="A")
                        {
                                // Ensure we have the TXID of the contract in memory
                                if (!(sMessageType=="project" || sMessageType=="projectmapping" || sMessageType=="beacon" ))
                                {
                                    WriteCache(sMessageType,sMessageKey+";Recipient",sRecipient,nTime);
                                    WriteCache(sMessageType,sMessageKey+";BurnAmount",RoundToString(dAmount,2),nTime);
                                }
                                WriteCache(sMessageType,sMessageKey,sMessageValue,nTime);
                                if(fDebug && sMessageType=="beacon" ){
                                    printf("BEACON add %s %s %s\r\n",sMessageKey.c_str(),DecodeBase64(sMessageValue).c_str(),TimestampToHRDate(nTime).c_str());
                                }
                                fMessageLoaded = true;
                                if (sMessageType=="poll")
                                {
                                        if (Contains(sMessageKey,"[Foundation"))
                                        {
                                                msPoll = "Foundation Poll: " + sMessageKey;

                                        }
                                        else
                                        {
                                                msPoll = "Poll: " + sMessageKey;
                                        }
                                }

                        }
                        else if(sMessageAction=="D")
                        {
                                if (fDebug10) printf("Deleting key type %s Key %s Value %s\r\n",sMessageType.c_str(),sMessageKey.c_str(),sMessageValue.c_str());
                                if(fDebug && sMessageType=="beacon" ){
                                    printf("BEACON DEL %s - %s\r\n",sMessageKey.c_str(),TimestampToHRDate(nTime).c_str());
                                }
                                DeleteCache(sMessageType,sMessageKey);
                                fMessageLoaded = true;
                        }
                        // If this is a boinc project, load the projects into the coin:
                        if (sMessageType=="project" || sMessageType=="projectmapping")
                        {
                            //Reserved
                            fMessageLoaded = true;
                        }

                        if(fDebug)
                            WriteCache("TrxID;"+sMessageType,sMessageKey,tx.GetHash().GetHex(),nTime);

                  }

                }

    }
   return fMessageLoaded;
}







bool UnusualActivityReport()
{

    map<uint256, CTxIndex> mapQueuedChanges;
    CTxDB txdb("r");
    int nMaxDepth = nBestHeight;
    CBlock block;
    int nMinDepth = fTestNet ? 1 : 1;
    if (nMaxDepth < nMinDepth || nMaxDepth < 10) return false;
    nMinDepth = 50000;
    nMaxDepth = nBestHeight;
    int ii = 0;
            for (ii = nMinDepth; ii <= nMaxDepth; ii++)
            {
                CBlockIndex* pblockindex = blockFinder.FindByHeight(ii);
                if (block.ReadFromDisk(pblockindex))
                {
                    int64_t nFees = 0;
                    int64_t nValueIn = 0;
                    int64_t nValueOut = 0;
                    int64_t nStakeReward = 0;
                    //unsigned int nSigOps = 0;
                    double DPOR_Paid = 0;
                    bool bIsDPOR = false;
                    std::string MainRecipient = "";
                    double max_subsidy = GetMaximumBoincSubsidy(block.nTime)+50; //allow for
                    for (auto &tx : block.vtx)
                    {

                            MapPrevTx mapInputs;
                            if (tx.IsCoinBase())
                                    nValueOut += tx.GetValueOut();
                            else
                            {
                                     bool fInvalid;
                                     bool TxOK = tx.FetchInputs(txdb, mapQueuedChanges, true, false, mapInputs, fInvalid);
                                     if (!TxOK) continue;
                                     int64_t nTxValueIn = tx.GetValueIn(mapInputs);
                                     int64_t nTxValueOut = tx.GetValueOut();
                                     nValueIn += nTxValueIn;
                                     nValueOut += nTxValueOut;
                                     if (!tx.IsCoinStake())             nFees += nTxValueIn - nTxValueOut;
                                     if (tx.IsCoinStake())
                                     {
                                            nStakeReward = nTxValueOut - nTxValueIn;
                                            if (tx.vout.size() > 2) bIsDPOR = true;
                                            //DPOR Verification of each recipient (Recipients start at output position 2 (0=Coinstake flag, 1=coinstake)
                                            if (tx.vout.size() > 2)
                                            {
                                                MainRecipient = PubKeyToAddress(tx.vout[2].scriptPubKey);
                                            }
                                            int iStart = 3;
                                            if (ii > 267500) iStart=2;
                                            if (bIsDPOR)
                                            {
                                                    for (unsigned int i = iStart; i < tx.vout.size(); i++)
                                                    {
                                                        std::string Recipient = PubKeyToAddress(tx.vout[i].scriptPubKey);
                                                        double      Amount    = CoinToDouble(tx.vout[i].nValue);
                                                        if (Amount > GetMaximumBoincSubsidy(GetAdjustedTime()))
                                                        {
                                                        }

                                                        if (Amount > max_subsidy)
                                                        {
                                                            printf("Block #%f:%f, Recipient %s, Paid %f\r\n",(double)ii,(double)i,Recipient.c_str(),Amount);
                                                        }
                                                        DPOR_Paid += Amount;

                                                    }

                                           }
                                     }

                                //if (!tx.ConnectInputs(txdb, mapInputs, mapQueuedChanges, posThisTx, pindex, true, false))                return false;
                            }

                    }

                    int64_t TotalMint = nValueOut - nValueIn + nFees;
                    double subsidy = CoinToDouble(TotalMint);
                    if (subsidy > max_subsidy)
                    {
                        std::string hb = block.vtx[0].hashBoinc;
                        MiningCPID bb = DeserializeBoincBlock(hb,block.nVersion);
                        if (IsResearcher(bb.cpid))
                        {
                                printf("Block #%f:%f, Recipient %s, CPID %s, Paid %f, StakeReward %f \r\n",(double)ii,(double)0,
                                    bb.GRCAddress.c_str(), bb.cpid.c_str(), subsidy,(double)nStakeReward);
                        }
                }

            }
        }


    return true;
}


double GRCMagnitudeUnit(int64_t locktime)
{
    //7-12-2015 - Calculate GRCMagnitudeUnit (Amount paid per magnitude per day)
    StructCPID network = GetInitializedStructCPID2("NETWORK",mvNetwork);
    double TotalNetworkMagnitude = network.NetworkMagnitude;
    if (TotalNetworkMagnitude < 1000) TotalNetworkMagnitude=1000;
    double MaximumEmission = BLOCKS_PER_DAY*GetMaximumBoincSubsidy(locktime);
    double Kitty = MaximumEmission - (network.payments/14);
    if (Kitty < 1) Kitty = 1;
    double MagnitudeUnit = 0;
    if (AreBinarySuperblocksEnabled(nBestHeight))
    {
        MagnitudeUnit = (Kitty/TotalNetworkMagnitude)*1.25;
    }
    else
    {
        MagnitudeUnit = Kitty/TotalNetworkMagnitude;
    }
    if (MagnitudeUnit > 5) MagnitudeUnit = 5; //Just in case we lose a superblock or something strange happens.
    MagnitudeUnit = SnapToGrid(MagnitudeUnit); //Snaps the value into .025 increments
    return MagnitudeUnit;
}


int64_t ComputeResearchAccrual(int64_t nTime, std::string cpid, std::string operation, CBlockIndex* pindexLast, bool bVerifyingBlock, int iVerificationPhase, double& dAccrualAge, double& dMagnitudeUnit, double& AvgMagnitude)
{
    double dCurrentMagnitude = CalculatedMagnitude2(cpid, nTime, false);
    if(fDebug && !bVerifyingBlock) printf("ComputeResearchAccrual.CRE.Begin: cpid=%s {%s %d} (best %d)\n",cpid.c_str(),pindexLast->GetBlockHash().GetHex().c_str(),pindexLast->nHeight,pindexBest->nHeight);
    if(pindexLast->nVersion>=9)
    {
        // Bugfix for newbie rewards always being around 1 GRC
        dMagnitudeUnit = GRCMagnitudeUnit(nTime);
    }
    if(fDebug && !bVerifyingBlock) printf("CRE: dCurrentMagnitude= %.1f in.dMagnitudeUnit= %f\n",dCurrentMagnitude,dMagnitudeUnit);
    CBlockIndex* pHistorical = GetHistoricalMagnitude(cpid);
    if(fDebug && !bVerifyingBlock) printf("CRE: pHistorical {%s %d} hasNext= %d nMagnitude= %.1f\n",pHistorical->GetBlockHash().GetHex().c_str(),pHistorical->nHeight,!!pHistorical->pnext,pHistorical->nMagnitude);
    bool bIsNewbie = (pHistorical->nHeight <= nNewIndex || pHistorical->nTime==0);
    if(pindexLast->nVersion<9)
    {
        // Bugfix for zero mag stakes being mistaken for newbie stake
        bIsNewbie |= pHistorical->nMagnitude==0;
    }
    if (bIsNewbie)
    {
        //No prior block exists... Newbies get .01 age to bootstrap the CPID (otherwise they will not have any prior block to refer to, thus cannot get started):
        if(fDebug && !bVerifyingBlock) printf("CRE: No prior block exists...\n");
        if (!AreBinarySuperblocksEnabled(pindexLast->nHeight))
        {
                if(fDebug && !bVerifyingBlock) printf("CRE: Newbie Stake, Binary SB not enabled, "
                    "dCurrentMagnitude= %.1f\n", dCurrentMagnitude);
                return dCurrentMagnitude > 0 ? ((dCurrentMagnitude/100)*COIN) : 0;
        }
        else
        {
            // New rules - 12-4-2015 - Pay newbie from the moment beacon was sent as long as it is within 6 months old and NN mag > 0 and newbie is in the superblock and their lifetime paid is zero
            // Note: If Magnitude is zero, or researcher is not in superblock, or lifetimepaid > 0, this function returns zero
            int64_t iBeaconTimestamp = BeaconTimeStamp(cpid, true);
            if (IsLockTimeWithinMinutes(iBeaconTimestamp, 60*24*30*6))
            {
                double dNewbieAccrualAge = ((double)nTime - (double)iBeaconTimestamp) / 86400;
                int64_t iAccrual = (int64_t)((dNewbieAccrualAge*dCurrentMagnitude*dMagnitudeUnit*COIN) + (1*COIN));
                if ((dNewbieAccrualAge*dCurrentMagnitude*dMagnitudeUnit) > 500)
                {
                    printf("ComputeResearchAccrual: Newbie special stake too high, reward=500GRC");
                    return (500*COIN);
                }
                if (fDebug3) printf("\r\n ComputeResearchAccrual: Newbie Special First Stake for CPID %s, Age %f, Accrual %f \r\n",cpid.c_str(),dNewbieAccrualAge,(double)iAccrual);
                if(fDebug && !bVerifyingBlock) printf("CRE: Newbie Stake, "
                    "dNewbieAccrualAge= %f dCurrentMagnitude= %.1f dMagnitudeUnit= %f Accrual= %f\n",
                    dNewbieAccrualAge, dCurrentMagnitude, dMagnitudeUnit, iAccrual/(double)COIN);
                return iAccrual;
            }
            else
            {
                if(fDebug && !bVerifyingBlock) printf("CRE: Invalid Beacon, Using 0.01 age bootstrap\n");
                return dCurrentMagnitude > 0 ? (((dCurrentMagnitude/100)*COIN) + (1*COIN)): 0;
            }
        }
    }
    // To prevent reorgs and checkblock errors, ensure the research age is > 10 blocks wide:
    int iRABlockSpan = pindexLast->nHeight - pHistorical->nHeight;
    StructCPID stCPID = GetInitializedStructCPID2(cpid,mvResearchAge);
    double dAvgMag = stCPID.ResearchAverageMagnitude;
    if(fDebug && !bVerifyingBlock) printf("CRE: iRABlockSpan= %d  ResearchAverageMagnitude= %.1f\n",iRABlockSpan,dAvgMag);
    // ResearchAge: If the accrual age is > 20 days, add in the midpoint lifetime average magnitude to ensure the overall avg magnitude accurate:
    if (iRABlockSpan > (int)(BLOCKS_PER_DAY*20))
    {
            AvgMagnitude = (pHistorical->nMagnitude + dAvgMag + dCurrentMagnitude) / 3;
    }
    else
    {
            AvgMagnitude = (pHistorical->nMagnitude + dCurrentMagnitude) / 2;
    }
    if (AvgMagnitude > 20000) AvgMagnitude = 20000;
    if(fDebug && !bVerifyingBlock) printf("CRE: AvgMagnitude= %.3f\n",AvgMagnitude);

    dAccrualAge = ((double)nTime - (double)pHistorical->nTime) / 86400;
    if (dAccrualAge < 0) dAccrualAge=0;
    if(fDebug && !bVerifyingBlock) printf("CRE: dAccrualAge= %.8f\n",dAccrualAge);
    dMagnitudeUnit = GRCMagnitudeUnit(nTime);
    if(fDebug && !bVerifyingBlock) printf("CRE: new.dMagnitudeUnit= %f\n",dMagnitudeUnit);

    int64_t Accrual = (int64_t)(dAccrualAge*AvgMagnitude*dMagnitudeUnit*COIN);
    if(fDebug && !bVerifyingBlock) printf("CRE: Accrual= %f\n",Accrual/(double)COIN);
    // Double check researcher lifetime paid
    double days = (nTime - stCPID.LowLockTime) / 86400.0;
    double PPD = stCPID.ResearchSubsidy/(days+.01);
    double ReferencePPD = dMagnitudeUnit*dAvgMag;
    if(fDebug && !bVerifyingBlock) printf("CRE: RSA$ "
        "LowLockTime= %u days= %f stCPID.ResearchSubsidy= %f PPD= %f ReferencePPD= %f\n",
        stCPID.LowLockTime,days,   stCPID.ResearchSubsidy,    PPD,    ReferencePPD );
    if ((PPD > ReferencePPD*5))
    {
            printf("ComputeResearchAccrual: Researcher PPD %f > Reference PPD %f for CPID %s with Lifetime Avg Mag of %f, Days %f, MagUnit %f",
                   PPD,ReferencePPD,cpid.c_str(),dAvgMag,days, dMagnitudeUnit);
            Accrual = 0; //Since this condition can occur when a user ramps up computing power, lets return 0 so as to not shortchange the researcher, but instead, owed will continue to accrue and will be paid later when PPD falls below 5
    }
    // Note that if the RA Block Span < 10, we want to return 0 for the Accrual Amount so the CPID can still receive an accurate accrual in the future
    if (iRABlockSpan < 10 && iVerificationPhase != 2) Accrual = 0;

    double verbosity = (operation == "createnewblock" || operation == "createcoinstake") ? 10 : 1000;
    if ((fDebug && LessVerbose(verbosity)) || (fDebug3 && iVerificationPhase==2)) printf(" Operation %s, ComputedAccrual %f, StakeHeight %f, RABlockSpan %f, HistoryHeight%f, AccrualAge %f, AvgMag %f, MagUnit %f, PPD %f, Reference PPD %f  \r\n",
        operation.c_str(),CoinToDouble(Accrual),(double)pindexLast->nHeight,(double)iRABlockSpan,
        (double)pHistorical->nHeight,   dAccrualAge,AvgMagnitude,dMagnitudeUnit, PPD, ReferencePPD);
    if(fDebug && !bVerifyingBlock) printf("CRE.End: Accrual= %f\n",Accrual/(double)COIN);
    return Accrual;
}



CBlockIndex* GetHistoricalMagnitude(std::string cpid)
{
    if (!IsResearcher(cpid)) return pindexGenesisBlock;

    // Starting at the block prior to StartHeight, find the last instance of the CPID in the chain:
    // Limit lookback to 6 months
    int nMinIndex = pindexBest->nHeight-(6*30*BLOCKS_PER_DAY);
    if (nMinIndex < 2) nMinIndex=2;
    // Last block Hash paid to researcher
    StructCPID stCPID = GetInitializedStructCPID2(cpid,mvResearchAge);
    if (!stCPID.BlockHash.empty())
    {
        uint256 hash(stCPID.BlockHash);

        auto mapItem = mapBlockIndex.find(hash);
        if (mapItem == mapBlockIndex.end())
            return pindexGenesisBlock;

        CBlockIndex* pblockindex = mapItem->second;
        if(!pblockindex->pnext && pblockindex!=pindexBest)
            printf("WARNING GetHistoricalMagnitude: index {%s %d} for cpid %s, "
            "is not in the main chain\n",pblockindex->GetBlockHash().GetHex().c_str(),
            pblockindex->nHeight,cpid.c_str());
        if (pblockindex->nHeight < nMinIndex)
        {
            // In this case, the last staked block was Found, but it is over 6 months old....
            printf("GetHistoricalMagnitude: Last staked block found at height %d, but cannot verify magnitude older than 6 months (min %d)!\n",pblockindex->nHeight,nMinIndex);
            return pindexGenesisBlock;
        }

        return pblockindex;
    }
    else
    {
        return pindexGenesisBlock;
    }
}

void ZeroOutResearcherTotals(std::string cpid)
{
    if (!cpid.empty())
    {
                StructCPID stCPID = GetInitializedStructCPID2(cpid,mvResearchAge);
                stCPID.LastBlock = 0;
                stCPID.BlockHash = "";
                stCPID.InterestSubsidy = 0;
                stCPID.ResearchSubsidy = 0;
                stCPID.Accuracy = 0;
                stCPID.LowLockTime = std::numeric_limits<unsigned int>::max();
                stCPID.HighLockTime = 0;
                stCPID.TotalMagnitude = 0;
                stCPID.ResearchAverageMagnitude = 0;

                mvResearchAge[cpid]=stCPID;
    }
}


bool LoadAdminMessages(bool bFullTableScan, std::string& out_errors)
{
    int nMaxDepth = nBestHeight;
    int nMinDepth = fTestNet ? 1 : 164618;
    nMinDepth = pindexBest->nHeight - (BLOCKS_PER_DAY*30*6);
    if (nMinDepth < 2) nMinDepth=2;
    if (!bFullTableScan) nMinDepth = nMaxDepth-6;
    if (nMaxDepth < nMinDepth) return false;
    CBlockIndex* pindex = blockFinder.FindByHeight(nMinDepth);
    // These are memorized consecutively in order from oldest to newest

    while (pindex->nHeight < nMaxDepth)
    {
        if (!pindex || !pindex->pnext) return false;
        pindex = pindex->pnext;
        if (pindex==NULL) continue;
        if (!pindex || !pindex->IsInMainChain()) continue;
        if (IsContract(pindex))
        {
            CBlock block;
            if (!block.ReadFromDisk(pindex)) continue;
            int iPos = 0;
            for (auto const &tx : block.vtx)
            {
                  if (iPos > 0)
                  {
                      // Retrieve the Burn Amount for Contracts
                      double dAmount = 0;
                      std::string sRecipient = "";
                      for (unsigned int i = 1; i < tx.vout.size(); i++)
                      {
                            sRecipient = PubKeyToAddress(tx.vout[i].scriptPubKey);
                            dAmount += CoinToDouble(tx.vout[i].nValue);
                      }
                      MemorizeMessage(tx,dAmount,sRecipient);
                  }
                  iPos++;
            }
        }
    }
    
    return true;
}




MiningCPID GetBoincBlockByIndex(CBlockIndex* pblockindex)
{
    CBlock block;
    MiningCPID bb;
    bb.initialized=false;
    if (!pblockindex || !pblockindex->IsInMainChain()) return bb;
    if (block.ReadFromDisk(pblockindex))
    {
        std::string hashboinc = "";
        if (block.vtx.size() > 0) hashboinc = block.vtx[0].hashBoinc;
        bb = DeserializeBoincBlock(hashboinc,block.nVersion);
        bb.initialized=true;
        return bb;
    }
    return bb;
}

std::string CPIDHash(double dMagIn, std::string sCPID)
{
    std::string sMag = RoundToString(dMagIn,0);
    double dMagLength = (double)sMag.length();
    double dExponent = pow(dMagLength,5);
    std::string sMagComponent1 = RoundToString(dMagIn/(dExponent+.01),0);
    std::string sSuffix = RoundToString(dMagLength * dExponent, 0);
    std::string sHash = sCPID + sMagComponent1 + sSuffix;
    //  printf("%s, %s, %f, %f, %s\r\n",sCPID.c_str(), sMagComponent1.c_str(),dMagLength,dExponent,sSuffix.c_str());
    return sHash;
}

std::string GetQuorumHash(const std::string& data)
{
    //Data includes the Magnitudes, and the Projects:
    std::string sMags = ExtractXML(data,"<MAGNITUDES>","</MAGNITUDES>");
    std::vector<std::string> vMags = split(sMags.c_str(),";");
    std::string sHashIn = "";
    for (unsigned int x = 0; x < vMags.size(); x++)
    {
        std::vector<std::string> vRow = split(vMags[x].c_str(),",");

        // Each row should consist of two fields, CPID and magnitude.
        if(vRow.size() < 2)
            continue;

        // First row (CPID) must be exactly 32 bytes.
        const std::string& sCPID = vRow[0];
        if(sCPID.size() != 32)
            continue;

        double dMag = RoundFromString(vRow[1],0);
        sHashIn += CPIDHash(dMag, sCPID) + "<COL>";
    }

    return RetrieveMd5(sHashIn);
}


std::string getHardwareID()
{
    std::string ele1 = "?";
    #ifdef QT_GUI
        ele1 = getMacAddress();
    #endif
    ele1 += ":" + getCpuHash();
    ele1 += ":" + getHardDriveSerial();

    std::string hwid = RetrieveMd5(ele1);
    return hwid;
}

#ifdef WIN32
static void getCpuid( unsigned int* p, unsigned int ax )
 {
    __asm __volatile
    (   "movl %%ebx, %%esi\n\t"
        "cpuid\n\t"
        "xchgl %%ebx, %%esi"
        : "=a" (p[0]), "=S" (p[1]),
          "=c" (p[2]), "=d" (p[3])
        : "0" (ax)
    );
 }
#endif

 std::string getCpuHash()
 {
    std::string n = boost::asio::ip::host_name();
    #ifdef WIN32
        unsigned int cpuinfo[4] = { 0, 0, 0, 0 };
        getCpuid( cpuinfo, 0 );
        unsigned short hash = 0;
        unsigned int* ptr = (&cpuinfo[0]);
        for ( unsigned int i = 0; i < 4; i++ )
            hash += (ptr[i] & 0xFFFF) + ( ptr[i] >> 16 );
        double dHash = (double)hash;
        return n + ";" + RoundToString(dHash,0);
    #else
        return n;
    #endif
 }



std::string SystemCommand(const char* cmd)
{
    FILE* pipe = popen(cmd, "r");
    if (!pipe) return "ERROR";
    char buffer[128];
    std::string result = "";
    while(!feof(pipe))
    {
        if(fgets(buffer, 128, pipe) != NULL)
            result += buffer;
    }
    pclose(pipe);
    return result;
}


std::string getHardDriveSerial()
{
    if (!msHDDSerial.empty()) return msHDDSerial;
    std::string cmd1 = "";
    #ifdef WIN32
        cmd1 = "wmic path win32_physicalmedia get SerialNumber";
    #else
        cmd1 = "ls /dev/disk/by-uuid";
    #endif
    std::string result = SystemCommand(cmd1.c_str());
    //if (fDebug3) printf("result %s",result.c_str());
    msHDDSerial = result;
    return result;
}

bool IsContract(CBlockIndex* pIndex)
{
    return pIndex->nIsContract==1 ? true : false;
}

bool IsSuperBlock(CBlockIndex* pIndex)
{
    return pIndex->nIsSuperBlock==1 ? true : false;
}


double SnapToGrid(double d)
{
    double dDither = .04;
    double dOut = RoundFromString(RoundToString(d*dDither,3),3) / dDither;
    return dOut;
}

bool IsNeuralNodeParticipant(const std::string& addr, int64_t locktime)
{
    //Calculate the neural network nodes abililty to particiapte by GRC_Address_Day
    int address_day = GetDayOfYear(locktime);
    std::string address_tohash = addr + "_" + ToString(address_day);
    std::string address_day_hash = RetrieveMd5(address_tohash);
    // For now, let's call for a 25% participation rate (approx. 125 nodes):
    // When RA is enabled, 25% of the neural network nodes will work on a quorum at any given time to alleviate stress on the project sites:
    uint256 uRef;
    if (IsResearchAgeEnabled(pindexBest->nHeight))
    {
        uRef = fTestNet ? uint256("0x00000000000000000000000000000000ed182f81388f317df738fd9994e7020b") : uint256("0x000000000000000000000000000000004d182f81388f317df738fd9994e7020b"); //This hash is approx 25% of the md5 range (90% for testnet)
    }
    else
    {
        uRef = fTestNet ? uint256("0x00000000000000000000000000000000ed182f81388f317df738fd9994e7020b") : uint256("0x00000000000000000000000000000000fd182f81388f317df738fd9994e7020b"); //This hash is approx 25% of the md5 range (90% for testnet)
    }
    uint256 uADH = uint256("0x" + address_day_hash);
    //printf("%s < %s : %s",uADH.GetHex().c_str() ,uRef.GetHex().c_str(), YesNo(uADH  < uRef).c_str());
    //printf("%s < %s : %s",uTest.GetHex().c_str(),uRef.GetHex().c_str(), YesNo(uTest < uRef).c_str());
    return (uADH < uRef);
}


bool StrLessThanReferenceHash(std::string rh)
{
    int address_day = GetDayOfYear(GetAdjustedTime());
    std::string address_tohash = rh + "_" + ToString(address_day);
    std::string address_day_hash = RetrieveMd5(address_tohash);
    uint256 uRef = fTestNet ? uint256("0x000000000000000000000000000000004d182f81388f317df738fd9994e7020b") : uint256("0x000000000000000000000000000000004d182f81388f317df738fd9994e7020b"); //This hash is approx 25% of the md5 range (90% for testnet)
    uint256 uADH = uint256("0x" + address_day_hash);
    return (uADH < uRef);
}

bool IsResearcher(const std::string& cpid)
{
    return cpid.length() == 32;
}<|MERGE_RESOLUTION|>--- conflicted
+++ resolved
@@ -518,8 +518,6 @@
         GlobalStatusStruct.project = msMiningProject;
         GlobalStatusStruct.cpid = GlobalCPUMiningCPID.cpid;
         GlobalStatusStruct.poll = msPoll;
-<<<<<<< HEAD
-        GlobalStatusStruct.rsaOverview =  msRSAOverview; // not displayed on overview page anymore.
 
         GlobalStatusStruct.status.clear();
 
@@ -548,9 +546,6 @@
         if(!msMiningErrors8.empty())
             GlobalStatusStruct.errors += msMiningErrors8 + "; ";
 
-=======
-        GlobalStatusStruct.errors =  MinerStatus.ReasonNotStaking + MinerStatus.Message + " " + msMiningErrors6 + " " + msMiningErrors7 + " " + msMiningErrors8;
->>>>>>> 258cbeab
         }
         return;
     }
