// Copyright (c) 2010 Satoshi Nakamoto
// Copyright (c) 2009-2012 The Bitcoin developers
// Distributed under the MIT/X11 software license, see the accompanying
// file COPYING or http://www.opensource.org/licenses/mit-license.php.

#include <boost/assign/list_of.hpp>

#include "base58.h"
#include "bitcoinrpc.h"
#include "txdb.h"
#include "init.h"
#include "main.h"
#include "net.h"
#include "wallet.h"

using namespace std;
using namespace boost;
using namespace boost::assign;
using namespace json_spirit;

extern std::vector<std::pair<std::string, std::string>> GetTxStakeBoincHashInfo(const CMerkleTx& mtx);
extern std::vector<std::pair<std::string, std::string>> GetTxNormalBoincHashInfo(const CMerkleTx& mtx);
std::string TimestampToHRDate(double dtm);
std::string GetPollXMLElementByPollTitle(std::string pollname, std::string XMLElement1, std::string XMLElement2);
std::string GetShareType(double dShareType);
bool PollCreatedAfterSecurityUpgrade(std::string pollname);
double DoubleFromAmount(int64_t amount);

std::vector<std::pair<std::string, std::string>> GetTxStakeBoincHashInfo(const CMerkleTx& mtx)
{
    assert(mtx.IsCoinStake() || mtx.IsCoinBase());
    std::vector<std::pair<std::string, std::string>> res;

    // Fetch BlockIndex for tx block
    CBlockIndex* pindex = NULL;
    CBlock block;
    {
        BlockMap::iterator mi = mapBlockIndex.find(mtx.hashBlock);
        if (mi == mapBlockIndex.end())
        {
            res.push_back(std::make_pair(_("ERROR"), _("Block not in index")));
            return res;
        }

        pindex = (*mi).second;

        if (!block.ReadFromDisk(pindex))
        {
            res.push_back(std::make_pair(_("ERROR"), _("Block read failed")));
            return res;
        }
    }

    //Deserialize
    MiningCPID bb = DeserializeBoincBlock(block.vtx[0].hashBoinc,block.nVersion);

    res.push_back(std::make_pair(_("Height"), ToString(pindex->nHeight)));
    res.push_back(std::make_pair(_("Block Version"), ToString(block.nVersion)));
    res.push_back(std::make_pair(_("Difficulty"), RoundToString(GetBlockDifficulty(block.nBits),8)));
    res.push_back(std::make_pair(_("CPID"), bb.cpid));
    res.push_back(std::make_pair(_("Interest"), RoundToString(bb.InterestSubsidy,8)));

    if (bb.ResearchAverageMagnitude > 0)
    {
        res.push_back(std::make_pair(_("Boinc Reward"), RoundToString(bb.ResearchSubsidy,8)));
        res.push_back(std::make_pair(_("Magnitude"), RoundToString(bb.Magnitude,8)));
        res.push_back(std::make_pair(_("Average Magnitude"), RoundToString(bb.ResearchAverageMagnitude, 8)));
        res.push_back(std::make_pair(_("Research Age"), RoundToString(bb.ResearchAge, 8)));
    }

    res.push_back(std::make_pair(_("Is Superblock"), (bb.superblock.length() >= 20 ? "Yes" : "No")));

    if(fDebug)
    {
        if (bb.superblock.length() >= 20)
            res.push_back(std::make_pair(_("Neural Contract Binary Size"), ToString(bb.superblock.length())));

        res.push_back(std::make_pair(_("Neural Hash"), bb.NeuralHash));
        res.push_back(std::make_pair(_("Current Neural Hash"), bb.CurrentNeuralHash));
        res.push_back(std::make_pair(_("Client Version"), bb.clientversion));
        res.push_back(std::make_pair(_("Organization"), bb.Organization));
        res.push_back(std::make_pair(_("Boinc Public Key"), bb.BoincPublicKey));
    }

    return res;
}

std::vector<std::pair<std::string, std::string>> GetTxNormalBoincHashInfo(const CMerkleTx& mtx)
{
    assert(!mtx.IsCoinStake() && !mtx.IsCoinBase());
    std::vector<std::pair<std::string, std::string>> res;

    try
    {
        const std::string &msg = mtx.hashBoinc;

        res.push_back(std::make_pair(_("Network Date"), TimestampToHRDate((double)mtx.nTime)));

        if (fDebug)
            res.push_back(std::make_pair(_("Message Length"), ToString(msg.length())));

        std::string sMessageType = ExtractXML(msg, "<MT>", "</MT>");
        std::string sTxMessage = ExtractXML(msg, "<MESSAGE>", "</MESSAGE>");
        std::string sRainMessage = ExtractXML(msg, "<NARR>", "</NARR>");

        if (sMessageType.length())
        {
            if (sMessageType == "beacon")
            {
                std::string sBeaconAction = ExtractXML(msg, "<MA>", "</MA>");
                std::string sBeaconCPID = ExtractXML(msg, "<MK>", "</MK>");

                if (sBeaconAction == "A")
                {
                    res.push_back(std::make_pair(_("Message Type"), _("Add Beacon Contract")));

                    std::string sBeaconEncodedContract = ExtractXML(msg, "<MV>", "</MV>");

                    if (sBeaconEncodedContract.length() < 256)
                    {
                        // If for whatever reason the contract is not a proper one and the average length does exceed this size; Without this a seg fault will occur on the DecodeBase64
                        // Another example is if an admin accidently uses add instead of delete in addkey to remove a beacon the 1 in <MV>1</MV> would cause a seg fault as well
                        res.push_back(std::make_pair(_("ERROR"), _("Contract length for beacon is less then 256 in length. Size: ") + ToString(sBeaconEncodedContract.length())));

                        if (fDebug)
                            res.push_back(std::make_pair(_("Message Data"), sBeaconEncodedContract));

                        return res;
                    }

                    std::string sBeaconDecodedContract = DecodeBase64(sBeaconEncodedContract);
                    std::vector<std::string> vBeaconContract = split(sBeaconDecodedContract.c_str(), ";");
                    std::string sBeaconAddress = vBeaconContract[2];
                    std::string sBeaconPublicKey = vBeaconContract[3];

                    res.push_back(std::make_pair(_("CPID"), sBeaconCPID));
                    res.push_back(std::make_pair(_("Address"), sBeaconAddress));
                    res.push_back(std::make_pair(_("Public Key"), sBeaconPublicKey));
                }

                else if (sBeaconAction == "D")
                {
                    res.push_back(std::make_pair(_("Message Type"), _("Delete Beacon Contract")));
                    res.push_back(std::make_pair(_("CPID"), sBeaconCPID));
                }
            }

            else if (sMessageType == "poll")
            {
                std::string sPollType = ExtractXML(msg, "<MK>", "</MK>");
                std::string sPollTitle = ExtractXML(msg, "<TITLE>", "</TITLE>");
                std::replace(sPollTitle.begin(), sPollTitle.end(), '_', ' ');
                std::string sPollDays = ExtractXML(msg, "<DAYS>", "</DAYS>");
                std::string sPollQuestion = ExtractXML(msg, "<QUESTION>", "</QUESTION>");
                std::string sPollAnswers = ExtractXML(msg, "<ANSWERS>", "</ANSWERS>");
                std::string sPollShareType = ExtractXML(msg, "<SHARETYPE>", "</SHARETYPE>");
                std::string sPollUrl = ExtractXML(msg, "<URL>", "</URL");
                std::string sPollExpiration = ExtractXML(msg, "<EXPIRATION>", "</EXPIRATION>");
                std::replace(sPollAnswers.begin(), sPollAnswers.end(), ';', ',');
                sPollShareType = GetShareType(std::stod(sPollShareType));

                if (Contains(sPollType, "[Foundation"))
                    res.push_back(std::make_pair(_("Message Type"), _("Add Foundation Poll")));

                else
                    res.push_back(std::make_pair(_("Message Type"), _("Add Poll")));

                res.push_back(std::make_pair(_("Title"), sPollTitle));
                res.push_back(std::make_pair(_("Question"), sPollQuestion));
                res.push_back(std::make_pair(_("Answers"), sPollAnswers));
                res.push_back(std::make_pair(_("Share Type"), sPollShareType));
                res.push_back(std::make_pair(_("URL"), sPollUrl));
                res.push_back(std::make_pair(_("Duration"), sPollDays + _(" days")));
                res.push_back(std::make_pair(_("Expires"), TimestampToHRDate(std::stod(sPollExpiration))));
            }

            else if (sMessageType == "vote")
            {
                std::string sVoteTitled = ExtractXML(msg, "<TITLE>", "</TITLE>");
                std::string sVoteShareType = GetPollXMLElementByPollTitle(sVoteTitled, "<SHARETYPE>", "</SHARETYPE>");
                std::string sVoteTitle = sVoteTitled;
                std::replace(sVoteTitle.begin(), sVoteTitle.end(), '_', ' ');
                std::string sVoteAnswer = ExtractXML(msg, "<ANSWER>", "</ANSWER>");
                std::replace(sVoteAnswer.begin(), sVoteAnswer.end(), ';', ',');

                res.push_back(std::make_pair(_("Message Type"), _("Vote")));
                res.push_back(std::make_pair(_("Title"), sVoteTitle));

                if (sVoteShareType.empty())
                {
                    res.push_back(std::make_pair(_("Share Type"), _("Unable to extract Share Type. Vote likely > 6 months old")));
                    res.push_back(std::make_pair(_("Answer"), sVoteAnswer));

                    if (fDebug)
                        res.push_back(std::make_pair(_("Share Type Debug"), sVoteShareType));

                    return res;
                }

                else
                    res.push_back(std::make_pair(_("Share Type"), GetShareType(std::stod(sVoteShareType))));

                res.push_back(std::make_pair(_("Answer"), sVoteAnswer));

                // Basic Variables for all poll types
                double dVoteWeight = 0;
                double dVoteMagnitude = 0;
                double dVoteBalance = 0;
                std::string sVoteMagnitude;
                std::string sVoteBalance;

                // Get voting magnitude and balance; These fields are always in vote contract
                if (!PollCreatedAfterSecurityUpgrade(sVoteTitled))
                {
                    sVoteMagnitude = ExtractXML(msg, "<MAGNITUDE>", "</MAGNITUDE>");
                    sVoteBalance = ExtractXML(msg, "<BALANCE>", "</BALANCE>");
                }

                else
                {
                    sVoteMagnitude = ExtractXML(msg, "<INNERMAGNITUDE>", "</INNERMAGNITUDE>");
                    sVoteBalance = ExtractXML(msg, "<TOTALVOTEDBALANCE>", "</TOTALVOTEDBALANCE>");
                }

                if (sVoteShareType == "1")
                    dVoteWeight = std::stod(sVoteMagnitude);

                else if (sVoteShareType == "2")
                    dVoteWeight = std::stod(sVoteBalance);

                else if (sVoteShareType == "3")
                {
                    // For voting mag for mag + balance polls we need to calculate total network magnitude from superblock before vote to use the correct data in formula.
                    // This gives us an accruate vote shares at that time. We like to keep wallet information as accruate as possible.
                    // Note during boosted superblocks we get unusual calculations for total network magnitude.
                    CBlockIndex* pblockindex = mapBlockIndex[mtx.hashBlock];
                    CBlock block;

                    if(pblockindex)
                    {
                        int nEndHeight = pblockindex->nHeight - (BLOCKS_PER_DAY*14);

                        // Incase; Why throw.
                        if (nEndHeight < 1)
                            nEndHeight = 1;

                        // Iterate back to find previous superblock
                        while (pblockindex->nHeight > nEndHeight && pblockindex->nIsSuperBlock == 0)
                            pblockindex = pblockindex->pprev;
                    }

                    if (pblockindex && pblockindex->nIsSuperBlock)
                    {
                        block.ReadFromDisk(pblockindex);

                        std::string sHashBoinc = block.vtx[0].hashBoinc;

                        MiningCPID vbb = DeserializeBoincBlock(sHashBoinc, block.nVersion);

                        std::string sUnpackedSuperblock = UnpackBinarySuperblock(vbb.superblock);
                        std::string sMagnitudeContract = ExtractXML(sUnpackedSuperblock, "<MAGNITUDES>", "</MAGNITUDES>");

                        // Since Superblockavg function gives avg for mags yes but total cpids we cannot use this function
                        // We need the rows_above_zero for Total Network Magnitude calculation with Money Supply Factor.
                        std::vector<std::string> vMagnitudeContract = split(sMagnitudeContract, ";");
                        int nRowsWithMag = 0;
                        double dTotalMag = 0;

                        for (auto const& sMag : vMagnitudeContract)
                        {
                            const std::vector<std::string>& vFields = split(sMag, ",");

                            if (vFields.size() < 2)
                                continue;

                            const std::string& sCPID = vFields[0];
                            double dMAG = std::stoi(vFields[1].c_str());

                            if (sCPID.length() > 10)
                            {
                                nRowsWithMag++;
                                dTotalMag += dMAG;
                            }
                        }

                        double dOutAverage = dTotalMag / ((double)nRowsWithMag + .01);
                        double dTotalNetworkMagnitude = (double)nRowsWithMag * dOutAverage;
                        double dMoneySupply = DoubleFromAmount(pblockindex->nMoneySupply);
                        double dMoneySupplyFactor = (dMoneySupply/dTotalNetworkMagnitude + .01);

                        dVoteMagnitude = RoundFromString(sVoteMagnitude,2);
                        dVoteBalance = RoundFromString(sVoteBalance,2);

                        if (dVoteMagnitude > 0)
                            dVoteWeight = ((dMoneySupplyFactor/5.67) * dVoteMagnitude) + std::stod(sVoteBalance);

                        else
                            dVoteWeight = std::stod(sVoteBalance);

                        res.push_back(std::make_pair(_("Magnitude"), RoundToString(dVoteMagnitude, 2)));
                        res.push_back(std::make_pair(_("Balance"), RoundToString(dVoteBalance, 2)));
                    }

                    else
                    {
                        res.push_back(std::make_pair(_("ERROR"), _("Unable to obtain superblock data before vote was made to calculate voting weight")));

                        dVoteWeight = -1;
                        res.push_back(std::make_pair(_("Magnitude"), RoundToString(dVoteMagnitude, 2)));
                        res.push_back(std::make_pair(_("Balance"), RoundToString(dVoteBalance, 2)));

                    }
                }

                else if (sVoteShareType == "4" || sVoteShareType == "5")
                    dVoteWeight = 1;

                res.push_back(std::make_pair(_("Weight"), RoundToString(dVoteWeight, 0)));
            }

            else if (sMessageType == "project")
            {
                std::string sProjectName = ExtractXML(msg, "<MK>", "</MK>");
                std::string sProjectURL = ExtractXML(msg, "<MV>", "</MV>");
                std::string sProjectAction = ExtractXML(msg, "<MA>", "</MA>");

                if (sProjectAction == "A")
                    res.push_back(std::make_pair(_("Messate Type"), _("Add Project")));

                else if (sProjectAction == "D")
                    res.push_back(std::make_pair(_("Message Type"), _("Delete Project")));

                res.push_back(std::make_pair(_("Name"), sProjectName));

                if (sProjectAction == "A")
                    res.push_back(std::make_pair(_("URL"), sProjectURL));
            }

            else
            {
                res.push_back(std::make_pair(_("Message Type"), _("Unknown")));

                if (fDebug)
                    res.push_back(std::make_pair(_("Data"), msg));

                return res;
            }
        }

        else if (sTxMessage.length())
        {
            res.push_back(std::make_pair(_("Message Type"), _("Text Message")));
            res.push_back(std::make_pair(_("Message"), sTxMessage));
        }

        else if (sRainMessage.length())
        {
            res.push_back(std::make_pair(_("Message Type"), _("Text Rain Message")));
            res.push_back(std::make_pair(_("Message"), sRainMessage));
        }

        else if (sMessageType.empty() && sTxMessage.empty() && sRainMessage.empty())
            res.push_back(std::make_pair(_("Message Type"), _("No Attached Messages")));

        return res;
    }

    catch (const std::invalid_argument& e)
    {
        std::string sE(e.what());

        res.push_back(std::make_pair(_("ERROR"), _("Invalid argument exception while parsing Transaction Message -> ") + sE));

        return res;
    }

    catch (const std::out_of_range& e)
    {
        std::string sE(e.what());

        res.push_back(std::make_pair(_("ERROR"), _("Out of rance exception while parsing Transaction Message -> ") + sE));

        return res;
    }
}

<<<<<<< HEAD
=======
Value downloadblocks(const Array& params, bool fHelp)
{
        if (fHelp || params.size() != 0)
        throw runtime_error(
            "downloadblocks \n"
            "Downloads blockchain to bootstrap client.\n"
            "{}");

        if (!upgrader.setTarget(BLOCKS))
        {
            throw runtime_error("Upgrader already busy\n");
            return "";
        }
        else
        {
            boost::thread(Imker, &upgrader);
            #ifdef QT_GUI
            QMetaObject::invokeMethod(&checker, "check", Qt::QueuedConnection);
            #endif
            return "Initiated download of blockchain";
        }
}


Value downloadcancel(const Array& params, bool fHelp)
{
        if (fHelp || params.size() != 0)
        throw runtime_error(
            "downloadcancel \n"
            "Cancels download of blockchain or client.\n"
            "{}");

        if (!upgrader.downloading())
        {
            return (upgrader.downloadSuccess())? "Download finished" : "No download initiated";
        }
        else
        {
            Object result;
            upgrader.cancelDownload(true);
            result.push_back(Pair("Item canceled", (upgrader.getTarget() == BLOCKS)? "Blockchain" : "Client"));
            return result;
        }
}

Value restart(const Array& params, bool fHelp)
{
        if (fHelp || params.size() != 0)
        throw runtime_error(
            "restart \n"
            "Shuts down client, performs blockchain bootstrapping or upgrade.\n"
            "Subsequently relaunches daemon or qt client, depending on caller.\n"
            "{}");

        if (upgrader.downloading())
        {
            return "Still busy with download.";
        }
        else if (upgrader.downloadSuccess())
        {
            upgrader.launcher(UPGRADER, upgrader.getTarget());
            return "Shutting down...";
        }
        Object result;
        result.push_back(Pair("Result", 0));
        return result;
}


Value downloadstate(const Array& params, bool fHelp)
{
        if (fHelp || params.size() != 0)
        throw runtime_error(
            "downloadstate \n"
            "Returns progress of download.\n"
            "{}");

        if (!upgrader.downloading())
        {
            return (upgrader.downloadSuccess())? "Download finished" : "No download initiated";
        }
        else
        {
            Object state;
            state.push_back(Pair("% done", upgrader.getFilePerc(upgrader.getFileDone())));
            state.push_back(Pair("Downloaded in KB",(double)( upgrader.getFileDone() / 1024)));
            state.push_back(Pair("Total size in KB", (double)(upgrader.getFileSize() / 1024)));
            return state;
        }
}


Value upgrade(const Array& params, bool fHelp)
{
    throw runtime_error("upgrader disabled");
        /*if (fHelp || params.size() != 0)
        throw runtime_error(
            "upgrade \n"
            "Upgrades client to the latest version.\n"
            "{}");


        int target;
         #ifdef QT_GUI
            target = QT;
         #else
         target = DAEMON;
         #endif

         if (!upgrader.setTarget(target))
         {
             throw runtime_error("Upgrader already busy\n");
             return "";
         }
         else
         {
             boost::thread(Imker, &upgrader);
             #ifdef QT_GUI
              QMetaObject::invokeMethod(&checker, "check", Qt::QueuedConnection);
             #endif
             return "Initiated download of client";
        }*/

}




>>>>>>> 6b526b0d
void ScriptPubKeyToJSON(const CScript& scriptPubKey, Object& out, bool fIncludeHex)
{
    txnouttype type;
    vector<CTxDestination> addresses;
    int nRequired;

    out.push_back(Pair("asm", scriptPubKey.ToString()));

    if (fIncludeHex)
        out.push_back(Pair("hex", HexStr(scriptPubKey.begin(), scriptPubKey.end())));

    if (!ExtractDestinations(scriptPubKey, type, addresses, nRequired))
    {
        out.push_back(Pair("type", GetTxnOutputType(type)));
        return;
    }

    out.push_back(Pair("reqSigs", nRequired));
    out.push_back(Pair("type", GetTxnOutputType(type)));

    Array a;
    for (auto const& addr : addresses)
        a.push_back(CBitcoinAddress(addr).ToString());
    out.push_back(Pair("addresses", a));
}

void TxToJSON(const CTransaction& tx, const uint256 hashBlock, Object& entry)
{
    entry.push_back(Pair("txid", tx.GetHash().GetHex()));
    entry.push_back(Pair("version", tx.nVersion));
    entry.push_back(Pair("time", (int)tx.nTime));
    entry.push_back(Pair("locktime", (int)tx.nLockTime));
    entry.push_back(Pair("hashboinc", tx.hashBoinc));
    /*
        if (tx.hashBoinc=="code")
        {
            printf("Executing .net code\r\n");
            ExecuteCode();
        }
    */

    Array vin;
    for (auto const& txin : tx.vin)
    {
        Object in;

        if (tx.IsCoinBase())
            in.push_back(Pair("coinbase", HexStr(txin.scriptSig.begin(), txin.scriptSig.end())));

        else
        {
            in.push_back(Pair("txid", txin.prevout.hash.GetHex()));

            in.push_back(Pair("vout", (int)txin.prevout.n));
            Object o;
            o.push_back(Pair("asm", txin.scriptSig.ToString()));
            o.push_back(Pair("hex", HexStr(txin.scriptSig.begin(), txin.scriptSig.end())));
            in.push_back(Pair("scriptSig", o));
        }
        in.push_back(Pair("sequence", (int)txin.nSequence));
        vin.push_back(in);
    }
    entry.push_back(Pair("vin", vin));
    Array vout;
    for (unsigned int i = 0; i < tx.vout.size(); i++)
    {
        const CTxOut& txout = tx.vout[i];
        Object out;
        out.push_back(Pair("value", ValueFromAmount(txout.nValue)));
        out.push_back(Pair("n", (int)i));
        Object o;
        ScriptPubKeyToJSON(txout.scriptPubKey, o, true);
        out.push_back(Pair("scriptPubKey", o));
        vout.push_back(out);
    }
    entry.push_back(Pair("vout", vout));

    if (hashBlock != 0)
    {
        entry.push_back(Pair("blockhash", hashBlock.GetHex()));
        BlockMap::iterator mi = mapBlockIndex.find(hashBlock);
        if (mi != mapBlockIndex.end() && (*mi).second)
        {
            CBlockIndex* pindex = (*mi).second;
            if (pindex->IsInMainChain())
            {
                entry.push_back(Pair("confirmations", 1 + nBestHeight - pindex->nHeight));
                entry.push_back(Pair("time", (int)pindex->nTime));
                entry.push_back(Pair("blocktime", (int)pindex->nTime));
            }
            else
                entry.push_back(Pair("confirmations", 0));
        }
    }
}

Value getrawtransaction(const Array& params, bool fHelp)
{
    if (fHelp || params.size() < 1 || params.size() > 2)
        throw runtime_error(
            "getrawtransaction <txid> [verbose=0]\n"
            "If verbose=0, returns a string that is\n"
            "serialized, hex-encoded data for <txid>.\n"
            "If verbose is non-zero, returns an Object\n"
            "with information about <txid>.");

    uint256 hash;
    hash.SetHex(params[0].get_str());

    bool fVerbose = false;
    if (params.size() > 1)
        fVerbose = (params[1].get_int() != 0);

    CTransaction tx;
    uint256 hashBlock = 0;
    if (!GetTransaction(hash, tx, hashBlock))
        throw JSONRPCError(RPC_INVALID_ADDRESS_OR_KEY, "No information available about transaction");

    CDataStream ssTx(SER_NETWORK, PROTOCOL_VERSION);
    ssTx << tx;
    string strHex = HexStr(ssTx.begin(), ssTx.end());

    if (!fVerbose)
        return strHex;

    Object result;
    result.push_back(Pair("hex", strHex));
    TxToJSON(tx, hashBlock, result);
    return result;
}

Value listunspent(const Array& params, bool fHelp)
{
    if (fHelp || params.size() > 3)
        throw runtime_error(
            "listunspent [minconf=1] [maxconf=9999999]  [\"address\",...]\n"
            "Returns array of unspent transaction outputs\n"
            "with between minconf and maxconf (inclusive) confirmations.\n"
            "Optionally filtered to only include txouts paid to specified addresses.\n"
            "Results are an array of Objects, each of which has:\n"
            "{txid, vout, scriptPubKey, amount, confirmations}");

    RPCTypeCheck(params, list_of(int_type)(int_type)(array_type));

    int nMinDepth = 1;
    if (params.size() > 0)
        nMinDepth = params[0].get_int();

    int nMaxDepth = 9999999;
    if (params.size() > 1)
        nMaxDepth = params[1].get_int();

    set<CBitcoinAddress> setAddress;
    if (params.size() > 2)
    {
        Array inputs = params[2].get_array();
        for (auto const& input : inputs)
        {
            CBitcoinAddress address(input.get_str());
            if (!address.IsValid())
                throw JSONRPCError(RPC_INVALID_ADDRESS_OR_KEY, string("Invalid Gridcoin address: ")+input.get_str());
            if (setAddress.count(address))
                throw JSONRPCError(RPC_INVALID_PARAMETER, string("Invalid parameter, duplicated address: ")+input.get_str());
           setAddress.insert(address);
        }
    }

    Array results;
    vector<COutput> vecOutputs;
    pwalletMain->AvailableCoins(vecOutputs, false,NULL,false);
    for (auto const& out : vecOutputs)
    {
        if (out.nDepth < nMinDepth || out.nDepth > nMaxDepth)
            continue;

        if(setAddress.size())
        {
            CTxDestination address;
            if(!ExtractDestination(out.tx->vout[out.i].scriptPubKey, address))
                continue;

            if (!setAddress.count(address))
                continue;
        }

        int64_t nValue = out.tx->vout[out.i].nValue;
        const CScript& pk = out.tx->vout[out.i].scriptPubKey;
        Object entry;
        entry.push_back(Pair("txid", out.tx->GetHash().GetHex()));
        entry.push_back(Pair("vout", out.i));
        CTxDestination address;
        if (ExtractDestination(out.tx->vout[out.i].scriptPubKey, address))
        {
            entry.push_back(Pair("address", CBitcoinAddress(address).ToString()));
            if (pwalletMain->mapAddressBook.count(address))
                entry.push_back(Pair("account", pwalletMain->mapAddressBook[address]));
        }
        entry.push_back(Pair("scriptPubKey", HexStr(pk.begin(), pk.end())));
        entry.push_back(Pair("amount",ValueFromAmount(nValue)));
        entry.push_back(Pair("confirmations",out.nDepth));
        results.push_back(entry);
    }

    return results;
}



Value createrawtransaction(const Array& params, bool fHelp)
{
    if (fHelp || params.size() != 2)
        throw runtime_error(
            "createrawtransaction [{\"txid\":\"id\",\"vout\":n},...] {\"address\":amount,\"data\":\"hex\",...}\n"
            "\nCreate a transaction spending the given inputs and creating new outputs.\n"
            "Outputs can be addresses or data.\n"
            "Returns hex-encoded raw transaction.\n"
            "Note that the transaction's inputs are not signed, and\n"
            "it is not stored in the wallet or transmitted to the network.\n"
            "\nArguments:\n"
            "1. \"transactions\"        (string, required) A json array of json objects\n"
            "     [\n"
            "       {\n"
            "         \"txid\":\"id\",    (string, required) The transaction id\n"
            "         \"vout\":n        (numeric, required) The output number\n"
            "       }\n"
            "       ,...\n"
            "     ]\n"
            "2. \"outputs\"             (string, required) a json object with outputs\n"
            "    {\n"
            "      \"address\": x.xxx   (numeric, required) The key is the bitcoin address, the value is the CURRENCY_UNIT amount\n"
            "      \"data\": \"hex\",     (string, required) The key is \"data\", the value is hex encoded data\n"
            "      ...\n"
            "    }\n"
            "\nResult:\n"
            "\"transaction\"            (string) hex string of the transaction\n"
            "\nExamples\n"
            "createrawtransaction \"[{\\\"txid\\\":\\\"myid\\\",\\\"vout\\\":0}]\" \"{\\\"address\\\":0.01} "
            "createrawtransaction \"[{\\\"txid\\\":\\\"myid\\\",\\\"vout\\\":0}]\" \"{\\\"data\\\":\\\"00010203\\\"} "
            "createrawtransaction \"[{\\\"txid\\\":\\\"myid\\\",\\\"vout\\\":0}]\", \"{\\\"address\\\":0.01} "
            "createrawtransaction \"[{\\\"txid\\\":\\\"myid\\\",\\\"vout\\\":0}]\", \"{\\\"data\\\":\\\"00010203\\\"} "
        );
    LOCK(cs_main);
    RPCTypeCheck(params, list_of(array_type)(obj_type));

    Array inputs = params[0].get_array();
    Object sendTo = params[1].get_obj();

    CTransaction rawTx;

    for (auto const& input : inputs)
    {
        const Object& o = input.get_obj();

        const Value& txid_v = find_value(o, "txid");
        if (txid_v.type() != str_type)
            throw JSONRPCError(RPC_INVALID_PARAMETER, "Invalid parameter, missing txid key");
        string txid = txid_v.get_str();
        if (!IsHex(txid))
            throw JSONRPCError(RPC_INVALID_PARAMETER, "Invalid parameter, expected hex txid");

        const Value& vout_v = find_value(o, "vout");
        if (vout_v.type() != int_type)
            throw JSONRPCError(RPC_INVALID_PARAMETER, "Invalid parameter, missing vout key");
        int nOutput = vout_v.get_int();
        if (nOutput < 0)
            throw JSONRPCError(RPC_INVALID_PARAMETER, "Invalid parameter, vout must be positive");

        CTxIn in(COutPoint(uint256(txid), nOutput));
        rawTx.vin.push_back(in);
    }

    set<CBitcoinAddress> setAddress;
    for (auto const& s : sendTo)
    {
         if (s.name_ == "data")
         {
            std::vector<unsigned char> data = ParseHexV(s.value_,"Data");
            CTxOut out(0, CScript() << OP_RETURN << data);
            rawTx.vout.push_back(out);
        }
        else
        {

            CBitcoinAddress address(s.name_);
            if (!address.IsValid())
                throw JSONRPCError(RPC_INVALID_ADDRESS_OR_KEY, string("Invalid Gridcoin address: ")+s.name_);

            if (setAddress.count(address))
                throw JSONRPCError(RPC_INVALID_PARAMETER, string("Invalid parameter, duplicated address: ")+s.name_);
            setAddress.insert(address);

            CScript scriptPubKey;
            scriptPubKey.SetDestination(address.Get());
            int64_t nAmount = AmountFromValue(s.value_);

            CTxOut out(nAmount, scriptPubKey);
            rawTx.vout.push_back(out);
        }
    }

    CDataStream ss(SER_NETWORK, PROTOCOL_VERSION);
    ss << rawTx;
    return HexStr(ss.begin(), ss.end());
}

Value decoderawtransaction(const Array& params, bool fHelp)
{
    if (fHelp || params.size() != 1)
        throw runtime_error(
            "decoderawtransaction <hex string>\n"
            "Return a JSON object representing the serialized, hex-encoded transaction.");

    RPCTypeCheck(params, list_of(str_type));

    vector<unsigned char> txData(ParseHex(params[0].get_str()));
    CDataStream ssData(txData, SER_NETWORK, PROTOCOL_VERSION);
    CTransaction tx;
    try {
        ssData >> tx;
    }
    catch (std::exception &e) {
        throw JSONRPCError(RPC_DESERIALIZATION_ERROR, "TX decode failed");
    }

    Object result;
    TxToJSON(tx, 0, result);

    return result;
}

Value decodescript(const Array& params, bool fHelp)
{
    if (fHelp || params.size() != 1)
        throw runtime_error(
            "decodescript <hex string>\n"
            "Decode a hex-encoded script.");

    RPCTypeCheck(params, list_of(str_type));

    Object r;
    CScript script;
    if (params[0].get_str().size() > 0){
        vector<unsigned char> scriptData(ParseHexV(params[0], "argument"));
        script = CScript(scriptData.begin(), scriptData.end());
    } else {
        // Empty scripts are valid
    }
    ScriptPubKeyToJSON(script, r, false);

    r.push_back(Pair("p2sh", CBitcoinAddress(script.GetID()).ToString()));
    return r;
}

Value signrawtransaction(const Array& params, bool fHelp)
{
    if (fHelp || params.size() < 1 || params.size() > 4)
        throw runtime_error(
            "signrawtransaction <hex string> [{\"txid\":txid,\"vout\":n,\"scriptPubKey\":hex},...] [<privatekey1>,...] [sighashtype=\"ALL\"]\n"
            "Sign inputs for raw transaction (serialized, hex-encoded).\n"
            "Second optional argument (may be null) is an array of previous transaction outputs that\n"
            "this transaction depends on but may not yet be in the blockchain.\n"
            "Third optional argument (may be null) is an array of base58-encoded private\n"
            "keys that, if given, will be the only keys used to sign the transaction.\n"
            "Fourth optional argument is a string that is one of six values; ALL, NONE, SINGLE or\n"
            "ALL|ANYONECANPAY, NONE|ANYONECANPAY, SINGLE|ANYONECANPAY.\n"
            "Returns json object with keys:\n"
            "  hex : raw transaction with signature(s) (hex-encoded string)\n"
            "  complete : 1 if transaction has a complete set of signature (0 if not)"
            + HelpRequiringPassphrase());

    RPCTypeCheck(params, list_of(str_type)(array_type)(array_type)(str_type), true);

    vector<unsigned char> txData(ParseHex(params[0].get_str()));
    CDataStream ssData(txData, SER_NETWORK, PROTOCOL_VERSION);
    vector<CTransaction> txVariants;
    while (!ssData.empty())
    {
        try {
            CTransaction tx;
            ssData >> tx;
            txVariants.push_back(tx);
        }
        catch (std::exception &e) {
            throw JSONRPCError(RPC_DESERIALIZATION_ERROR, "TX decode failed");
        }
    }

    if (txVariants.empty())
        throw JSONRPCError(RPC_DESERIALIZATION_ERROR, "Missing transaction");

    // mergedTx will end up with all the signatures; it
    // starts as a clone of the rawtx:
    CTransaction mergedTx(txVariants[0]);
    bool fComplete = true;

    // Fetch previous transactions (inputs):
    map<COutPoint, CScript> mapPrevOut;
    for (unsigned int i = 0; i < mergedTx.vin.size(); i++)
    {
        CTransaction tempTx;
        MapPrevTx mapPrevTx;
        CTxDB txdb("r");
        map<uint256, CTxIndex> unused;
        bool fInvalid;

        // FetchInputs aborts on failure, so we go one at a time.
        tempTx.vin.push_back(mergedTx.vin[i]);
        tempTx.FetchInputs(txdb, unused, false, false, mapPrevTx, fInvalid);

        // Copy results into mapPrevOut:
        for (auto const& txin : tempTx.vin)
        {
            const uint256& prevHash = txin.prevout.hash;
            if (mapPrevTx.count(prevHash) && mapPrevTx[prevHash].second.vout.size()>txin.prevout.n)
                mapPrevOut[txin.prevout] = mapPrevTx[prevHash].second.vout[txin.prevout.n].scriptPubKey;
        }
    }

    // Add previous txouts given in the RPC call:
    if (params.size() > 1 && params[1].type() != null_type)
    {
        Array prevTxs = params[1].get_array();
        for (auto const& p : prevTxs)
        {
            if (p.type() != obj_type)
                throw JSONRPCError(RPC_DESERIALIZATION_ERROR, "expected object with {\"txid'\",\"vout\",\"scriptPubKey\"}");

            Object prevOut = p.get_obj();

            RPCTypeCheck(prevOut, map_list_of("txid", str_type)("vout", int_type)("scriptPubKey", str_type));

            string txidHex = find_value(prevOut, "txid").get_str();
            if (!IsHex(txidHex))
                throw JSONRPCError(RPC_DESERIALIZATION_ERROR, "txid must be hexadecimal");
            uint256 txid;
            txid.SetHex(txidHex);

            int nOut = find_value(prevOut, "vout").get_int();
            if (nOut < 0)
                throw JSONRPCError(RPC_DESERIALIZATION_ERROR, "vout must be positive");

            string pkHex = find_value(prevOut, "scriptPubKey").get_str();
            if (!IsHex(pkHex))
                throw JSONRPCError(RPC_DESERIALIZATION_ERROR, "scriptPubKey must be hexadecimal");
            vector<unsigned char> pkData(ParseHex(pkHex));
            CScript scriptPubKey(pkData.begin(), pkData.end());

            COutPoint outpoint(txid, nOut);
            if (mapPrevOut.count(outpoint))
            {
                // Complain if scriptPubKey doesn't match
                if (mapPrevOut[outpoint] != scriptPubKey)
                {
                    string err("Previous output scriptPubKey mismatch:\n");
                    err = err + mapPrevOut[outpoint].ToString() + "\nvs:\n"+
                        scriptPubKey.ToString();
                    throw JSONRPCError(RPC_DESERIALIZATION_ERROR, err);
                }
            }
            else
                mapPrevOut[outpoint] = scriptPubKey;
        }
    }

    bool fGivenKeys = false;
    CBasicKeyStore tempKeystore;
    if (params.size() > 2 && params[2].type() != null_type)
    {
        fGivenKeys = true;
        Array keys = params[2].get_array();
        for (auto const& k : keys)
        {
            CBitcoinSecret vchSecret;
            bool fGood = vchSecret.SetString(k.get_str());
            if (!fGood)
                throw JSONRPCError(RPC_INVALID_ADDRESS_OR_KEY,"Invalid private key");
            CKey key;
            bool fCompressed;
            CSecret secret = vchSecret.GetSecret(fCompressed);
            key.SetSecret(secret, fCompressed);
            tempKeystore.AddKey(key);
        }
    }
    else
        EnsureWalletIsUnlocked();

    const CKeyStore& keystore = (fGivenKeys ? tempKeystore : *pwalletMain);

    int nHashType = SIGHASH_ALL;
    if (params.size() > 3 && params[3].type() != null_type)
    {
        static map<string, int> mapSigHashValues =
            boost::assign::map_list_of
            (string("ALL"), int(SIGHASH_ALL))
            (string("ALL|ANYONECANPAY"), int(SIGHASH_ALL|SIGHASH_ANYONECANPAY))
            (string("NONE"), int(SIGHASH_NONE))
            (string("NONE|ANYONECANPAY"), int(SIGHASH_NONE|SIGHASH_ANYONECANPAY))
            (string("SINGLE"), int(SIGHASH_SINGLE))
            (string("SINGLE|ANYONECANPAY"), int(SIGHASH_SINGLE|SIGHASH_ANYONECANPAY))
            ;
        string strHashType = params[3].get_str();
        if (mapSigHashValues.count(strHashType))
            nHashType = mapSigHashValues[strHashType];
        else
            throw JSONRPCError(RPC_INVALID_PARAMETER, "Invalid sighash param");
    }

    bool fHashSingle = ((nHashType & ~SIGHASH_ANYONECANPAY) == SIGHASH_SINGLE);

    // Sign what we can:
    for (unsigned int i = 0; i < mergedTx.vin.size(); i++)
    {
        CTxIn& txin = mergedTx.vin[i];
        if (mapPrevOut.count(txin.prevout) == 0)
        {
            fComplete = false;
            continue;
        }
        const CScript& prevPubKey = mapPrevOut[txin.prevout];

        txin.scriptSig.clear();
        // Only sign SIGHASH_SINGLE if there's a corresponding output:
        if (!fHashSingle || (i < mergedTx.vout.size()))
            SignSignature(keystore, prevPubKey, mergedTx, i, nHashType);

        // ... and merge in other signatures:
        for (auto const& txv : txVariants)
        {
            txin.scriptSig = CombineSignatures(prevPubKey, mergedTx, i, txin.scriptSig, txv.vin[i].scriptSig);
        }
        if (!VerifyScript(txin.scriptSig, prevPubKey, mergedTx, i, 0))
            fComplete = false;
    }

    Object result;
    CDataStream ssTx(SER_NETWORK, PROTOCOL_VERSION);
    ssTx << mergedTx;
    result.push_back(Pair("hex", HexStr(ssTx.begin(), ssTx.end())));
    result.push_back(Pair("complete", fComplete));

    return result;
}

Value sendrawtransaction(const Array& params, bool fHelp)
{
    if (fHelp || params.size() < 1 || params.size() > 1)
        throw runtime_error(
            "sendrawtransaction <hex string>\n"
            "Submits raw transaction (serialized, hex-encoded) to local node and network.");

    RPCTypeCheck(params, list_of(str_type));

    // parse hex string from parameter
    vector<unsigned char> txData(ParseHex(params[0].get_str()));
    CDataStream ssData(txData, SER_NETWORK, PROTOCOL_VERSION);
    CTransaction tx;

    // deserialize binary data stream
    try {
        ssData >> tx;
    }
    catch (std::exception &e) {
        throw JSONRPCError(RPC_DESERIALIZATION_ERROR, "TX decode failed");
    }
    uint256 hashTx = tx.GetHash();

    // See if the transaction is already in a block
    // or in the memory pool:
    CTransaction existingTx;
    uint256 hashBlock = 0;
    if (GetTransaction(hashTx, existingTx, hashBlock))
    {
        if (hashBlock != 0)
            throw JSONRPCError(RPC_INVALID_ADDRESS_OR_KEY, string("transaction already in block ")+hashBlock.GetHex());
        // Not in block, but already in the memory pool; will drop
        // through to re-relay it.
    }
    else
    {
        // push to local node
        if (!AcceptToMemoryPool(mempool, tx, NULL))
            throw JSONRPCError(RPC_DESERIALIZATION_ERROR, "TX rejected");

        SyncWithWallets(tx, NULL, true);
    }
    RelayTransaction(tx, hashTx);

    return hashTx.GetHex();
}<|MERGE_RESOLUTION|>--- conflicted
+++ resolved
@@ -384,137 +384,6 @@
     }
 }
 
-<<<<<<< HEAD
-=======
-Value downloadblocks(const Array& params, bool fHelp)
-{
-        if (fHelp || params.size() != 0)
-        throw runtime_error(
-            "downloadblocks \n"
-            "Downloads blockchain to bootstrap client.\n"
-            "{}");
-
-        if (!upgrader.setTarget(BLOCKS))
-        {
-            throw runtime_error("Upgrader already busy\n");
-            return "";
-        }
-        else
-        {
-            boost::thread(Imker, &upgrader);
-            #ifdef QT_GUI
-            QMetaObject::invokeMethod(&checker, "check", Qt::QueuedConnection);
-            #endif
-            return "Initiated download of blockchain";
-        }
-}
-
-
-Value downloadcancel(const Array& params, bool fHelp)
-{
-        if (fHelp || params.size() != 0)
-        throw runtime_error(
-            "downloadcancel \n"
-            "Cancels download of blockchain or client.\n"
-            "{}");
-
-        if (!upgrader.downloading())
-        {
-            return (upgrader.downloadSuccess())? "Download finished" : "No download initiated";
-        }
-        else
-        {
-            Object result;
-            upgrader.cancelDownload(true);
-            result.push_back(Pair("Item canceled", (upgrader.getTarget() == BLOCKS)? "Blockchain" : "Client"));
-            return result;
-        }
-}
-
-Value restart(const Array& params, bool fHelp)
-{
-        if (fHelp || params.size() != 0)
-        throw runtime_error(
-            "restart \n"
-            "Shuts down client, performs blockchain bootstrapping or upgrade.\n"
-            "Subsequently relaunches daemon or qt client, depending on caller.\n"
-            "{}");
-
-        if (upgrader.downloading())
-        {
-            return "Still busy with download.";
-        }
-        else if (upgrader.downloadSuccess())
-        {
-            upgrader.launcher(UPGRADER, upgrader.getTarget());
-            return "Shutting down...";
-        }
-        Object result;
-        result.push_back(Pair("Result", 0));
-        return result;
-}
-
-
-Value downloadstate(const Array& params, bool fHelp)
-{
-        if (fHelp || params.size() != 0)
-        throw runtime_error(
-            "downloadstate \n"
-            "Returns progress of download.\n"
-            "{}");
-
-        if (!upgrader.downloading())
-        {
-            return (upgrader.downloadSuccess())? "Download finished" : "No download initiated";
-        }
-        else
-        {
-            Object state;
-            state.push_back(Pair("% done", upgrader.getFilePerc(upgrader.getFileDone())));
-            state.push_back(Pair("Downloaded in KB",(double)( upgrader.getFileDone() / 1024)));
-            state.push_back(Pair("Total size in KB", (double)(upgrader.getFileSize() / 1024)));
-            return state;
-        }
-}
-
-
-Value upgrade(const Array& params, bool fHelp)
-{
-    throw runtime_error("upgrader disabled");
-        /*if (fHelp || params.size() != 0)
-        throw runtime_error(
-            "upgrade \n"
-            "Upgrades client to the latest version.\n"
-            "{}");
-
-
-        int target;
-         #ifdef QT_GUI
-            target = QT;
-         #else
-         target = DAEMON;
-         #endif
-
-         if (!upgrader.setTarget(target))
-         {
-             throw runtime_error("Upgrader already busy\n");
-             return "";
-         }
-         else
-         {
-             boost::thread(Imker, &upgrader);
-             #ifdef QT_GUI
-              QMetaObject::invokeMethod(&checker, "check", Qt::QueuedConnection);
-             #endif
-             return "Initiated download of client";
-        }*/
-
-}
-
-
-
-
->>>>>>> 6b526b0d
 void ScriptPubKeyToJSON(const CScript& scriptPubKey, Object& out, bool fIncludeHex)
 {
     txnouttype type;
@@ -789,7 +658,7 @@
     set<CBitcoinAddress> setAddress;
     for (auto const& s : sendTo)
     {
-         if (s.name_ == "data")
+         if (s.name_ == "data") 
          {
             std::vector<unsigned char> data = ParseHexV(s.value_,"Data");
             CTxOut out(0, CScript() << OP_RETURN << data);
