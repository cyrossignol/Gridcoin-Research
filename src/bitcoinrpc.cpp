// Copyright (c) 2010 Satoshi Nakamoto
// Copyright (c) 2009-2012 The Bitcoin developers
// Distributed under the MIT/X11 software license, see the accompanying
// file COPYING or http://www.opensource.org/licenses/mit-license.php.

#include "init.h"
#include "util.h"
#include "sync.h"
#include "ui_interface.h"
#include "base58.h"
#include "bitcoinrpc.h"
#include "db.h"

#include <boost/asio.hpp>
#include <boost/asio/ip/v6_only.hpp>
#include <boost/bind.hpp>
#include <boost/filesystem.hpp>
#include <boost/iostreams/concepts.hpp>
#include <boost/iostreams/stream.hpp>
#include <boost/algorithm/string.hpp>
#include <boost/asio/ssl.hpp>
#include <boost/filesystem/fstream.hpp>
#include <boost/shared_ptr.hpp>
#include <list>

#include <memory>

using namespace std;
using namespace boost;
using namespace boost::asio;
using namespace json_spirit;

void ThreadRPCServer2(void* parg);

static std::string strRPCUserColonPass;

// These are created by StartRPCThreads, destroyed in StopRPCThreads
static asio::io_service* rpc_io_service = NULL;

const Object emptyobj;

static inline unsigned short GetDefaultRPCPort()
{
    return GetBoolArg("-testnet", false) ? 25715 : 15715;
}

Object JSONRPCError(int code, const string& message)
{
    Object error;
    error.push_back(Pair("code", code));
    error.push_back(Pair("message", message));
    return error;
}

void RPCTypeCheck(const Array& params,
                  const list<Value_type>& typesExpected,
                  bool fAllowNull)
{
    unsigned int i = 0;
    for (auto const& t : typesExpected)
    {
        if (params.size() <= i)
            break;

        const Value& v = params[i];
        if (!((v.type() == t) || (fAllowNull && (v.type() == null_type))))
        {
            string err = strprintf("Expected type %s, got %s",
                                   Value_type_name[t], Value_type_name[v.type()]);
            throw JSONRPCError(RPC_TYPE_ERROR, err);
        }
        i++;
    }
}

void RPCTypeCheck(const Object& o,
                  const map<string, Value_type>& typesExpected,
                  bool fAllowNull)
{
    for (auto const& t : typesExpected)
    {
        const Value& v = find_value(o, t.first);
        if (!fAllowNull && v.type() == null_type)
            throw JSONRPCError(RPC_TYPE_ERROR, strprintf("Missing %s", t.first));

        if (!((v.type() == t.second) || (fAllowNull && (v.type() == null_type))))
        {
            string err = strprintf("Expected type %s for %s, got %s",
                                   Value_type_name[t.second], t.first, Value_type_name[v.type()]);
            throw JSONRPCError(RPC_TYPE_ERROR, err);
        }
    }
}

int64_t AmountFromValue(const Value& value)
{
    double dAmount = value.get_real();
    if (dAmount <= 0.0 || dAmount > MAX_MONEY)
        throw JSONRPCError(RPC_TYPE_ERROR, "Invalid amount");
    int64_t nAmount = roundint64(dAmount * COIN);
    if (!MoneyRange(nAmount))
        throw JSONRPCError(RPC_TYPE_ERROR, "Invalid amount");
    return nAmount;
}

Value ValueFromAmount(int64_t amount)
{
    return (double)amount / (double)COIN;
}


//
// Utilities: convert hex-encoded Values
// (throws error if not hex).
//
uint256 ParseHashV(const Value& v, string strName)
{
    string strHex;
    if (v.type() == str_type)
        strHex = v.get_str();
    if (!IsHex(strHex)) // Note: IsHex("") is false
        throw JSONRPCError(RPC_INVALID_PARAMETER, strName+" must be hexadecimal string (not '"+strHex+"')");
    uint256 result;
    result.SetHex(strHex);
    return result;
}

uint256 ParseHashO(const Object& o, string strKey)
{
    return ParseHashV(find_value(o, strKey), strKey);
}

vector<unsigned char> ParseHexV(const Value& v, string strName)
{
    string strHex;
    if (v.type() == str_type)
        strHex = v.get_str();
    if (!IsHex(strHex))
        throw JSONRPCError(RPC_INVALID_PARAMETER, strName+" must be hexadecimal string (not '"+strHex+"')");
    return ParseHex(strHex);
}

vector<unsigned char> ParseHexO(const Object& o, string strKey)
{
    return ParseHexV(find_value(o, strKey), strKey);
}


///
/// Note: This interface may still be subject to change.
///

string CRPCTable::help(string strCommand, rpccategory category) const
{
    string strRet;
    set<rpcfn_type> setDone;
    for (map<string, const CRPCCommand*>::const_iterator mi = mapCommands.begin(); mi != mapCommands.end(); ++mi)
    {
        const CRPCCommand *pcmd = mi->second;
        string strMethod = mi->first;
        // We already filter duplicates, but these deprecated screw up the sort order
        if (strMethod.find("label") != string::npos)
            continue;
        // Refactored rules for supporting of subcategories
        if (pcmd->category == cat_null)
            continue;

        if (strCommand.empty() && pcmd->category != category)
            continue;

        if (!strCommand.empty() && pcmd->name != strCommand)
            continue;

        try
        {
            Array params;
            rpcfn_type pfn = pcmd->actor;
            if (setDone.insert(pfn).second)
                (*pfn)(params, true);
        }
        catch (std::exception& e)
        {
            // Help text is returned in an exception
            string strHelp = string(e.what());
            if (strCommand.empty())
                if (strHelp.find('\n') != string::npos)
                    strHelp = strHelp.substr(0, strHelp.find('\n'));
            strRet += strHelp + "\n";
        }
    }
    if (strRet.empty())
        strRet = strprintf("help: unknown command: %s\n", strCommand);
    strRet = strRet.substr(0,strRet.size()-1);
    return strRet;
}

Value help(const Array& params, bool fHelp)
{
    if (fHelp || params.size() == 0 || params.size() > 1)
        throw runtime_error(
<<<<<<< HEAD
            "help [command/category]\n"
            "Returns help on a specific command or category you request\n"
            "\n"
            "help command --> Returns help for specified command; ex. help backupwallet\n"
            "\n"
            "Categories:\n"
            "wallet --------> Returns help for blockchain related commands\n"
            "mining --------> Returns help for neural network/cpid/beacon related commands\n"
            "developer -----> Returns help for developer commands\n"
            "network -------> Returns help for network related commands\n");

=======
                "help [command/category]\n"
                "Returns help on a specific command or category you request\n"
                "\n"
                "help command --> Returns help for specified command; ex. help backupwallet\n"
                "\n"
                "Categories:\n"
                "wallet --------> Returns help for blockchain related commands\n"
                "mining --------> Returns help for neural network/cpid/beacon related commands\n"
                "developer -----> Returns help for developer commands\n"
                "network -------> Returns help for network related commands\n");
    
>>>>>>> 16ea9309
    // Allow to process through if params size is > 0
    string strCommand;

    if (params.size() > 0)
        strCommand = params[0].get_str();

    // Subcategory help area
    // Blockchain related commands
    rpccategory category;

    if (strCommand == "wallet")
        category = cat_wallet;

    else if (strCommand == "mining")
        category = cat_mining;

    else if (strCommand == "developer")
        category = cat_developer;

    else if (strCommand == "network")
        category = cat_network;

    else
        category = cat_null;

    if (category != cat_null)
        strCommand = "";

    return tableRPC.help(strCommand, category);
}

Value stop(const Array& params, bool fHelp)
{
    if (fHelp || params.size() > 0)
        throw runtime_error(
                "stop\n"
                "Stop Gridcoin server.\n");
    // Shutdown will take long enough that the response should get back
    LogPrintf("Stopping...\n");
    StartShutdown();
    return "Gridcoin server stopping";
}



//
// Call Table
//
// We no longer use the unlocked feature here.
// Bitcoin has removed this option and placed the locks inside the rpc calls to reduce the scope
// Also removes the un needed locking when the end result is a rpc run time error reply over params!
// This also has improved the performance of rpc outputs.

static const CRPCCommand vRPCCommands[] =
{ //  name                      function                 safemd  category
  //  ------------------------  -----------------------  ------  -----------------
  { "list",                    &listitem,                true,   cat_null          },
  { "help",                    &help,                    true,   cat_null          },
  { "execute",                 &execute,                 true,   cat_null          },

  // Wallet commands
  { "addmultisigaddress",      &addmultisigaddress,      false,  cat_wallet        },
  { "addredeemscript",         &addredeemscript,         false,  cat_wallet        },
  { "backupprivatekeys",       &backupprivatekeys,       false,  cat_wallet        },
  { "backupwallet",            &backupwallet,            true,   cat_wallet        },
  { "burn",                    &burn,                    false,  cat_wallet        },
  { "burn2",                   &burn2,                   false,  cat_wallet        },
  { "checkwallet",             &checkwallet,             false,  cat_wallet        },
  { "createrawtransaction",    &createrawtransaction,    false,  cat_wallet        },
  { "decoderawtransaction",    &decoderawtransaction,    false,  cat_wallet        },
  { "decodescript",            &decodescript,            false,  cat_wallet        },
  { "dumpprivkey",             &dumpprivkey,             false,  cat_wallet        },
  { "dumpwallet",              &dumpwallet,              true,   cat_wallet        },
  { "encrypt",                 &encrypt,                 false,  cat_wallet        },
  { "encryptwallet",           &encryptwallet,           false,  cat_wallet        },
  { "getaccount",              &getaccount,              false,  cat_wallet        },
  { "getaccountaddress",       &getaccountaddress,       true,   cat_wallet        },
  { "getaddressesbyaccount",   &getaddressesbyaccount,   true,   cat_wallet        },
  { "getbalance",              &getbalance,              false,  cat_wallet        },
  { "getnewaddress",           &getnewaddress,           true,   cat_wallet        },
  { "getnewpubkey",            &getnewpubkey,            true,   cat_wallet        },
  { "getrawtransaction",       &getrawtransaction,       false,  cat_wallet        },
  { "getreceivedbyaccount",    &getreceivedbyaccount,    false,  cat_wallet        },
  { "getreceivedbyaddress",    &getreceivedbyaddress,    false,  cat_wallet        },
  { "gettransaction",          &gettransaction,          false,  cat_wallet        },
  { "getwalletinfo",           &getwalletinfo,           true,   cat_wallet        },
  { "importprivkey",           &importprivkey,           false,  cat_wallet        },
  { "importwallet",            &importwallet,            false,  cat_wallet        },
  { "keypoolrefill",           &keypoolrefill,           true,   cat_wallet        },
  { "listaccounts",            &listaccounts,            false,  cat_wallet        },
  { "listaddressgroupings",    &listaddressgroupings,    false,  cat_wallet        },
  { "listreceivedbyaccount",   &listreceivedbyaccount,   false,  cat_wallet        },
  { "listreceivedbyaddress",   &listreceivedbyaddress,   false,  cat_wallet        },
  { "listsinceblock",          &listsinceblock,          false,  cat_wallet        },
  { "listtransactions",        &listtransactions,        false,  cat_wallet        },
  { "listunspent",             &listunspent,             false,  cat_wallet        },
  { "makekeypair",             &makekeypair,             false,  cat_wallet        },
  { "move",                    &movecmd,                 false,  cat_wallet        },
  { "newburnaddress",          &newburnaddress,          false,  cat_wallet        },
  { "rain",                    &rain,                    false,  cat_wallet        },
  { "repairwallet",            &repairwallet,            false,  cat_wallet        },
  { "resendtx",                &resendtx,                false,  cat_wallet        },
  { "reservebalance",          &reservebalance,          false,  cat_wallet        },
  { "sendfrom",                &sendfrom,                false,  cat_wallet        },
  { "sendrawtransaction",      &sendrawtransaction,      false,  cat_wallet        },
  { "sendtoaddress",           &sendtoaddress,           false,  cat_wallet        },
  { "setaccount",              &setaccount,              true,   cat_wallet        },
  { "settxfee",                &settxfee,                false,  cat_wallet        },
  { "signmessage",             &signmessage,             false,  cat_wallet        },
  { "signrawtransaction",      &signrawtransaction,      false,  cat_wallet        },
  { "unspentreport",           &unspentreport,           false,  cat_wallet        },
  { "validateaddress",         &validateaddress,         true,   cat_wallet        },
  { "validatepubkey",          &validatepubkey,          true,   cat_wallet        },
  { "verifymessage",           &verifymessage,           false,  cat_wallet        },
  { "walletlock",              &walletlock,              true,   cat_wallet        },
  { "walletpassphrase",        &walletpassphrase,        true,   cat_wallet        },
  { "walletpassphrasechange",  &walletpassphrasechange,  false,  cat_wallet        },

  // Mining commands
  { "advertisebeacon",         &advertisebeacon,         false,  cat_mining        },
  { "beaconreport",            &beaconreport,            false,  cat_mining        },
  { "beaconstatus",            &beaconstatus,            false,  cat_mining        },
  { "cpids",                   &cpids,                   false,  cat_mining        },
  { "currentneuralhash",       &currentneuralhash,       false,  cat_mining        },
  { "currentneuralreport",     &currentneuralreport,     false,  cat_mining        },
  { "explainmagnitude",        &explainmagnitude,        false,  cat_mining        },
  { "getmininginfo",           &getmininginfo,           false,  cat_mining        },
  { "lifetime",                &lifetime,                false,  cat_mining        },
  { "magnitude",               &magnitude,               false,  cat_mining        },
  { "mymagnitude",             &mymagnitude,             false,  cat_mining        },
  #ifdef WIN32
  { "myneuralhash",            &myneuralhash,            false,  cat_mining        },
  { "neuralhash",              &neuralhash,              false,  cat_mining        },
  #endif
  { "neuralreport",            &neuralreport,            false,  cat_mining        },
  { "proveownership",          &proveownership,          false,  cat_mining        },
  { "resetcpids",              &resetcpids,              false,  cat_mining        },
  { "rsa",                     &rsa,                     false,  cat_mining        },
  { "rsaweight",               &rsaweight,               false,  cat_mining        },
  { "staketime",               &staketime,               false,  cat_mining        },
  { "superblockage",           &superblockage,           false,  cat_mining        },
  { "superblocks",             &superblocks,             false,  cat_mining        },
  { "syncdpor2",               &syncdpor2,               false,  cat_mining        },
  { "upgradedbeaconreport",    &upgradedbeaconreport,    false,  cat_mining        },
  { "validcpids",              &validcpids,              false,  cat_mining        },

  // Developer commands
<<<<<<< HEAD
    { "addkey",                  &addkey,                  false,  cat_developer     },
#ifdef WIN32
    { "currentcontractaverage",  &currentcontractaverage,  false,  cat_developer     },
#endif
    { "debug",                   &debug,                   true,   cat_developer     },
    { "debug10",                 &debug10,                 true,   cat_developer     },
    { "debug2",                  &debug2,                  true,   cat_developer     },
    { "debug3",                  &debug3,                  true,   cat_developer     },
    { "debug4",                  &debug4,                  true,   cat_developer     },
    { "debugnet",                &debugnet,                true,   cat_developer     },
    { "dportally",               &dportally,               false,  cat_developer     },
    { "exportstats1",            &rpc_exportstats,         false,  cat_developer     },
    { "forcequorom",             &forcequorom,             false,  cat_developer     },
    { "gatherneuralhashes",      &gatherneuralhashes,      false,  cat_developer     },
    { "genboinckey",             &genboinckey,             false,  cat_developer     },
    { "getblockstats",           &rpc_getblockstats,       false,  cat_developer     },
    { "getlistof",               &getlistof,               false,  cat_developer     },
    { "getnextproject",          &getnextproject,          false,  cat_developer     },
    { "getrecentblocks",         &rpc_getrecentblocks,     false,  cat_developer     },
    { "getsupervotes",           &rpc_getsupervotes,       false,  cat_developer     },
    { "listdata",                &listdata,                false,  cat_developer     },
    { "memorizekeys",            &memorizekeys,            false,  cat_developer     },
    { "network",                 &network,                 false,  cat_developer     },
    { "neuralrequest",           &neuralrequest,           false,  cat_developer     },
    { "projects",                &projects,                false,  cat_developer     },
    { "readconfig",              &readconfig,              false,  cat_developer     },
    { "readdata",                &readdata,                false,  cat_developer     },
#ifdef WIN32
    { "refhash",                 &refhash,                 false,  cat_developer     },
#endif
    { "reorganize",              &rpc_reorganize,          false,  cat_developer     },
    { "seefile",                 &seefile,                 false,  cat_developer     },
    { "sendalert",               &sendalert,               false,  cat_developer     },
    { "sendalert2",              &sendalert2,              false,  cat_developer     },
    { "sendblock",               &sendblock,               false,  cat_developer     },
    { "sendrawcontract",         &sendrawcontract,         false,  cat_developer     },
    { "superblockaverage",       &superblockaverage,       false,  cat_developer     },
    { "tally",                   &tally,                   false,  cat_developer     },
    { "tallyneural",             &tallyneural,             false,  cat_developer     },
#ifdef WIN32
    { "testnewcontract",         &testnewcontract,         false,  cat_developer     },
#endif
    { "updatequoromdata",        &updatequoromdata,        false,  cat_developer     },
    { "versionreport",           &versionreport,           false,  cat_developer     },
    { "writedata",               &writedata,               false,  cat_developer     },

  // Network commands
    { "addnode",                 &addnode,                 false,  cat_network       },
    { "addpoll",                 &addpoll,                 false,  cat_network       },
    { "askforoutstandingblocks", &askforoutstandingblocks, false,  cat_network       },
    { "getblockchaininfo",       &getblockchaininfo,       true,   cat_network       },
    { "getnetworkinfo",          &getnetworkinfo,          true,   cat_network       },
    { "currenttime",             &currenttime,             false,  cat_network       },
    { "decryptphrase",           &decryptphrase,           false,  cat_network       },
//  { "downloadblocks",          &downloadblocks,          false,  cat_network       },
    { "encryptphrase",           &encryptphrase,           false,  cat_network       },
    { "getaddednodeinfo",        &getaddednodeinfo,        true,   cat_network       },
    { "getbestblockhash",        &getbestblockhash,        true,   cat_network       },
    { "getblock",                &getblock,                true,   cat_network       },
    { "getblockbynumber",        &getblockbynumber,        true,   cat_network       },
    { "getblockcount",           &getblockcount,           true,   cat_network       },
    { "getblockhash",            &getblockhash,            true,   cat_network       },
    { "getcheckpoint",           &getcheckpoint,           true,   cat_network       },
    { "getconnectioncount",      &getconnectioncount,      true,   cat_network       },
    { "getdifficulty",           &getdifficulty,           true,   cat_network       },
    { "getinfo",                 &getinfo,                 true,   cat_network       },
    { "getnettotals",            &getnettotals,            true,   cat_network       },
    { "getpeerinfo",             &getpeerinfo,             true,   cat_network       },
    { "getrawmempool",           &getrawmempool,           true,   cat_network       },
    { "listallpolls",            &listallpolls,            true,   cat_network       },
    { "listallpolldetails",      &listallpolldetails,      true,   cat_network       },
    { "listpolldetails",         &listpolldetails,         true,   cat_network       },
    { "listpollresults",         &listpollresults,         true,   cat_network       },
    { "listpolls",               &listpolls,               true,   cat_network       },
    { "memorypool",              &memorypool,              true,   cat_network       },
    { "networktime",             &networktime,             true,   cat_network       },
    { "ping",                    &ping,                    true,   cat_network       },
#ifdef WIN32
    { "reindex",                 &reindex,                 true,   cat_network       },
    { "restart",                 &restart,                 true,   cat_network       },
    { "restorepoint",            &restorepoint,            true,   cat_network       },
#endif
    { "showblock",               &showblock,               true,   cat_network       },
    { "stop",                    &stop,                    true,   cat_network       },
    { "vote",                    &vote,                    false,  cat_network       },
    { "votedetails",             &votedetails,             true,   cat_network       },
=======
  { "addkey",                  &addkey,                  false,  cat_developer     },
  #ifdef WIN32
  { "currentcontractaverage",  &currentcontractaverage,  false,  cat_developer     },
  #endif
  { "debug",                   &debug,                   true,   cat_developer     },
  { "debug10",                 &debug10,                 true,   cat_developer     },
  { "debug2",                  &debug2,                  true,   cat_developer     },
  { "debug3",                  &debug3,                  true,   cat_developer     },
  { "debug4",                  &debug4,                  true,   cat_developer     },
  { "debugnet",                &debugnet,                true,   cat_developer     },
  { "dportally",               &dportally,               false,  cat_developer     },
  { "forcequorom",             &forcequorom,             false,  cat_developer     },
  { "gatherneuralhashes",      &gatherneuralhashes,      false,  cat_developer     },
  { "genboinckey",             &genboinckey,             false,  cat_developer     },
  { "getblockstats",           &rpc_getblockstats,       false,  cat_developer     },
  { "getlistof",               &getlistof,               false,  cat_developer     },
  { "getnextproject",          &getnextproject,          false,  cat_developer     },
  { "listdata",                &listdata,                false,  cat_developer     },
  { "memorizekeys",            &memorizekeys,            false,  cat_developer     },
  { "network",                 &network,                 false,  cat_developer     },
  { "neuralrequest",           &neuralrequest,           false,  cat_developer     },
  { "projects",                &projects,                false,  cat_developer     },
  { "readconfig",              &readconfig,              false,  cat_developer     },
  { "readdata",                &readdata,                false,  cat_developer     },
  #ifdef WIN32
  { "refhash",                 &refhash,                 false,  cat_developer     },
  #endif
  { "reorganize",              &rpc_reorganize,          false,  cat_developer     },
  { "seefile",                 &seefile,                 false,  cat_developer     },
  { "sendalert",               &sendalert,               false,  cat_developer     },
  { "sendalert2",              &sendalert2,              false,  cat_developer     },
  { "sendblock",               &sendblock,               false,  cat_developer     },
  { "sendrawcontract",         &sendrawcontract,         false,  cat_developer     },
  { "superblockaverage",       &superblockaverage,       false,  cat_developer     },
  { "tally",                   &tally,                   false,  cat_developer     },
  { "tallyneural",             &tallyneural,             false,  cat_developer     },
  #ifdef WIN32
  { "testnewcontract",         &testnewcontract,         false,  cat_developer     },
  #endif
  { "unusual",                 &unusual,                 false,  cat_developer     },
  { "updatequoromdata",        &updatequoromdata,        false,  cat_developer     },
  { "versionreport",           &versionreport,           false,  cat_developer     },
  { "writedata",               &writedata,               false,  cat_developer     },

  // Network commands
  { "addnode",                 &addnode,                 false,  cat_network       },
  { "addpoll",                 &addpoll,                 false,  cat_network       },
  { "askforoutstandingblocks", &askforoutstandingblocks, false,  cat_network       },
  { "getblockchaininfo",       &getblockchaininfo,       true,   cat_network       },
  { "getnetworkinfo",          &getnetworkinfo,          true,   cat_network       },
  { "currenttime",             &currenttime,             false,  cat_network       },
  { "decryptphrase",           &decryptphrase,           false,  cat_network       },
  //  { "downloadblocks",          &downloadblocks,          false,  cat_network       },
  { "encryptphrase",           &encryptphrase,           false,  cat_network       },
  { "getaddednodeinfo",        &getaddednodeinfo,        true,   cat_network       },
  { "getbestblockhash",        &getbestblockhash,        true,   cat_network       },
  { "getblock",                &getblock,                true,   cat_network       },
  { "getblockbynumber",        &getblockbynumber,        true,   cat_network       },
  { "getblockcount",           &getblockcount,           true,   cat_network       },
  { "getblockhash",            &getblockhash,            true,   cat_network       },
  { "getcheckpoint",           &getcheckpoint,           true,   cat_network       },
  { "getconnectioncount",      &getconnectioncount,      true,   cat_network       },
  { "getdifficulty",           &getdifficulty,           true,   cat_network       },
  { "getinfo",                 &getinfo,                 true,   cat_network       },
  { "getnettotals",            &getnettotals,            true,   cat_network       },
  { "getpeerinfo",             &getpeerinfo,             true,   cat_network       },
  { "getrawmempool",           &getrawmempool,           true,   cat_network       },
  { "listallpolls",            &listallpolls,            true,   cat_network       },
  { "listallpolldetails",      &listallpolldetails,      true,   cat_network       },
  { "listpolldetails",         &listpolldetails,         true,   cat_network       },
  { "listpollresults",         &listpollresults,         true,   cat_network       },
  { "listpolls",               &listpolls,               true,   cat_network       },
  { "memorypool",              &memorypool,              true,   cat_network       },
  { "networktime",             &networktime,             true,   cat_network       },
  { "ping",                    &ping,                    true,   cat_network       },
  #ifdef WIN32
  { "reindex",                 &reindex,                 true,   cat_network       },
  { "restart",                 &restart,                 true,   cat_network       },
  { "restorepoint",            &restorepoint,            true,   cat_network       },
  #endif
  { "showblock",               &showblock,               true,   cat_network       },
  { "stop",                    &stop,                    true,   cat_network       },
  { "vote",                    &vote,                    false,  cat_network       },
  { "votedetails",             &votedetails,             true,   cat_network       }
>>>>>>> 16ea9309
};

template<typename T>
void ConvertTo(Value& value, bool fAllowNull=false)
{
    if (fAllowNull && value.type() == null_type)
        return;
    if (value.type() == str_type)
    {
        // reinterpret string as unquoted json value
        Value value2;
        string strJSON = value.get_str();
        if (!read_string(strJSON, value2))
            throw runtime_error(string("Error parsing JSON:")+strJSON);
        ConvertTo<T>(value2, fAllowNull);
        value = value2;
    }
    else
    {
        value = value.get_value<T>();
    }
}

// Convert strings to command-specific RPC representation
Array RPCConvertValues(const std::string &strMethod, const std::vector<std::string> &strParams)
{
    Array params;
    for (auto const& param : strParams)
        params.push_back(param);

    int n = params.size();

    //
    // Special case non-string parameter types
    //
    // Wallet
    if (strMethod == "addmultisigaddress"     && n > 0) ConvertTo<int64_t>(params[0]);
    if (strMethod == "addmultisigaddress"     && n > 1) ConvertTo<Array>(params[1]);
    if (strMethod == "burn"                   && n > 0) ConvertTo<double>(params[0]);
    if (strMethod == "burn2"                  && n > 1) ConvertTo<double>(params[1]);
    if (strMethod == "createrawtransaction"   && n > 0) ConvertTo<Array>(params[0]);
    if (strMethod == "createrawtransaction"   && n > 1) ConvertTo<Object>(params[1]);
    if (strMethod == "getbalance"             && n > 1) ConvertTo<int64_t>(params[1]);
    if (strMethod == "getbalance"             && n > 2) ConvertTo<bool>(params[2]);
    if (strMethod == "getrawtransaction"      && n > 1) ConvertTo<bool>(params[1]);
    if (strMethod == "getreceivedbyaccount"   && n > 1) ConvertTo<int64_t>(params[1]);
    if (strMethod == "getreceivedbyaddress"   && n > 1) ConvertTo<int64_t>(params[1]);
    if (strMethod == "gettransaction"         && n > 1) ConvertTo<bool>(params[1]);
    if (strMethod == "importprivkey"          && n > 2) ConvertTo<bool>(params[2]);
    if (strMethod == "keypoolrefill"          && n > 0) ConvertTo<int64_t>(params[0]);
    if (strMethod == "listaccounts"           && n > 0) ConvertTo<int64_t>(params[0]);
    if (strMethod == "listaccounts"           && n > 1) ConvertTo<bool>(params[1]);
    if (strMethod == "listreceivedbyaccount"  && n > 0) ConvertTo<int64_t>(params[0]);
    if (strMethod == "listreceivedbyaccount"  && n > 1) ConvertTo<bool>(params[1]);
    if (strMethod == "listreceivedbyaccount"  && n > 2) ConvertTo<bool>(params[2]);
    if (strMethod == "listreceivedbyaddress"  && n > 0) ConvertTo<int64_t>(params[0]);
    if (strMethod == "listreceivedbyaddress"  && n > 1) ConvertTo<bool>(params[1]);
    if (strMethod == "listreceivedbyaddress"  && n > 2) ConvertTo<bool>(params[2]);
    if (strMethod == "listsinceblock"         && n > 1) ConvertTo<int64_t>(params[1]);
    if (strMethod == "listsinceblock"         && n > 2) ConvertTo<bool>(params[2]);
    if (strMethod == "listtransactions"       && n > 1) ConvertTo<int64_t>(params[1]);
    if (strMethod == "listtransactions"       && n > 2) ConvertTo<int64_t>(params[2]);
    if (strMethod == "listtransactions"       && n > 3) ConvertTo<bool>(params[3]);
    if (strMethod == "listunspent"            && n > 0) ConvertTo<int64_t>(params[0]);
    if (strMethod == "listunspent"            && n > 1) ConvertTo<int64_t>(params[1]);
    if (strMethod == "listunspent"            && n > 2) ConvertTo<Array>(params[2]);
    if (strMethod == "move"                   && n > 2) ConvertTo<double>(params[2]);
    if (strMethod == "move"                   && n > 3) ConvertTo<int64_t>(params[3]);
    if (strMethod == "reservebalance"         && n > 0) ConvertTo<bool>(params[0]);
    if (strMethod == "reservebalance"         && n > 1) ConvertTo<double>(params[1]);
    if (strMethod == "sendfrom"               && n > 2) ConvertTo<double>(params[2]);
    if (strMethod == "sendfrom"               && n > 3) ConvertTo<int64_t>(params[3]);
    if (strMethod == "sendmany"               && n > 1) ConvertTo<Object>(params[1]);
    if (strMethod == "sendmany"               && n > 2) ConvertTo<int64_t>(params[2]);
    if (strMethod == "sendtoaddress"          && n > 1) ConvertTo<double>(params[1]);
    if (strMethod == "settxfee"               && n > 0) ConvertTo<double>(params[0]);
    if (strMethod == "signrawtransaction"     && n > 1) ConvertTo<Array>(params[1], true);
    if (strMethod == "signrawtransaction"     && n > 2) ConvertTo<Array>(params[2], true);
    if (strMethod == "walletpassphrase"       && n > 1) ConvertTo<int64_t>(params[1]);
    if (strMethod == "walletpassphrase"       && n > 2) ConvertTo<bool>(params[2]);

    // Mining
    if (strMethod == "explainmagnitude"       && n > 0) ConvertTo<bool>(params[0]);

    // Developer
    if (strMethod == "debug"                  && n > 0) ConvertTo<bool>(params[0]);
    if (strMethod == "debug10"                && n > 0) ConvertTo<bool>(params[0]);
    if (strMethod == "debug2"                 && n > 0) ConvertTo<bool>(params[0]);
    if (strMethod == "debug3"                 && n > 0) ConvertTo<bool>(params[0]);
    if (strMethod == "debug4"                 && n > 0) ConvertTo<bool>(params[0]);
    if (strMethod == "debugnet"               && n > 0) ConvertTo<bool>(params[0]);
    if (strMethod == "getblockstats"          && n > 0) ConvertTo<int64_t>(params[0]);
    if (strMethod == "getblockstats"          && n > 1) ConvertTo<int64_t>(params[1]);
    if (strMethod == "sendalert"              && n > 2) ConvertTo<int64_t>(params[2]);
    if (strMethod == "sendalert"              && n > 3) ConvertTo<int64_t>(params[3]);
    if (strMethod == "sendalert"              && n > 4) ConvertTo<int64_t>(params[4]);
    if (strMethod == "sendalert"              && n > 5) ConvertTo<int64_t>(params[5]);
    if (strMethod == "sendalert"              && n > 6) ConvertTo<int64_t>(params[6]);
    if (strMethod == "sendalert2"             && n > 1) ConvertTo<int64_t>(params[1]);
    if (strMethod == "sendalert2"             && n > 4) ConvertTo<int64_t>(params[4]);
    if (strMethod == "sendalert2"             && n > 5) ConvertTo<int64_t>(params[5]);

    // Network
    if (strMethod == "addpoll"                && n > 1) ConvertTo<int>(params[1]);
    if (strMethod == "addpoll"                && n > 4) ConvertTo<int>(params[4]);
    if (strMethod == "getaddednodeinfo"       && n > 0) ConvertTo<bool>(params[0]);
    if (strMethod == "getblock"               && n > 1) ConvertTo<bool>(params[1]);
    if (strMethod == "getblockbynumber"       && n > 0) ConvertTo<int64_t>(params[0]);
    if (strMethod == "getblockbynumber"       && n > 1) ConvertTo<bool>(params[1]);
    if (strMethod == "getblockhash"           && n > 0) ConvertTo<int64_t>(params[0]);
    if (strMethod == "listpollresults"        && n > 1) ConvertTo<bool>(params[1]);
    if (strMethod == "showblock"              && n > 0) ConvertTo<int64_t>(params[0]);
    return params;
}

CRPCTable::CRPCTable()
{
    unsigned int vcidx;
    for (vcidx = 0; vcidx < (sizeof(vRPCCommands) / sizeof(vRPCCommands[0])); vcidx++)
    {
        const CRPCCommand *pcmd;

        pcmd = &vRPCCommands[vcidx];
        mapCommands[pcmd->name] = pcmd;
    }
}

const CRPCCommand *CRPCTable::operator[](string name) const
{
    map<string, const CRPCCommand*>::const_iterator it = mapCommands.find(name);
    if (it == mapCommands.end())
        return NULL;
    return (*it).second;
}

//
// HTTP protocol
//
// This ain't Apache.  We're just using HTTP header for the length field
// and to be compatible with other JSON-RPC implementations.
//

string HTTPPost(const string& strMsg, const map<string,string>& mapRequestHeaders)
{
    ostringstream s;
    s << "POST / HTTP/1.1\r\n"
      << "User-Agent: gridcoin-json-rpc/" << FormatFullVersion() << "\r\n"
      << "Host: 127.0.0.1\r\n"
      << "Content-Type: application/json\r\n"
      << "Content-Length: " << strMsg.size() << "\r\n"
      << "Connection: close\r\n"
      << "Accept: application/json\r\n";
    for (auto const& item : mapRequestHeaders)
        s << item.first << ": " << item.second << "\r\n";
    s << "\r\n" << strMsg;

    return s.str();
}

string rfc1123Time()
{
    char buffer[64];
    time_t now;
    time(&now);
    struct tm* now_gmt = gmtime(&now);
    string locale(setlocale(LC_TIME, NULL));
    setlocale(LC_TIME, "C"); // we want POSIX (aka "C") weekday/month strings
    strftime(buffer, sizeof(buffer), "%a, %d %b %Y %H:%M:%S +0000", now_gmt);
    setlocale(LC_TIME, locale.c_str());
    return string(buffer);
}

static string HTTPReply(int nStatus, const string& strMsg, bool keepalive)
{
    if (nStatus == HTTP_UNAUTHORIZED)
        return strprintf("HTTP/1.0 401 Authorization Required\r\n"
                         "Date: %s\r\n"
                         "Server: gridcoin-json-rpc/%s\r\n"
                         "WWW-Authenticate: Basic realm=\"jsonrpc\"\r\n"
                         "Content-Type: text/html\r\n"
                         "Content-Length: 296\r\n"
                         "\r\n"
                         "<!DOCTYPE HTML PUBLIC \"-//W3C//DTD HTML 4.01 Transitional//EN\"\r\n"
                         "\"http://www.w3.org/TR/1999/REC-html401-19991224/loose.dtd\">\r\n"
                         "<HTML>\r\n"
                         "<HEAD>\r\n"
                         "<TITLE>Error</TITLE>\r\n"
                         "<META HTTP-EQUIV='Content-Type' CONTENT='text/html; charset=ISO-8859-1'>\r\n"
                         "</HEAD>\r\n"
                         "<BODY><H1>401 Unauthorized.</H1></BODY>\r\n"
                         "</HTML>\r\n", rfc1123Time().c_str(), FormatFullVersion().c_str());
    const char *cStatus;
    if (nStatus == HTTP_OK) cStatus = "OK";
    else if (nStatus == HTTP_BAD_REQUEST) cStatus = "Bad Request";
    else if (nStatus == HTTP_FORBIDDEN) cStatus = "Forbidden";
    else if (nStatus == HTTP_NOT_FOUND) cStatus = "Not Found";
    else if (nStatus == HTTP_INTERNAL_SERVER_ERROR) cStatus = "Internal Server Error";
    else cStatus = "";
    return strprintf(
                "HTTP/1.1 %d %s\r\n"
                "Date: %s\r\n"
                "Connection: %s\r\n"
                "Content-Length: %" PRIszu "\r\n"
                                           "Content-Type: application/json\r\n"
                                           "Server: gridcoin-json-rpc/%s\r\n"
                                           "\r\n"
                                           "%s",
                nStatus,
                cStatus,
                rfc1123Time(),
                keepalive ? "keep-alive" : "close",
                strMsg.size(),
                FormatFullVersion(),
                strMsg);
}

int ReadHTTPStatus(std::basic_istream<char>& stream, int &proto)
{
    string str;
    getline(stream, str);
    vector<string> vWords;
    boost::split(vWords, str, boost::is_any_of(" "));
    if (vWords.size() < 2)
        return HTTP_INTERNAL_SERVER_ERROR;
    proto = 0;
    const char *ver = strstr(str.c_str(), "HTTP/1.");
    if (ver != NULL)
        proto = atoi(ver+7);
    return atoi(vWords[1].c_str());
}

int ReadHTTPHeader(std::basic_istream<char>& stream, map<string, string>& mapHeadersRet)
{
    int nLen = 0;
    while (true)
    {
        string str;
        std::getline(stream, str);
        if (str.empty() || str == "\r")
            break;
        string::size_type nColon = str.find(":");
        if (nColon != string::npos)
        {
            string strHeader = str.substr(0, nColon);
            boost::trim(strHeader);
            boost::to_lower(strHeader);
            string strValue = str.substr(nColon+1);
            boost::trim(strValue);
            mapHeadersRet[strHeader] = strValue;
            if (strHeader == "content-length")
                nLen = atoi(strValue.c_str());
        }
    }
    return nLen;
}

int ReadHTTP(std::basic_istream<char>& stream, map<string, string>& mapHeadersRet, string& strMessageRet)
{
    mapHeadersRet.clear();
    strMessageRet = "";

    // Read status
    int nProto = 0;
    int nStatus = ReadHTTPStatus(stream, nProto);

    // Read header
    int nLen = ReadHTTPHeader(stream, mapHeadersRet);
    if (nLen < 0 || nLen > (int)MAX_SIZE)
        return HTTP_INTERNAL_SERVER_ERROR;

    // Read message
    if (nLen > 0)
    {
        vector<char> vch(nLen);
        stream.read(&vch[0], nLen);
        strMessageRet = string(vch.begin(), vch.end());
    }

    string sConHdr = mapHeadersRet["connection"];

    if ((sConHdr != "close") && (sConHdr != "keep-alive"))
    {
        if (nProto >= 1)
            mapHeadersRet["connection"] = "keep-alive";
        else
            mapHeadersRet["connection"] = "close";
    }

    return nStatus;
}

bool HTTPAuthorized(map<string, string>& mapHeaders)
{
    string strAuth = mapHeaders["authorization"];
    if (strAuth.substr(0,6) != "Basic ")
        return false;
    string strUserPass64 = strAuth.substr(6); boost::trim(strUserPass64);
    string strUserPass = DecodeBase64(strUserPass64);
    return TimingResistantEqual(strUserPass, strRPCUserColonPass);
}

//
// JSON-RPC protocol.  Bitcoin speaks version 1.0 for maximum compatibility,
// but uses JSON-RPC 1.1/2.0 standards for parts of the 1.0 standard that were
// unspecified (HTTP errors and contents of 'error').
//
// 1.0 spec: http://json-rpc.org/wiki/specification
// 1.2 spec: http://groups.google.com/group/json-rpc/web/json-rpc-over-http
// http://www.codeproject.com/KB/recipes/JSON_Spirit.aspx
//

string JSONRPCRequest(const string& strMethod, const Array& params, const Value& id)
{
    Object request;
    request.push_back(Pair("method", strMethod));
    request.push_back(Pair("params", params));
    request.push_back(Pair("id", id));
    return write_string(Value(request), false) + "\n";
}

Object JSONRPCReplyObj(const Value& result, const Value& error, const Value& id)
{
    Object reply;
    if (error.type() != null_type)
        reply.push_back(Pair("result", Value::null));
    else
        reply.push_back(Pair("result", result));
    reply.push_back(Pair("error", error));
    reply.push_back(Pair("id", id));
    return reply;
}

string JSONRPCReply(const Value& result, const Value& error, const Value& id)
{
    Object reply = JSONRPCReplyObj(result, error, id);
    return write_string(Value(reply), false) + "\n";
}

void ErrorReply(std::ostream& stream, const Object& objError, const Value& id)
{
    // Send error reply from json-rpc error object
    int nStatus = HTTP_INTERNAL_SERVER_ERROR;
    int code = find_value(objError, "code").get_int();
    if (code == RPC_INVALID_REQUEST) nStatus = HTTP_BAD_REQUEST;
    else if (code == RPC_METHOD_NOT_FOUND) nStatus = HTTP_NOT_FOUND;
    string strReply = JSONRPCReply(Value::null, objError, id);
    stream << HTTPReply(nStatus, strReply, false) << std::flush;
}

bool ClientAllowed(const boost::asio::ip::address& address)
{
    // Make sure that IPv4-compatible and IPv4-mapped IPv6 addresses are treated as IPv4 addresses
    if (address.is_v6()
        && (address.to_v6().is_v4_compatible()
            || address.to_v6().is_v4_mapped()))
        return ClientAllowed(address.to_v6().to_v4());

    if (address == asio::ip::address_v4::loopback()
        || address == asio::ip::address_v6::loopback()
        || (address.is_v4()
            // Check whether IPv4 addresses match 127.0.0.0/8 (loopback subnet)
            && (address.to_v4().to_ulong() & 0xff000000) == 0x7f000000))
        return true;

    const string strAddress = address.to_string();
    const vector<string>& vAllow = mapMultiArgs["-rpcallowip"];
    for (auto const& strAllow : vAllow)
        if (WildcardMatch(strAddress, strAllow))
            return true;
    return false;
}

//
// IOStream device that speaks SSL but can also speak non-SSL
//
template <typename Protocol>
class SSLIOStreamDevice : public iostreams::device<iostreams::bidirectional> {
public:
    SSLIOStreamDevice(asio::ssl::stream<typename Protocol::socket> &streamIn, bool fUseSSLIn) : stream(streamIn)
    {
        fUseSSL = fUseSSLIn;
        fNeedHandshake = fUseSSLIn;
    }

    void handshake(ssl::stream_base::handshake_type role)
    {
        if (!fNeedHandshake) return;
        fNeedHandshake = false;
        stream.handshake(role);
    }
    std::streamsize read(char* s, std::streamsize n)
    {
        handshake(ssl::stream_base::server); // HTTPS servers read first
        if (fUseSSL) return stream.read_some(asio::buffer(s, n));
        return stream.next_layer().read_some(asio::buffer(s, n));
    }
    std::streamsize write(const char* s, std::streamsize n)
    {
        handshake(ssl::stream_base::client); // HTTPS clients write first
        if (fUseSSL) return asio::write(stream, asio::buffer(s, n));
        return asio::write(stream.next_layer(), asio::buffer(s, n));
    }
    bool connect(const std::string& server, const std::string& port)
    {
        ip::tcp::resolver resolver(stream.get_io_service());
        ip::tcp::resolver::query query(server.c_str(), port.c_str());
        ip::tcp::resolver::iterator endpoint_iterator = resolver.resolve(query);
        ip::tcp::resolver::iterator end;
        boost::system::error_code error = asio::error::host_not_found;
        while (error && endpoint_iterator != end)
        {
            stream.lowest_layer().close();
            stream.lowest_layer().connect(*endpoint_iterator++, error);
        }
        if (error)
            return false;
        return true;
    }

private:
    bool fNeedHandshake;
    bool fUseSSL;
    asio::ssl::stream<typename Protocol::socket>& stream;
};

class AcceptedConnection
{
public:
    virtual ~AcceptedConnection() {}

    virtual std::iostream& stream() = 0;
    virtual std::string peer_address_to_string() const = 0;
    virtual void close() = 0;
};

template <typename Protocol>
class AcceptedConnectionImpl : public AcceptedConnection
{
public:
    AcceptedConnectionImpl(
            asio::io_service& io_service,
            ssl::context &context,
            bool fUseSSL) :
        sslStream(io_service, context),
        _d(sslStream, fUseSSL),
        _stream(_d)
    {
    }

    virtual std::iostream& stream()
    {
        return _stream;
    }

    virtual std::string peer_address_to_string() const
    {
        return peer.address().to_string();
    }

    virtual void close()
    {
        _stream.close();
    }

    typename Protocol::endpoint peer;
    asio::ssl::stream<typename Protocol::socket> sslStream;

private:
    SSLIOStreamDevice<Protocol> _d;
    iostreams::stream< SSLIOStreamDevice<Protocol> > _stream;
};

void ServiceConnection(AcceptedConnection *conn);

void StopRPCThreads()
{
    LogPrintf("Stop RPC IO service\n");
    if(!rpc_io_service)
    {
        LogPrintf("RPC IO server not started\n");
        return;
    }

    rpc_io_service->stop();
}

void ThreadRPCServer(void* parg)
{
    // Make this thread recognisable as the RPC listener
    RenameThread("grc-rpclist");

    try
    {
        ThreadRPCServer2(parg);
    }
    catch (std::exception& e)
    {
        PrintException(&e, "ThreadRPCServer()");
    }
    catch (boost::thread_interrupted&)
    {
        LogPrintf("ThreadRPCServer exited (interrupt)\r\n");
        return;
    }
    LogPrintf("ThreadRPCServer exited\n");
}

// Forward declaration required for RPCListen
template <typename Protocol>
static void RPCAcceptHandler(boost::shared_ptr< basic_socket_acceptor<Protocol> > acceptor,
                             ssl::context& context,
                             bool fUseSSL,
                             AcceptedConnection* conn,
                             const boost::system::error_code& error);

/**
 * Sets up I/O resources to accept and handle a new connection.
 */
template <typename Protocol>
static void RPCListen(boost::shared_ptr< basic_socket_acceptor<Protocol> > acceptor,
                      ssl::context& context,
                      const bool fUseSSL)
{
    // Accept connection
    AcceptedConnectionImpl<Protocol>* conn = new AcceptedConnectionImpl<Protocol>(acceptor->get_io_service(), context, fUseSSL);

    acceptor->async_accept(
                conn->sslStream.lowest_layer(),
                conn->peer,
                boost::bind(&RPCAcceptHandler<Protocol>,
                            acceptor,
                            boost::ref(context),
                            fUseSSL,
                            conn,
                            boost::asio::placeholders::error));
}

/**
 * Accept and handle incoming connection.
 */
template <typename Protocol>
static void RPCAcceptHandler(boost::shared_ptr< basic_socket_acceptor<Protocol> > acceptor,
                             ssl::context& context,
                             const bool fUseSSL,
                             AcceptedConnection* conn,
                             const boost::system::error_code& error)
{
    // Immediately start accepting new connections, except when we're cancelled or our socket is closed.
    if (error != asio::error::operation_aborted && acceptor->is_open())
        RPCListen(acceptor, context, fUseSSL);

    // TODO : Actually handle errors
    if (!error)
    {
        // Restrict callers by IP.  It is important to
        // do this before starting client thread, to filter out
        // certain DoS and misbehaving clients.
        AcceptedConnectionImpl<ip::tcp>* tcp_conn = dynamic_cast< AcceptedConnectionImpl<ip::tcp>* >(conn);
        if (tcp_conn && !ClientAllowed(tcp_conn->peer.address()))
        {
            // Only send a 403 if we're not using SSL to prevent a DoS during the SSL handshake.
            if (!fUseSSL)
                conn->stream() << HTTPReply(HTTP_FORBIDDEN, "", false) << std::flush;
        }
        else
            ServiceConnection(conn);

        conn->close();
    }

    delete conn;
}

void ThreadRPCServer2(void* parg)
{
    if (fDebug10) LogPrintf("ThreadRPCServer started\n");

    strRPCUserColonPass = mapArgs["-rpcuser"] + ":" + mapArgs["-rpcpassword"];
    if ((mapArgs["-rpcpassword"] == "") ||
        (mapArgs["-rpcuser"] == mapArgs["-rpcpassword"]))
    {
        unsigned char rand_pwd[32];
        RAND_bytes(rand_pwd, 32);
        string strWhatAmI = "To use gridcoind";
        if (mapArgs.count("-server"))
            strWhatAmI = strprintf(_("To use the %s option"), "\"-server\"");
        else if (mapArgs.count("-daemon"))
            strWhatAmI = strprintf(_("To use the %s option"), "\"-daemon\"");
        uiInterface.ThreadSafeMessageBox(strprintf(
                                             _("%s, you must set a rpcpassword in the configuration file:\n %s\n"
                                               "It is recommended you use the following random password:\n"
                                               "rpcuser=gridcoinrpc\n"
                                               "rpcpassword=%s\n"
                                               "(you do not need to remember this password)\n"
                                               "The username and password MUST NOT be the same.\n"
                                               "If the file does not exist, create it with owner-readable-only file permissions.\n"
                                               "It is also recommended to set alertnotify so you are notified of problems;\n"
                                               "for example: alertnotify=echo %%s | mail -s \"Gridcoin Alert\" admin@foo.com\n"),
                                             strWhatAmI,
                                             GetConfigFile().string(),
                                             EncodeBase58(&rand_pwd[0],&rand_pwd[0]+32)),
                _("Error"), CClientUIInterface::OK | CClientUIInterface::MODAL);
        StartShutdown();
        return;
    }

    const bool fUseSSL = GetBoolArg("-rpcssl");

    assert(rpc_io_service == NULL);
    rpc_io_service = new asio::io_service();

    ssl::context context(ssl::context::sslv23);
    if (fUseSSL)
    {
        context.set_options(ssl::context::no_sslv2);

        filesystem::path pathCertFile(GetArg("-rpcsslcertificatechainfile", "server.cert"));
        if (!pathCertFile.is_complete()) pathCertFile = filesystem::path(GetDataDir()) / pathCertFile;
        if (filesystem::exists(pathCertFile)) context.use_certificate_chain_file(pathCertFile.string());
        else LogPrintf("ThreadRPCServer ERROR: missing server certificate file %s\n", pathCertFile.string());

        filesystem::path pathPKFile(GetArg("-rpcsslprivatekeyfile", "server.pem"));
        if (!pathPKFile.is_complete()) pathPKFile = filesystem::path(GetDataDir()) / pathPKFile;
        if (filesystem::exists(pathPKFile)) context.use_private_key_file(pathPKFile.string(), ssl::context::pem);
        else LogPrintf("ThreadRPCServer ERROR: missing server private key file %s\n", pathPKFile.string());

        string strCiphers = GetArg("-rpcsslciphers", "TLSv1.2+HIGH:TLSv1+HIGH:!SSLv2:!aNULL:!eNULL:!3DES:@STRENGTH");
        SSL_CTX_set_cipher_list(context.native_handle(), strCiphers.c_str());
    }

    // Try a dual IPv6/IPv4 socket, falling back to separate IPv4 and IPv6 sockets
    const bool loopback = !mapArgs.count("-rpcallowip");
    asio::ip::address bindAddress = loopback ? asio::ip::address_v6::loopback() : asio::ip::address_v6::any();
    ip::tcp::endpoint endpoint(bindAddress, GetArg("-rpcport", GetDefaultRPCPort()));
    boost::system::error_code v6_only_error;
    boost::shared_ptr<ip::tcp::acceptor> acceptor(new ip::tcp::acceptor(*rpc_io_service));

    boost::signals2::signal<void ()> StopRequests;

    bool fListening = false;
    std::string strerr;
    try
    {
        acceptor->open(endpoint.protocol());
        acceptor->set_option(boost::asio::ip::tcp::acceptor::reuse_address(true));

        // Try making the socket dual IPv6/IPv4 (if listening on the "any" address)
        acceptor->set_option(boost::asio::ip::v6_only(loopback), v6_only_error);

        acceptor->bind(endpoint);
        acceptor->listen(socket_base::max_connections);

        RPCListen(acceptor, context, fUseSSL);
        // Cancel outstanding listen-requests for this acceptor when shutting down
        StopRequests.connect(signals2::slot<void ()>(
                                 static_cast<void (ip::tcp::acceptor::*)()>(&ip::tcp::acceptor::close), acceptor.get())
                             .track(acceptor));

        fListening = true;
    }
    catch(boost::system::system_error &e)
    {
        strerr = strprintf(_("An error occurred while setting up the RPC port %u for listening on IPv6, falling back to IPv4: %s"), endpoint.port(), e.what());
    }

    try
    {
        // If dual IPv6/IPv4 failed (or we're opening loopback interfaces only), open IPv4 separately
        if (!fListening || loopback || v6_only_error)
        {
            bindAddress = loopback ? asio::ip::address_v4::loopback() : asio::ip::address_v4::any();
            endpoint.address(bindAddress);

            acceptor.reset(new ip::tcp::acceptor(*rpc_io_service));
            acceptor->open(endpoint.protocol());
            acceptor->set_option(boost::asio::ip::tcp::acceptor::reuse_address(true));
            acceptor->bind(endpoint);
            acceptor->listen(socket_base::max_connections);

            RPCListen(acceptor, context, fUseSSL);
            // Cancel outstanding listen-requests for this acceptor when shutting down
            StopRequests.connect(signals2::slot<void ()>(
                                     static_cast<void (ip::tcp::acceptor::*)()>(&ip::tcp::acceptor::close), acceptor.get())
                                 .track(acceptor));

            fListening = true;
        }
    }
    catch(boost::system::system_error &e)
    {
        strerr = strprintf(_("An error occurred while setting up the RPC port %u for listening on IPv4: %s"), endpoint.port(), e.what());
    }

    if (!fListening)
    {
        uiInterface.ThreadSafeMessageBox(strerr, _("Error"), CClientUIInterface::OK | CClientUIInterface::MODAL);
        StartShutdown();
        return;
    }

    while (!fShutdown)
        rpc_io_service->run_one();

    delete rpc_io_service;
    rpc_io_service = NULL;
    StopRequests();
}

class JSONRequest
{
public:
    Value id;
    string strMethod;
    Array params;

    JSONRequest() { id = Value::null; }
    void parse(const Value& valRequest);
};

void JSONRequest::parse(const Value& valRequest)
{
    // Parse request
    if (valRequest.type() != obj_type)
        throw JSONRPCError(RPC_INVALID_REQUEST, "Invalid Request object");
    const Object& request = valRequest.get_obj();

    // Parse id now so errors from here on will have the id
    id = find_value(request, "id");

    // Parse method
    Value valMethod = find_value(request, "method");
    if (valMethod.type() == null_type)
        throw JSONRPCError(RPC_INVALID_REQUEST, "Missing method");
    if (valMethod.type() != str_type)
        throw JSONRPCError(RPC_INVALID_REQUEST, "Method must be a string");
    strMethod = valMethod.get_str();
    if (strMethod != "getwork" && strMethod != "getblocktemplate")
        if (fDebug10) LogPrintf("ThreadRPCServer method=%s\n", strMethod);

    // Parse params
    Value valParams = find_value(request, "params");
    if (valParams.type() == array_type)
        params = valParams.get_array();
    else if (valParams.type() == null_type)
        params = Array();
    else
        throw JSONRPCError(RPC_INVALID_REQUEST, "Params must be an array");
}

static Object JSONRPCExecOne(const Value& req)
{
    Object rpc_result;

    JSONRequest jreq;
    try
    {
        jreq.parse(req);

        Value result = tableRPC.execute(jreq.strMethod, jreq.params);
        rpc_result = JSONRPCReplyObj(result, Value::null, jreq.id);
    }
    catch (Object& objError)
    {
        rpc_result = JSONRPCReplyObj(Value::null, objError, jreq.id);
    }
    catch (std::exception& e)
    {
        rpc_result = JSONRPCReplyObj(Value::null,
                                     JSONRPCError(RPC_PARSE_ERROR, e.what()), jreq.id);
    }

    return rpc_result;
}

static string JSONRPCExecBatch(const Array& vReq)
{
    Array ret;
    for (unsigned int reqIdx = 0; reqIdx < vReq.size(); reqIdx++)
        ret.push_back(JSONRPCExecOne(vReq[reqIdx]));

    return write_string(Value(ret), false) + "\n";
}

void ServiceConnection(AcceptedConnection *conn)
{
    // Make this thread recognisable as the RPC handler
    RenameThread("grc-rpchand");

    bool fRun = true;
    while (true)
    {
        if (fShutdown || !fRun)
            break;

        map<string, string> mapHeaders;
        string strRequest;

        ReadHTTP(conn->stream(), mapHeaders, strRequest);

        // Check authorization
        if (mapHeaders.count("authorization") == 0)
        {
            conn->stream() << HTTPReply(HTTP_UNAUTHORIZED, "", false) << std::flush;
            break;
        }
        if (!HTTPAuthorized(mapHeaders))
        {
            LogPrintf("ThreadRPCServer incorrect password attempt from %s\n", conn->peer_address_to_string());
            /* Deter brute-forcing short passwords.
               If this results in a DOS the user really
               shouldn't have their RPC port exposed.*/
            if (mapArgs["-rpcpassword"].size() < 20)
                MilliSleep(250);

            conn->stream() << HTTPReply(HTTP_UNAUTHORIZED, "", false) << std::flush;
            break;
        }
        if (mapHeaders["connection"] == "close")
            fRun = false;

        JSONRequest jreq;
        try
        {
            // Parse request
            Value valRequest;
            if (!read_string(strRequest, valRequest))
                throw JSONRPCError(RPC_PARSE_ERROR, "Parse error");

            string strReply;

            // singleton request
            if (valRequest.type() == obj_type) {
                jreq.parse(valRequest);

                Value result = tableRPC.execute(jreq.strMethod, jreq.params);

                // Send reply
                strReply = JSONRPCReply(result, Value::null, jreq.id);

                // array of requests
            } else if (valRequest.type() == array_type)
                strReply = JSONRPCExecBatch(valRequest.get_array());
            else
                throw JSONRPCError(RPC_PARSE_ERROR, "Top-level object parse error");

            conn->stream() << HTTPReply(HTTP_OK, strReply, fRun) << std::flush;
        }
        catch (Object& objError)
        {
            ErrorReply(conn->stream(), objError, jreq.id);
            break;
        }
        catch (std::exception& e)
        {
            ErrorReply(conn->stream(), JSONRPCError(RPC_PARSE_ERROR, e.what()), jreq.id);
            break;
        }
    }
}

json_spirit::Value CRPCTable::execute(const std::string &strMethod, const json_spirit::Array &params) const
{
    // Find method
    const CRPCCommand *pcmd = tableRPC[strMethod];
    if (!pcmd)
        throw JSONRPCError(RPC_METHOD_NOT_FOUND, "Method not found");

    // Observe safe mode
    string strWarning = GetWarnings("rpc");
    if (strWarning != "" && !GetBoolArg("-disablesafemode") &&
        !pcmd->okSafeMode)
        throw JSONRPCError(RPC_FORBIDDEN_BY_SAFE_MODE, string("Safe mode: ") + strWarning);

    // Lets add a optional debug4 to display how long it takes the rpc commands to be performed in ms
    // We will do this only on successful calls not exceptions
    try
    {
        Value result;

        if (fDebug4)
        {
            int64_t nRPCtimebegin;
            int64_t nRPCtimetotal;
            nRPCtimebegin = GetTimeMillis();
            result = pcmd->actor(params, false);
            nRPCtimetotal = GetTimeMillis() - nRPCtimebegin;
            printf("RPCTime : Command %s -> Totaltime %" PRId64 "ms\n", strMethod.c_str(), nRPCtimetotal);
        }
        else
            result = pcmd->actor(params, false);

        return result;
    }
    catch (std::exception& e)
    {
        throw JSONRPCError(RPC_MISC_ERROR, e.what());
    }
}

Object CallRPC(const string& strMethod, const Array& params)
{
    if (mapArgs["-rpcuser"] == "" && mapArgs["-rpcpassword"] == "")
        throw runtime_error(strprintf(
                                _("You must set rpcpassword=<password> in the configuration file:\n%s\n"
                                  "If the file does not exist, create it with owner-readable-only file permissions."),
                                GetConfigFile().string()));

    // Connect to localhost
    bool fUseSSL = GetBoolArg("-rpcssl");
    asio::io_service io_service;
    ssl::context context(ssl::context::sslv23);
    context.set_options(ssl::context::no_sslv2);
    asio::ssl::stream<asio::ip::tcp::socket> sslStream(io_service, context);
    SSLIOStreamDevice<asio::ip::tcp> d(sslStream, fUseSSL);
    iostreams::stream< SSLIOStreamDevice<asio::ip::tcp> > stream(d);
    if (!d.connect(GetArg("-rpcconnect", "127.0.0.1"), GetArg("-rpcport", ToString(GetDefaultRPCPort()))))
        throw runtime_error("couldn't connect to server");

    // HTTP basic authentication
    string strUserPass64 = EncodeBase64(mapArgs["-rpcuser"] + ":" + mapArgs["-rpcpassword"]);
    map<string, string> mapRequestHeaders;
    mapRequestHeaders["Authorization"] = string("Basic ") + strUserPass64;

    // Send request
    string strRequest = JSONRPCRequest(strMethod, params, 1);
    string strPost = HTTPPost(strRequest, mapRequestHeaders);
    stream << strPost << std::flush;

    // Receive reply
    map<string, string> mapHeaders;
    string strReply;
    int nStatus = ReadHTTP(stream, mapHeaders, strReply);
    if (nStatus == HTTP_UNAUTHORIZED)
        throw runtime_error("incorrect rpcuser or rpcpassword (authorization failed)");
    else if (nStatus >= 400 && nStatus != HTTP_BAD_REQUEST && nStatus != HTTP_NOT_FOUND && nStatus != HTTP_INTERNAL_SERVER_ERROR)
        throw runtime_error(strprintf("server returned HTTP error %d", nStatus));
    else if (strReply.empty())
        throw runtime_error("no response from server");

    // Parse reply
    Value valReply;
    if (!read_string(strReply, valReply))
        throw runtime_error("couldn't parse reply from server");
    const Object& reply = valReply.get_obj();
    if (reply.empty())
        throw runtime_error("expected reply to have result, error and id properties");

    return reply;
}

int CommandLineRPC(int argc, char *argv[])
{
    string strPrint;
    int nRet = 0;
    try
    {
        // Skip switches
        while (argc > 1 && IsSwitchChar(argv[1][0]))
        {
            argc--;
            argv++;
        }

        // Method
        if (argc < 2)
            throw runtime_error("too few parameters");
        string strMethod = argv[1];

        // Parameters default to strings
        std::vector<std::string> strParams(&argv[2], &argv[argc]);
        Array params = RPCConvertValues(strMethod, strParams);

        // Execute
        Object reply = CallRPC(strMethod, params);

        // Parse reply
        const Value& result = find_value(reply, "result");
        const Value& error  = find_value(reply, "error");

        if (error.type() != null_type)
        {
            // Error
            strPrint = "error: " + write_string(error, false);
            int code = find_value(error.get_obj(), "code").get_int();
            nRet = abs(code);
        }
        else
        {
            // Result
            if (result.type() == null_type)
                strPrint = "";
            else if (result.type() == str_type)
                strPrint = result.get_str();
            else
                strPrint = write_string(result, true);
        }
    }
    catch (std::exception& e)
    {
        strPrint = string("error: ") + e.what();
        nRet = 87;
    }
    catch (...)
    {
        PrintException(NULL, "CommandLineRPC()");
    }

    if (strPrint != "")
    {
        fprintf((nRet == 0 ? stdout : stderr), "%s\n", strPrint.c_str());
    }
    return nRet;
}




#ifdef TEST
int main(int argc, char *argv[])
{
#ifdef _MSC_VER
    // Turn off Microsoft heap dump noise
    _CrtSetReportMode(_CRT_WARN, _CRTDBG_MODE_FILE);
    _CrtSetReportFile(_CRT_WARN, CreateFile("NUL", GENERIC_WRITE, 0, NULL, OPEN_EXISTING, 0, 0));
#endif
    setbuf(stdin, NULL);
    setbuf(stdout, NULL);
    setbuf(stderr, NULL);

    try
    {
        if (argc >= 2 && string(argv[1]) == "-server")
        {
            LogPrintf("server ready\n");
            ThreadRPCServer(NULL);
        }
        else
        {
            return CommandLineRPC(argc, argv);
        }
    }
    catch (std::exception& e) {
        PrintException(&e, "main()");
    } catch (...) {
        PrintException(NULL, "main()");
    }
    return 0;
}
#endif

const CRPCTable tableRPC;<|MERGE_RESOLUTION|>--- conflicted
+++ resolved
@@ -198,7 +198,6 @@
 {
     if (fHelp || params.size() == 0 || params.size() > 1)
         throw runtime_error(
-<<<<<<< HEAD
             "help [command/category]\n"
             "Returns help on a specific command or category you request\n"
             "\n"
@@ -209,20 +208,7 @@
             "mining --------> Returns help for neural network/cpid/beacon related commands\n"
             "developer -----> Returns help for developer commands\n"
             "network -------> Returns help for network related commands\n");
-
-=======
-                "help [command/category]\n"
-                "Returns help on a specific command or category you request\n"
-                "\n"
-                "help command --> Returns help for specified command; ex. help backupwallet\n"
-                "\n"
-                "Categories:\n"
-                "wallet --------> Returns help for blockchain related commands\n"
-                "mining --------> Returns help for neural network/cpid/beacon related commands\n"
-                "developer -----> Returns help for developer commands\n"
-                "network -------> Returns help for network related commands\n");
     
->>>>>>> 16ea9309
     // Allow to process through if params size is > 0
     string strCommand;
 
@@ -258,8 +244,8 @@
 {
     if (fHelp || params.size() > 0)
         throw runtime_error(
-                "stop\n"
-                "Stop Gridcoin server.\n");
+            "stop\n"
+            "Stop Gridcoin server.\n");
     // Shutdown will take long enough that the response should get back
     LogPrintf("Stopping...\n");
     StartShutdown();
@@ -279,98 +265,97 @@
 static const CRPCCommand vRPCCommands[] =
 { //  name                      function                 safemd  category
   //  ------------------------  -----------------------  ------  -----------------
-  { "list",                    &listitem,                true,   cat_null          },
-  { "help",                    &help,                    true,   cat_null          },
-  { "execute",                 &execute,                 true,   cat_null          },
+    { "list",                    &listitem,                true,   cat_null          },
+    { "help",                    &help,                    true,   cat_null          },
+    { "execute",                 &execute,                 true,   cat_null          },
 
   // Wallet commands
-  { "addmultisigaddress",      &addmultisigaddress,      false,  cat_wallet        },
-  { "addredeemscript",         &addredeemscript,         false,  cat_wallet        },
-  { "backupprivatekeys",       &backupprivatekeys,       false,  cat_wallet        },
-  { "backupwallet",            &backupwallet,            true,   cat_wallet        },
-  { "burn",                    &burn,                    false,  cat_wallet        },
-  { "burn2",                   &burn2,                   false,  cat_wallet        },
-  { "checkwallet",             &checkwallet,             false,  cat_wallet        },
-  { "createrawtransaction",    &createrawtransaction,    false,  cat_wallet        },
-  { "decoderawtransaction",    &decoderawtransaction,    false,  cat_wallet        },
-  { "decodescript",            &decodescript,            false,  cat_wallet        },
-  { "dumpprivkey",             &dumpprivkey,             false,  cat_wallet        },
-  { "dumpwallet",              &dumpwallet,              true,   cat_wallet        },
-  { "encrypt",                 &encrypt,                 false,  cat_wallet        },
-  { "encryptwallet",           &encryptwallet,           false,  cat_wallet        },
-  { "getaccount",              &getaccount,              false,  cat_wallet        },
-  { "getaccountaddress",       &getaccountaddress,       true,   cat_wallet        },
-  { "getaddressesbyaccount",   &getaddressesbyaccount,   true,   cat_wallet        },
-  { "getbalance",              &getbalance,              false,  cat_wallet        },
-  { "getnewaddress",           &getnewaddress,           true,   cat_wallet        },
-  { "getnewpubkey",            &getnewpubkey,            true,   cat_wallet        },
-  { "getrawtransaction",       &getrawtransaction,       false,  cat_wallet        },
-  { "getreceivedbyaccount",    &getreceivedbyaccount,    false,  cat_wallet        },
-  { "getreceivedbyaddress",    &getreceivedbyaddress,    false,  cat_wallet        },
-  { "gettransaction",          &gettransaction,          false,  cat_wallet        },
-  { "getwalletinfo",           &getwalletinfo,           true,   cat_wallet        },
-  { "importprivkey",           &importprivkey,           false,  cat_wallet        },
-  { "importwallet",            &importwallet,            false,  cat_wallet        },
-  { "keypoolrefill",           &keypoolrefill,           true,   cat_wallet        },
-  { "listaccounts",            &listaccounts,            false,  cat_wallet        },
-  { "listaddressgroupings",    &listaddressgroupings,    false,  cat_wallet        },
-  { "listreceivedbyaccount",   &listreceivedbyaccount,   false,  cat_wallet        },
-  { "listreceivedbyaddress",   &listreceivedbyaddress,   false,  cat_wallet        },
-  { "listsinceblock",          &listsinceblock,          false,  cat_wallet        },
-  { "listtransactions",        &listtransactions,        false,  cat_wallet        },
-  { "listunspent",             &listunspent,             false,  cat_wallet        },
-  { "makekeypair",             &makekeypair,             false,  cat_wallet        },
-  { "move",                    &movecmd,                 false,  cat_wallet        },
-  { "newburnaddress",          &newburnaddress,          false,  cat_wallet        },
-  { "rain",                    &rain,                    false,  cat_wallet        },
-  { "repairwallet",            &repairwallet,            false,  cat_wallet        },
-  { "resendtx",                &resendtx,                false,  cat_wallet        },
-  { "reservebalance",          &reservebalance,          false,  cat_wallet        },
-  { "sendfrom",                &sendfrom,                false,  cat_wallet        },
-  { "sendrawtransaction",      &sendrawtransaction,      false,  cat_wallet        },
-  { "sendtoaddress",           &sendtoaddress,           false,  cat_wallet        },
-  { "setaccount",              &setaccount,              true,   cat_wallet        },
-  { "settxfee",                &settxfee,                false,  cat_wallet        },
-  { "signmessage",             &signmessage,             false,  cat_wallet        },
-  { "signrawtransaction",      &signrawtransaction,      false,  cat_wallet        },
-  { "unspentreport",           &unspentreport,           false,  cat_wallet        },
-  { "validateaddress",         &validateaddress,         true,   cat_wallet        },
-  { "validatepubkey",          &validatepubkey,          true,   cat_wallet        },
-  { "verifymessage",           &verifymessage,           false,  cat_wallet        },
-  { "walletlock",              &walletlock,              true,   cat_wallet        },
-  { "walletpassphrase",        &walletpassphrase,        true,   cat_wallet        },
-  { "walletpassphrasechange",  &walletpassphrasechange,  false,  cat_wallet        },
+    { "addmultisigaddress",      &addmultisigaddress,      false,  cat_wallet        },
+    { "addredeemscript",         &addredeemscript,         false,  cat_wallet        },
+    { "backupprivatekeys",       &backupprivatekeys,       false,  cat_wallet        },
+    { "backupwallet",            &backupwallet,            true,   cat_wallet        },
+    { "burn",                    &burn,                    false,  cat_wallet        },
+    { "burn2",                   &burn2,                   false,  cat_wallet        },
+    { "checkwallet",             &checkwallet,             false,  cat_wallet        },
+    { "createrawtransaction",    &createrawtransaction,    false,  cat_wallet        },
+    { "decoderawtransaction",    &decoderawtransaction,    false,  cat_wallet        },
+    { "decodescript",            &decodescript,            false,  cat_wallet        },
+    { "dumpprivkey",             &dumpprivkey,             false,  cat_wallet        },
+    { "dumpwallet",              &dumpwallet,              true,   cat_wallet        },
+    { "encrypt",                 &encrypt,                 false,  cat_wallet        },
+    { "encryptwallet",           &encryptwallet,           false,  cat_wallet        },
+    { "getaccount",              &getaccount,              false,  cat_wallet        },
+    { "getaccountaddress",       &getaccountaddress,       true,   cat_wallet        },
+    { "getaddressesbyaccount",   &getaddressesbyaccount,   true,   cat_wallet        },
+    { "getbalance",              &getbalance,              false,  cat_wallet        },
+    { "getnewaddress",           &getnewaddress,           true,   cat_wallet        },
+    { "getnewpubkey",            &getnewpubkey,            true,   cat_wallet        },
+    { "getrawtransaction",       &getrawtransaction,       false,  cat_wallet        },
+    { "getreceivedbyaccount",    &getreceivedbyaccount,    false,  cat_wallet        },
+    { "getreceivedbyaddress",    &getreceivedbyaddress,    false,  cat_wallet        },
+    { "gettransaction",          &gettransaction,          false,  cat_wallet        },
+    { "getwalletinfo",           &getwalletinfo,           true,   cat_wallet        },
+    { "importprivkey",           &importprivkey,           false,  cat_wallet        },
+    { "importwallet",            &importwallet,            false,  cat_wallet        },
+    { "keypoolrefill",           &keypoolrefill,           true,   cat_wallet        },
+    { "listaccounts",            &listaccounts,            false,  cat_wallet        },
+    { "listaddressgroupings",    &listaddressgroupings,    false,  cat_wallet        },
+    { "listreceivedbyaccount",   &listreceivedbyaccount,   false,  cat_wallet        },
+    { "listreceivedbyaddress",   &listreceivedbyaddress,   false,  cat_wallet        },
+    { "listsinceblock",          &listsinceblock,          false,  cat_wallet        },
+    { "listtransactions",        &listtransactions,        false,  cat_wallet        },
+    { "listunspent",             &listunspent,             false,  cat_wallet        },
+    { "makekeypair",             &makekeypair,             false,  cat_wallet        },
+    { "move",                    &movecmd,                 false,  cat_wallet        },
+    { "newburnaddress",          &newburnaddress,          false,  cat_wallet        },
+    { "rain",                    &rain,                    false,  cat_wallet        },
+    { "repairwallet",            &repairwallet,            false,  cat_wallet        },
+    { "resendtx",                &resendtx,                false,  cat_wallet        },
+    { "reservebalance",          &reservebalance,          false,  cat_wallet        },
+    { "sendfrom",                &sendfrom,                false,  cat_wallet        },
+    { "sendrawtransaction",      &sendrawtransaction,      false,  cat_wallet        },
+    { "sendtoaddress",           &sendtoaddress,           false,  cat_wallet        },
+    { "setaccount",              &setaccount,              true,   cat_wallet        },
+    { "settxfee",                &settxfee,                false,  cat_wallet        },
+    { "signmessage",             &signmessage,             false,  cat_wallet        },
+    { "signrawtransaction",      &signrawtransaction,      false,  cat_wallet        },
+    { "unspentreport",           &unspentreport,           false,  cat_wallet        },
+    { "validateaddress",         &validateaddress,         true,   cat_wallet        },
+    { "validatepubkey",          &validatepubkey,          true,   cat_wallet        },
+    { "verifymessage",           &verifymessage,           false,  cat_wallet        },
+    { "walletlock",              &walletlock,              true,   cat_wallet        },
+    { "walletpassphrase",        &walletpassphrase,        true,   cat_wallet        },
+    { "walletpassphrasechange",  &walletpassphrasechange,  false,  cat_wallet        },
 
   // Mining commands
-  { "advertisebeacon",         &advertisebeacon,         false,  cat_mining        },
-  { "beaconreport",            &beaconreport,            false,  cat_mining        },
-  { "beaconstatus",            &beaconstatus,            false,  cat_mining        },
-  { "cpids",                   &cpids,                   false,  cat_mining        },
-  { "currentneuralhash",       &currentneuralhash,       false,  cat_mining        },
-  { "currentneuralreport",     &currentneuralreport,     false,  cat_mining        },
-  { "explainmagnitude",        &explainmagnitude,        false,  cat_mining        },
-  { "getmininginfo",           &getmininginfo,           false,  cat_mining        },
-  { "lifetime",                &lifetime,                false,  cat_mining        },
-  { "magnitude",               &magnitude,               false,  cat_mining        },
-  { "mymagnitude",             &mymagnitude,             false,  cat_mining        },
-  #ifdef WIN32
-  { "myneuralhash",            &myneuralhash,            false,  cat_mining        },
-  { "neuralhash",              &neuralhash,              false,  cat_mining        },
-  #endif
-  { "neuralreport",            &neuralreport,            false,  cat_mining        },
-  { "proveownership",          &proveownership,          false,  cat_mining        },
-  { "resetcpids",              &resetcpids,              false,  cat_mining        },
-  { "rsa",                     &rsa,                     false,  cat_mining        },
-  { "rsaweight",               &rsaweight,               false,  cat_mining        },
-  { "staketime",               &staketime,               false,  cat_mining        },
-  { "superblockage",           &superblockage,           false,  cat_mining        },
-  { "superblocks",             &superblocks,             false,  cat_mining        },
-  { "syncdpor2",               &syncdpor2,               false,  cat_mining        },
-  { "upgradedbeaconreport",    &upgradedbeaconreport,    false,  cat_mining        },
-  { "validcpids",              &validcpids,              false,  cat_mining        },
+    { "advertisebeacon",         &advertisebeacon,         false,  cat_mining        },
+    { "beaconreport",            &beaconreport,            false,  cat_mining        },
+    { "beaconstatus",            &beaconstatus,            false,  cat_mining        },
+    { "cpids",                   &cpids,                   false,  cat_mining        },
+    { "currentneuralhash",       &currentneuralhash,       false,  cat_mining        },
+    { "currentneuralreport",     &currentneuralreport,     false,  cat_mining        },
+    { "explainmagnitude",        &explainmagnitude,        false,  cat_mining        },
+    { "getmininginfo",           &getmininginfo,           false,  cat_mining        },
+    { "lifetime",                &lifetime,                false,  cat_mining        },
+    { "magnitude",               &magnitude,               false,  cat_mining        },
+    { "mymagnitude",             &mymagnitude,             false,  cat_mining        },
+#ifdef WIN32
+    { "myneuralhash",            &myneuralhash,            false,  cat_mining        },
+    { "neuralhash",              &neuralhash,              false,  cat_mining        },
+#endif
+    { "neuralreport",            &neuralreport,            false,  cat_mining        },
+    { "proveownership",          &proveownership,          false,  cat_mining        },
+    { "resetcpids",              &resetcpids,              false,  cat_mining        },
+    { "rsa",                     &rsa,                     false,  cat_mining        },
+    { "rsaweight",               &rsaweight,               false,  cat_mining        },
+    { "staketime",               &staketime,               false,  cat_mining        },
+    { "superblockage",           &superblockage,           false,  cat_mining        },
+    { "superblocks",             &superblocks,             false,  cat_mining        },
+    { "syncdpor2",               &syncdpor2,               false,  cat_mining        },
+    { "upgradedbeaconreport",    &upgradedbeaconreport,    false,  cat_mining        },
+    { "validcpids",              &validcpids,              false,  cat_mining        },
 
   // Developer commands
-<<<<<<< HEAD
     { "addkey",                  &addkey,                  false,  cat_developer     },
 #ifdef WIN32
     { "currentcontractaverage",  &currentcontractaverage,  false,  cat_developer     },
@@ -457,92 +442,6 @@
     { "stop",                    &stop,                    true,   cat_network       },
     { "vote",                    &vote,                    false,  cat_network       },
     { "votedetails",             &votedetails,             true,   cat_network       },
-=======
-  { "addkey",                  &addkey,                  false,  cat_developer     },
-  #ifdef WIN32
-  { "currentcontractaverage",  &currentcontractaverage,  false,  cat_developer     },
-  #endif
-  { "debug",                   &debug,                   true,   cat_developer     },
-  { "debug10",                 &debug10,                 true,   cat_developer     },
-  { "debug2",                  &debug2,                  true,   cat_developer     },
-  { "debug3",                  &debug3,                  true,   cat_developer     },
-  { "debug4",                  &debug4,                  true,   cat_developer     },
-  { "debugnet",                &debugnet,                true,   cat_developer     },
-  { "dportally",               &dportally,               false,  cat_developer     },
-  { "forcequorom",             &forcequorom,             false,  cat_developer     },
-  { "gatherneuralhashes",      &gatherneuralhashes,      false,  cat_developer     },
-  { "genboinckey",             &genboinckey,             false,  cat_developer     },
-  { "getblockstats",           &rpc_getblockstats,       false,  cat_developer     },
-  { "getlistof",               &getlistof,               false,  cat_developer     },
-  { "getnextproject",          &getnextproject,          false,  cat_developer     },
-  { "listdata",                &listdata,                false,  cat_developer     },
-  { "memorizekeys",            &memorizekeys,            false,  cat_developer     },
-  { "network",                 &network,                 false,  cat_developer     },
-  { "neuralrequest",           &neuralrequest,           false,  cat_developer     },
-  { "projects",                &projects,                false,  cat_developer     },
-  { "readconfig",              &readconfig,              false,  cat_developer     },
-  { "readdata",                &readdata,                false,  cat_developer     },
-  #ifdef WIN32
-  { "refhash",                 &refhash,                 false,  cat_developer     },
-  #endif
-  { "reorganize",              &rpc_reorganize,          false,  cat_developer     },
-  { "seefile",                 &seefile,                 false,  cat_developer     },
-  { "sendalert",               &sendalert,               false,  cat_developer     },
-  { "sendalert2",              &sendalert2,              false,  cat_developer     },
-  { "sendblock",               &sendblock,               false,  cat_developer     },
-  { "sendrawcontract",         &sendrawcontract,         false,  cat_developer     },
-  { "superblockaverage",       &superblockaverage,       false,  cat_developer     },
-  { "tally",                   &tally,                   false,  cat_developer     },
-  { "tallyneural",             &tallyneural,             false,  cat_developer     },
-  #ifdef WIN32
-  { "testnewcontract",         &testnewcontract,         false,  cat_developer     },
-  #endif
-  { "unusual",                 &unusual,                 false,  cat_developer     },
-  { "updatequoromdata",        &updatequoromdata,        false,  cat_developer     },
-  { "versionreport",           &versionreport,           false,  cat_developer     },
-  { "writedata",               &writedata,               false,  cat_developer     },
-
-  // Network commands
-  { "addnode",                 &addnode,                 false,  cat_network       },
-  { "addpoll",                 &addpoll,                 false,  cat_network       },
-  { "askforoutstandingblocks", &askforoutstandingblocks, false,  cat_network       },
-  { "getblockchaininfo",       &getblockchaininfo,       true,   cat_network       },
-  { "getnetworkinfo",          &getnetworkinfo,          true,   cat_network       },
-  { "currenttime",             &currenttime,             false,  cat_network       },
-  { "decryptphrase",           &decryptphrase,           false,  cat_network       },
-  //  { "downloadblocks",          &downloadblocks,          false,  cat_network       },
-  { "encryptphrase",           &encryptphrase,           false,  cat_network       },
-  { "getaddednodeinfo",        &getaddednodeinfo,        true,   cat_network       },
-  { "getbestblockhash",        &getbestblockhash,        true,   cat_network       },
-  { "getblock",                &getblock,                true,   cat_network       },
-  { "getblockbynumber",        &getblockbynumber,        true,   cat_network       },
-  { "getblockcount",           &getblockcount,           true,   cat_network       },
-  { "getblockhash",            &getblockhash,            true,   cat_network       },
-  { "getcheckpoint",           &getcheckpoint,           true,   cat_network       },
-  { "getconnectioncount",      &getconnectioncount,      true,   cat_network       },
-  { "getdifficulty",           &getdifficulty,           true,   cat_network       },
-  { "getinfo",                 &getinfo,                 true,   cat_network       },
-  { "getnettotals",            &getnettotals,            true,   cat_network       },
-  { "getpeerinfo",             &getpeerinfo,             true,   cat_network       },
-  { "getrawmempool",           &getrawmempool,           true,   cat_network       },
-  { "listallpolls",            &listallpolls,            true,   cat_network       },
-  { "listallpolldetails",      &listallpolldetails,      true,   cat_network       },
-  { "listpolldetails",         &listpolldetails,         true,   cat_network       },
-  { "listpollresults",         &listpollresults,         true,   cat_network       },
-  { "listpolls",               &listpolls,               true,   cat_network       },
-  { "memorypool",              &memorypool,              true,   cat_network       },
-  { "networktime",             &networktime,             true,   cat_network       },
-  { "ping",                    &ping,                    true,   cat_network       },
-  #ifdef WIN32
-  { "reindex",                 &reindex,                 true,   cat_network       },
-  { "restart",                 &restart,                 true,   cat_network       },
-  { "restorepoint",            &restorepoint,            true,   cat_network       },
-  #endif
-  { "showblock",               &showblock,               true,   cat_network       },
-  { "stop",                    &stop,                    true,   cat_network       },
-  { "vote",                    &vote,                    false,  cat_network       },
-  { "votedetails",             &votedetails,             true,   cat_network       }
->>>>>>> 16ea9309
 };
 
 template<typename T>
@@ -719,44 +618,44 @@
 {
     if (nStatus == HTTP_UNAUTHORIZED)
         return strprintf("HTTP/1.0 401 Authorization Required\r\n"
-                         "Date: %s\r\n"
-                         "Server: gridcoin-json-rpc/%s\r\n"
-                         "WWW-Authenticate: Basic realm=\"jsonrpc\"\r\n"
-                         "Content-Type: text/html\r\n"
-                         "Content-Length: 296\r\n"
-                         "\r\n"
-                         "<!DOCTYPE HTML PUBLIC \"-//W3C//DTD HTML 4.01 Transitional//EN\"\r\n"
-                         "\"http://www.w3.org/TR/1999/REC-html401-19991224/loose.dtd\">\r\n"
-                         "<HTML>\r\n"
-                         "<HEAD>\r\n"
-                         "<TITLE>Error</TITLE>\r\n"
-                         "<META HTTP-EQUIV='Content-Type' CONTENT='text/html; charset=ISO-8859-1'>\r\n"
-                         "</HEAD>\r\n"
-                         "<BODY><H1>401 Unauthorized.</H1></BODY>\r\n"
-                         "</HTML>\r\n", rfc1123Time().c_str(), FormatFullVersion().c_str());
+            "Date: %s\r\n"
+            "Server: gridcoin-json-rpc/%s\r\n"
+            "WWW-Authenticate: Basic realm=\"jsonrpc\"\r\n"
+            "Content-Type: text/html\r\n"
+            "Content-Length: 296\r\n"
+            "\r\n"
+            "<!DOCTYPE HTML PUBLIC \"-//W3C//DTD HTML 4.01 Transitional//EN\"\r\n"
+            "\"http://www.w3.org/TR/1999/REC-html401-19991224/loose.dtd\">\r\n"
+            "<HTML>\r\n"
+            "<HEAD>\r\n"
+            "<TITLE>Error</TITLE>\r\n"
+            "<META HTTP-EQUIV='Content-Type' CONTENT='text/html; charset=ISO-8859-1'>\r\n"
+            "</HEAD>\r\n"
+            "<BODY><H1>401 Unauthorized.</H1></BODY>\r\n"
+            "</HTML>\r\n", rfc1123Time().c_str(), FormatFullVersion().c_str());
     const char *cStatus;
-    if (nStatus == HTTP_OK) cStatus = "OK";
+         if (nStatus == HTTP_OK) cStatus = "OK";
     else if (nStatus == HTTP_BAD_REQUEST) cStatus = "Bad Request";
     else if (nStatus == HTTP_FORBIDDEN) cStatus = "Forbidden";
     else if (nStatus == HTTP_NOT_FOUND) cStatus = "Not Found";
     else if (nStatus == HTTP_INTERNAL_SERVER_ERROR) cStatus = "Internal Server Error";
     else cStatus = "";
     return strprintf(
-                "HTTP/1.1 %d %s\r\n"
-                "Date: %s\r\n"
-                "Connection: %s\r\n"
-                "Content-Length: %" PRIszu "\r\n"
-                                           "Content-Type: application/json\r\n"
-                                           "Server: gridcoin-json-rpc/%s\r\n"
-                                           "\r\n"
-                                           "%s",
-                nStatus,
-                cStatus,
-                rfc1123Time(),
-                keepalive ? "keep-alive" : "close",
-                strMsg.size(),
-                FormatFullVersion(),
-                strMsg);
+            "HTTP/1.1 %d %s\r\n"
+            "Date: %s\r\n"
+            "Connection: %s\r\n"
+            "Content-Length: %" PRIszu "\r\n"
+            "Content-Type: application/json\r\n"
+            "Server: gridcoin-json-rpc/%s\r\n"
+            "\r\n"
+            "%s",
+        nStatus,
+        cStatus,
+        rfc1123Time(),
+        keepalive ? "keep-alive" : "close",
+        strMsg.size(),
+        FormatFullVersion(),
+        strMsg);
 }
 
 int ReadHTTPStatus(std::basic_istream<char>& stream, int &proto)
@@ -896,15 +795,15 @@
 {
     // Make sure that IPv4-compatible and IPv4-mapped IPv6 addresses are treated as IPv4 addresses
     if (address.is_v6()
-        && (address.to_v6().is_v4_compatible()
-            || address.to_v6().is_v4_mapped()))
+     && (address.to_v6().is_v4_compatible()
+      || address.to_v6().is_v4_mapped()))
         return ClientAllowed(address.to_v6().to_v4());
 
     if (address == asio::ip::address_v4::loopback()
-        || address == asio::ip::address_v6::loopback()
-        || (address.is_v4()
-            // Check whether IPv4 addresses match 127.0.0.0/8 (loopback subnet)
-            && (address.to_v4().to_ulong() & 0xff000000) == 0x7f000000))
+     || address == asio::ip::address_v6::loopback()
+     || (address.is_v4()
+         // Check whether IPv4 addresses match 127.0.0.0/8 (loopback subnet)
+      && (address.to_v4().to_ulong() & 0xff000000) == 0x7f000000))
         return true;
 
     const string strAddress = address.to_string();
@@ -1044,8 +943,8 @@
     }
     catch (boost::thread_interrupted&)
     {
-        LogPrintf("ThreadRPCServer exited (interrupt)\r\n");
-        return;
+            LogPrintf("ThreadRPCServer exited (interrupt)\r\n");
+            return;
     }
     LogPrintf("ThreadRPCServer exited\n");
 }
@@ -1063,21 +962,21 @@
  */
 template <typename Protocol>
 static void RPCListen(boost::shared_ptr< basic_socket_acceptor<Protocol> > acceptor,
-                      ssl::context& context,
-                      const bool fUseSSL)
+                   ssl::context& context,
+                   const bool fUseSSL)
 {
     // Accept connection
     AcceptedConnectionImpl<Protocol>* conn = new AcceptedConnectionImpl<Protocol>(acceptor->get_io_service(), context, fUseSSL);
 
     acceptor->async_accept(
-                conn->sslStream.lowest_layer(),
-                conn->peer,
-                boost::bind(&RPCAcceptHandler<Protocol>,
-                            acceptor,
-                            boost::ref(context),
-                            fUseSSL,
-                            conn,
-                            boost::asio::placeholders::error));
+            conn->sslStream.lowest_layer(),
+            conn->peer,
+            boost::bind(&RPCAcceptHandler<Protocol>,
+                acceptor,
+                boost::ref(context),
+                fUseSSL,
+                conn,
+                boost::asio::placeholders::error));
 }
 
 /**
@@ -1132,19 +1031,19 @@
         else if (mapArgs.count("-daemon"))
             strWhatAmI = strprintf(_("To use the %s option"), "\"-daemon\"");
         uiInterface.ThreadSafeMessageBox(strprintf(
-                                             _("%s, you must set a rpcpassword in the configuration file:\n %s\n"
-                                               "It is recommended you use the following random password:\n"
-                                               "rpcuser=gridcoinrpc\n"
-                                               "rpcpassword=%s\n"
-                                               "(you do not need to remember this password)\n"
-                                               "The username and password MUST NOT be the same.\n"
-                                               "If the file does not exist, create it with owner-readable-only file permissions.\n"
-                                               "It is also recommended to set alertnotify so you are notified of problems;\n"
-                                               "for example: alertnotify=echo %%s | mail -s \"Gridcoin Alert\" admin@foo.com\n"),
-                                             strWhatAmI,
-                                             GetConfigFile().string(),
-                                             EncodeBase58(&rand_pwd[0],&rand_pwd[0]+32)),
-                _("Error"), CClientUIInterface::OK | CClientUIInterface::MODAL);
+            _("%s, you must set a rpcpassword in the configuration file:\n %s\n"
+              "It is recommended you use the following random password:\n"
+              "rpcuser=gridcoinrpc\n"
+              "rpcpassword=%s\n"
+              "(you do not need to remember this password)\n"
+              "The username and password MUST NOT be the same.\n"
+              "If the file does not exist, create it with owner-readable-only file permissions.\n"
+              "It is also recommended to set alertnotify so you are notified of problems;\n"
+              "for example: alertnotify=echo %%s | mail -s \"Gridcoin Alert\" admin@foo.com\n"),
+                strWhatAmI,
+                GetConfigFile().string(),
+                EncodeBase58(&rand_pwd[0],&rand_pwd[0]+32)),
+            _("Error"), CClientUIInterface::OK | CClientUIInterface::MODAL);
         StartShutdown();
         return;
     }
@@ -1198,8 +1097,8 @@
         RPCListen(acceptor, context, fUseSSL);
         // Cancel outstanding listen-requests for this acceptor when shutting down
         StopRequests.connect(signals2::slot<void ()>(
-                                 static_cast<void (ip::tcp::acceptor::*)()>(&ip::tcp::acceptor::close), acceptor.get())
-                             .track(acceptor));
+                    static_cast<void (ip::tcp::acceptor::*)()>(&ip::tcp::acceptor::close), acceptor.get())
+                .track(acceptor));
 
         fListening = true;
     }
@@ -1225,8 +1124,8 @@
             RPCListen(acceptor, context, fUseSSL);
             // Cancel outstanding listen-requests for this acceptor when shutting down
             StopRequests.connect(signals2::slot<void ()>(
-                                     static_cast<void (ip::tcp::acceptor::*)()>(&ip::tcp::acceptor::close), acceptor.get())
-                                 .track(acceptor));
+                        static_cast<void (ip::tcp::acceptor::*)()>(&ip::tcp::acceptor::close), acceptor.get())
+                    .track(acceptor));
 
             fListening = true;
         }
@@ -1335,7 +1234,7 @@
     while (true)
     {
         if (fShutdown || !fRun)
-            break;
+           break;
 
         map<string, string> mapHeaders;
         string strRequest;
@@ -1382,7 +1281,7 @@
                 // Send reply
                 strReply = JSONRPCReply(result, Value::null, jreq.id);
 
-                // array of requests
+            // array of requests
             } else if (valRequest.type() == array_type)
                 strReply = JSONRPCExecBatch(valRequest.get_array());
             else
@@ -1446,9 +1345,9 @@
 {
     if (mapArgs["-rpcuser"] == "" && mapArgs["-rpcpassword"] == "")
         throw runtime_error(strprintf(
-                                _("You must set rpcpassword=<password> in the configuration file:\n%s\n"
-                                  "If the file does not exist, create it with owner-readable-only file permissions."),
-                                GetConfigFile().string()));
+            _("You must set rpcpassword=<password> in the configuration file:\n%s\n"
+              "If the file does not exist, create it with owner-readable-only file permissions."),
+                GetConfigFile().string()));
 
     // Connect to localhost
     bool fUseSSL = GetBoolArg("-rpcssl");
