--- conflicted
+++ resolved
@@ -4,7 +4,6 @@
 The format is based on [Keep a Changelog](http://keepachangelog.com/)
 and this project adheres to [Semantic Versioning](http://semver.org/).
 
-<<<<<<< HEAD
 ## Unreleased
 ### Added
 ### Changed
@@ -39,7 +38,7 @@
 ### Removed
  - Removed newbie boost, #332
  - Removed obsolete functionality.
-=======
+
 ## [3.5.9.8] - 2017-07-29
 ### Changed
  - Revised Neural Network magnitude calculation to prevent diluted magnitudes.
@@ -61,7 +60,6 @@
 ### Fixed
  - Fix incorrect handling of 404 errors in NeuralNet.
  - Fix a bug causing the NeuralNet to skip Rosetta.
->>>>>>> 636dd3f0
 
 ## [3.5.9.4] - 2017-07-16
 ### Changed
