--- conflicted
+++ resolved
@@ -4,8 +4,6 @@
 The format is based on [Keep a Changelog](http://keepachangelog.com/)
 and this project adheres to [Semantic Versioning](http://semver.org/).
 
-<<<<<<< HEAD
-=======
 ## [3.7.4.0] 2018-01-20
 ### Fixed
  - Fix RPC resource leak regression. This also reduces RPC overhead,
@@ -15,7 +13,6 @@
 ### Removed
  - Remove upgrader option until rewritten, #836 (@Foggyx420).
 
->>>>>>> 797cb06c
 ## [3.7.3.0] 2018-01-13
 ### Fixed
  - Fix for UI getting stuck in splash screen (@denravonska).
