--- conflicted
+++ resolved
@@ -4,11 +4,6 @@
 The format is based on [Keep a Changelog](http://keepachangelog.com/)
 and this project adheres to [Semantic Versioning](http://semver.org/).
 
-<<<<<<< HEAD
-## [4.0.2.0] 2019-02-22, leisure
-###
- - Fix crash when starting without a chain #1379 (@denravonska).
-=======
 ## [4.0.2.0] 2019-04-03, leisure
 ### Added
  - Add `rainbymagnitude` RPC command #1235 (@Foggyx420).
@@ -57,8 +52,6 @@
  - Remove obsolete netsoft fields for slight RAM requirement reduction
    #1336 (@denravonska).
  - Remove unused attachment functionality #1345 (@denravonska).
-
->>>>>>> 004c6b87
 
 ## [4.0.1.0] 2018-11-30, leisure
 ### Fixed
