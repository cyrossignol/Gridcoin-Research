#!/usr/bin/env bash
#
# Copyright (c) 2017-2019 The Bitcoin Core developers
# Distributed under the MIT software license, see the accompanying
# file COPYING or http://www.opensource.org/licenses/mit-license.php.
#
# Check for new lines in diff that introduce trailing whitespace.

# We can't run this check unless we know the commit range for the PR.

export LC_ALL=C
while getopts "?" opt; do
  case $opt in
    ?)
      echo "Usage: $0 [N]"
<<<<<<< HEAD
      echo "       CI_COMMIT_RANGE='<commit range>' $0"
      echo "       $0 -?"
      echo "Checks unstaged changes, the previous N commits, or a commit range."
      echo "CI_COMMIT_RANGE='47ba2c3...ee50c9e' $0"
=======
      echo "       COMMIT_RANGE='<commit range>' $0"
      echo "       $0 -?"
      echo "Checks unstaged changes, the previous N commits, or a commit range."
      echo "COMMIT_RANGE='47ba2c3...ee50c9e' $0"
>>>>>>> be5c6571
      exit 0
    ;;
  esac
done

<<<<<<< HEAD
if [ -z "${CI_COMMIT_RANGE}" ]; then
  if [ -n "$1" ]; then
    CI_COMMIT_RANGE="HEAD~$1...HEAD"
  else
    CI_COMMIT_RANGE="HEAD"
=======
if [ -z "${COMMIT_RANGE}" ]; then
  if [ -n "$1" ]; then
    COMMIT_RANGE="HEAD~$1...HEAD"
  else
    COMMIT_RANGE="HEAD"
>>>>>>> be5c6571
  fi
fi

showdiff() {
<<<<<<< HEAD
  if ! git diff -U0 "${CI_COMMIT_RANGE}" -- "." ":(exclude)depends/patches/" ":(exclude)src/leveldb/" ":(exclude)src/crc32c/" ":(exclude)src/secp256k1/" ":(exclude)src/univalue/" ":(exclude)doc/release-notes/" ":(exclude)src/qt/locale/"; then
=======
  if ! git diff -U0 "${COMMIT_RANGE}" -- "." ":(exclude)depends/patches/" ":(exclude)src/leveldb/" ":(exclude)src/crc32c/" ":(exclude)src/secp256k1/" ":(exclude)src/univalue/" ":(exclude)doc/release-notes/" ":(exclude)src/qt/locale/"; then
>>>>>>> be5c6571
    echo "Failed to get a diff"
    exit 1
  fi
}

showcodediff() {
<<<<<<< HEAD
  if ! git diff -U0 "${CI_COMMIT_RANGE}" -- *.cpp *.h *.md *.py *.sh ":(exclude)src/leveldb/" ":(exclude)src/crc32c/" ":(exclude)src/secp256k1/" ":(exclude)src/univalue/" ":(exclude)doc/release-notes/" ":(exclude)src/qt/locale/"; then
=======
  if ! git diff -U0 "${COMMIT_RANGE}" -- *.cpp *.h *.md *.py *.sh ":(exclude)src/leveldb/" ":(exclude)src/crc32c/" ":(exclude)src/secp256k1/" ":(exclude)src/univalue/" ":(exclude)doc/release-notes/" ":(exclude)src/qt/locale/"; then
>>>>>>> be5c6571
    echo "Failed to get a diff"
    exit 1
  fi
}

RET=0

# Check if trailing whitespace was found in the diff.
if showdiff | grep -E -q '^\+.*\s+$'; then
  echo "This diff appears to have added new lines with trailing whitespace."
  echo "The following changes were suspected:"
  FILENAME=""
  SEEN=0
  SEENLN=0
  while read -r line; do
    if [[ "$line" =~ ^diff ]]; then
      FILENAME="$line"
      SEEN=0
    elif [[ "$line" =~ ^@@ ]]; then
      LINENUMBER="$line"
      SEENLN=0
    else
      if [ "$SEEN" -eq 0 ]; then
        # The first time a file is seen with trailing whitespace, we print the
        # filename (preceded by a newline).
        echo
        echo "$FILENAME"
        SEEN=1
      fi
      if [ "$SEENLN" -eq 0 ]; then
        echo "$LINENUMBER"
        SEENLN=1
      fi
      echo "$line"
    fi
  done < <(showdiff | grep -E '^(diff --git |@@|\+.*\s+$)')
  RET=1
fi

# Check if tab characters were found in the diff.
if showcodediff | perl -nle '$MATCH++ if m{^\+.*\t}; END{exit 1 unless $MATCH>0}' > /dev/null; then
  echo "This diff appears to have added new lines with tab characters instead of spaces."
  echo "The following changes were suspected:"
  FILENAME=""
  SEEN=0
  SEENLN=0
  while read -r line; do
    if [[ "$line" =~ ^diff ]]; then
      FILENAME="$line"
      SEEN=0
    elif [[ "$line" =~ ^@@ ]]; then
      LINENUMBER="$line"
      SEENLN=0
    else
      if [ "$SEEN" -eq 0 ]; then
        # The first time a file is seen with a tab character, we print the
        # filename (preceded by a newline).
        echo
        echo "$FILENAME"
        SEEN=1
      fi
      if [ "$SEENLN" -eq 0 ]; then
        echo "$LINENUMBER"
        SEENLN=1
      fi
      echo "$line"
    fi
  done < <(showcodediff | perl -nle 'print if m{^(diff --git |@@|\+.*\t)}')
  RET=1
fi

exit $RET<|MERGE_RESOLUTION|>--- conflicted
+++ resolved
@@ -13,55 +13,32 @@
   case $opt in
     ?)
       echo "Usage: $0 [N]"
-<<<<<<< HEAD
-      echo "       CI_COMMIT_RANGE='<commit range>' $0"
-      echo "       $0 -?"
-      echo "Checks unstaged changes, the previous N commits, or a commit range."
-      echo "CI_COMMIT_RANGE='47ba2c3...ee50c9e' $0"
-=======
       echo "       COMMIT_RANGE='<commit range>' $0"
       echo "       $0 -?"
       echo "Checks unstaged changes, the previous N commits, or a commit range."
       echo "COMMIT_RANGE='47ba2c3...ee50c9e' $0"
->>>>>>> be5c6571
       exit 0
     ;;
   esac
 done
 
-<<<<<<< HEAD
-if [ -z "${CI_COMMIT_RANGE}" ]; then
-  if [ -n "$1" ]; then
-    CI_COMMIT_RANGE="HEAD~$1...HEAD"
-  else
-    CI_COMMIT_RANGE="HEAD"
-=======
 if [ -z "${COMMIT_RANGE}" ]; then
   if [ -n "$1" ]; then
     COMMIT_RANGE="HEAD~$1...HEAD"
   else
     COMMIT_RANGE="HEAD"
->>>>>>> be5c6571
   fi
 fi
 
 showdiff() {
-<<<<<<< HEAD
-  if ! git diff -U0 "${CI_COMMIT_RANGE}" -- "." ":(exclude)depends/patches/" ":(exclude)src/leveldb/" ":(exclude)src/crc32c/" ":(exclude)src/secp256k1/" ":(exclude)src/univalue/" ":(exclude)doc/release-notes/" ":(exclude)src/qt/locale/"; then
-=======
   if ! git diff -U0 "${COMMIT_RANGE}" -- "." ":(exclude)depends/patches/" ":(exclude)src/leveldb/" ":(exclude)src/crc32c/" ":(exclude)src/secp256k1/" ":(exclude)src/univalue/" ":(exclude)doc/release-notes/" ":(exclude)src/qt/locale/"; then
->>>>>>> be5c6571
     echo "Failed to get a diff"
     exit 1
   fi
 }
 
 showcodediff() {
-<<<<<<< HEAD
-  if ! git diff -U0 "${CI_COMMIT_RANGE}" -- *.cpp *.h *.md *.py *.sh ":(exclude)src/leveldb/" ":(exclude)src/crc32c/" ":(exclude)src/secp256k1/" ":(exclude)src/univalue/" ":(exclude)doc/release-notes/" ":(exclude)src/qt/locale/"; then
-=======
   if ! git diff -U0 "${COMMIT_RANGE}" -- *.cpp *.h *.md *.py *.sh ":(exclude)src/leveldb/" ":(exclude)src/crc32c/" ":(exclude)src/secp256k1/" ":(exclude)src/univalue/" ":(exclude)doc/release-notes/" ":(exclude)src/qt/locale/"; then
->>>>>>> be5c6571
     echo "Failed to get a diff"
     exit 1
   fi
